lockfileVersion: '9.0'

settings:
  autoInstallPeers: true
  excludeLinksFromLockfile: false

importers:

  .:
    dependencies:
      '@vercel/analytics':
        specifier: ^1.5.0
        version: 1.5.0(next@15.1.6(react-dom@19.0.0(react@19.0.0))(react@19.0.0))(react@19.0.0)
    devDependencies:
      '@types/node':
        specifier: ^22.13.5
<<<<<<< HEAD
        version: 22.13.5
=======
        version: 22.13.8
>>>>>>> 7a542ce6
      '@zero/tsconfig':
        specifier: workspace:*
        version: link:packages/tsconfig
      husky:
        specifier: ^9.1.7
        version: 9.1.7
      prettier:
        specifier: ^3.5.0
        version: 3.5.2
      prettier-plugin-sort-imports:
        specifier: ^1.8.6
        version: 1.8.6(typescript@5.8.2)
      prettier-plugin-tailwindcss:
        specifier: ^0.6.11
        version: 0.6.11(prettier-plugin-sort-imports@1.8.6(typescript@5.8.2))(prettier@3.5.2)
      turbo:
        specifier: ^2.4.2
        version: 2.4.4
      typescript:
        specifier: ^5.7.3
        version: 5.8.2

  apps/mail:
    dependencies:
      '@hookform/resolvers':
        specifier: ^4.1.0
<<<<<<< HEAD
        version: 4.1.0(react-hook-form@7.54.2(react@19.0.0))
=======
        version: 4.1.2(react-hook-form@7.54.2(react@19.0.0))
      '@marsidev/react-turnstile':
        specifier: ^1.1.0
        version: 1.1.0(react-dom@19.0.0(react@19.0.0))(react@19.0.0)
>>>>>>> 7a542ce6
      '@radix-ui/react-avatar':
        specifier: ^1.1.3
        version: 1.1.3(@types/react-dom@19.0.4(@types/react@19.0.10))(@types/react@19.0.10)(react-dom@19.0.0(react@19.0.0))(react@19.0.0)
      '@radix-ui/react-collapsible':
        specifier: ^1.1.3
        version: 1.1.3(@types/react-dom@19.0.4(@types/react@19.0.10))(@types/react@19.0.10)(react-dom@19.0.0(react@19.0.0))(react@19.0.0)
      '@radix-ui/react-dialog':
        specifier: ^1.1.6
        version: 1.1.6(@types/react-dom@19.0.4(@types/react@19.0.10))(@types/react@19.0.10)(react-dom@19.0.0(react@19.0.0))(react@19.0.0)
      '@radix-ui/react-dropdown-menu':
        specifier: ^2.1.6
        version: 2.1.6(@types/react-dom@19.0.4(@types/react@19.0.10))(@types/react@19.0.10)(react-dom@19.0.0(react@19.0.0))(react@19.0.0)
      '@radix-ui/react-label':
        specifier: ^2.1.2
        version: 2.1.2(@types/react-dom@19.0.4(@types/react@19.0.10))(@types/react@19.0.10)(react-dom@19.0.0(react@19.0.0))(react@19.0.0)
      '@radix-ui/react-popover':
        specifier: ^1.1.6
        version: 1.1.6(@types/react-dom@19.0.4(@types/react@19.0.10))(@types/react@19.0.10)(react-dom@19.0.0(react@19.0.0))(react@19.0.0)
      '@radix-ui/react-progress':
        specifier: ^1.1.2
        version: 1.1.2(@types/react-dom@19.0.4(@types/react@19.0.10))(@types/react@19.0.10)(react-dom@19.0.0(react@19.0.0))(react@19.0.0)
      '@radix-ui/react-radio-group':
        specifier: ^1.2.3
        version: 1.2.3(@types/react-dom@19.0.4(@types/react@19.0.10))(@types/react@19.0.10)(react-dom@19.0.0(react@19.0.0))(react@19.0.0)
      '@radix-ui/react-scroll-area':
        specifier: ^1.2.3
        version: 1.2.3(@types/react-dom@19.0.4(@types/react@19.0.10))(@types/react@19.0.10)(react-dom@19.0.0(react@19.0.0))(react@19.0.0)
      '@radix-ui/react-select':
        specifier: ^2.1.6
        version: 2.1.6(@types/react-dom@19.0.4(@types/react@19.0.10))(@types/react@19.0.10)(react-dom@19.0.0(react@19.0.0))(react@19.0.0)
      '@radix-ui/react-separator':
        specifier: ^1.1.2
        version: 1.1.2(@types/react-dom@19.0.4(@types/react@19.0.10))(@types/react@19.0.10)(react-dom@19.0.0(react@19.0.0))(react@19.0.0)
      '@radix-ui/react-slot':
        specifier: ^1.1.2
        version: 1.1.2(@types/react@19.0.10)(react@19.0.0)
      '@radix-ui/react-switch':
        specifier: ^1.1.3
        version: 1.1.3(@types/react-dom@19.0.4(@types/react@19.0.10))(@types/react@19.0.10)(react-dom@19.0.0(react@19.0.0))(react@19.0.0)
      '@radix-ui/react-tabs':
        specifier: ^1.1.3
        version: 1.1.3(@types/react-dom@19.0.4(@types/react@19.0.10))(@types/react@19.0.10)(react-dom@19.0.0(react@19.0.0))(react@19.0.0)
      '@radix-ui/react-toggle':
        specifier: ^1.1.2
        version: 1.1.2(@types/react-dom@19.0.4(@types/react@19.0.10))(@types/react@19.0.10)(react-dom@19.0.0(react@19.0.0))(react@19.0.0)
      '@radix-ui/react-toggle-group':
        specifier: ^1.1.2
        version: 1.1.2(@types/react-dom@19.0.4(@types/react@19.0.10))(@types/react@19.0.10)(react-dom@19.0.0(react@19.0.0))(react@19.0.0)
      '@radix-ui/react-tooltip':
        specifier: ^1.1.8
        version: 1.1.8(@types/react-dom@19.0.4(@types/react@19.0.10))(@types/react@19.0.10)(react-dom@19.0.0(react@19.0.0))(react@19.0.0)
      '@radix-ui/react-visually-hidden':
        specifier: ^1.1.2
        version: 1.1.2(@types/react-dom@19.0.4(@types/react@19.0.10))(@types/react@19.0.10)(react-dom@19.0.0(react@19.0.0))(react@19.0.0)
      '@react-spring/web':
        specifier: ^9.7.5
        version: 9.7.5(react-dom@19.0.0(react@19.0.0))(react@19.0.0)
      '@t3-oss/env-nextjs':
        specifier: ^0.12.0
        version: 0.12.0(typescript@5.8.2)(zod@3.24.2)
      '@tanstack/react-virtual':
        specifier: ^3.13.0
<<<<<<< HEAD
        version: 3.13.0(react-dom@19.0.0(react@19.0.0))(react@19.0.0)
=======
        version: 3.13.2(react-dom@19.0.0(react@19.0.0))(react@19.0.0)
>>>>>>> 7a542ce6
      '@tiptap/core':
        specifier: ^2.11.5
        version: 2.11.5(@tiptap/pm@2.11.5)
      '@tiptap/pm':
        specifier: ^2.11.5
        version: 2.11.5
      '@tiptap/react':
        specifier: ^2.11.5
        version: 2.11.5(@tiptap/core@2.11.5(@tiptap/pm@2.11.5))(@tiptap/pm@2.11.5)(react-dom@19.0.0(react@19.0.0))(react@19.0.0)
      '@upstash/ratelimit':
        specifier: ^2.0.5
        version: 2.0.5(@upstash/redis@1.34.4)
      '@upstash/redis':
        specifier: ^1.34.4
        version: 1.34.4
      '@vercel/analytics':
        specifier: ^1.5.0
        version: 1.5.0(next@15.1.6(react-dom@19.0.0(react@19.0.0))(react@19.0.0))(react@19.0.0)
      '@zero/db':
        specifier: workspace:*
        version: link:../../packages/db
      axios:
        specifier: ^1.7.9
        version: 1.8.1
      better-auth:
        specifier: ^1.1.18
<<<<<<< HEAD
        version: 1.1.18
=======
        version: 1.1.21
>>>>>>> 7a542ce6
      cheerio:
        specifier: ^1.0.0
        version: 1.0.0
      class-variance-authority:
        specifier: ^0.7.1
        version: 0.7.1
      clsx:
        specifier: ^2.1.1
        version: 2.1.1
      cmdk:
        specifier: 1.0.0
        version: 1.0.0(@types/react-dom@19.0.4(@types/react@19.0.10))(@types/react@19.0.10)(react-dom@19.0.0(react@19.0.0))(react@19.0.0)
      color:
        specifier: ^5.0.0
        version: 5.0.0
      date-fns:
        specifier: ^4.1.0
        version: 4.1.0
      dexie:
        specifier: ^4.0.11
        version: 4.0.11
      dexie-react-hooks:
        specifier: ^1.1.7
        version: 1.1.7(@types/react@19.0.10)(dexie@4.0.11)(react@19.0.0)
      drizzle-orm:
        specifier: ^0.39.3
        version: 0.39.3(kysely@0.27.5)(postgres@3.4.5)
      googleapis:
        specifier: ^144.0.0
        version: 144.0.0
      he:
        specifier: ^1.2.0
        version: 1.2.0
      highlight.js:
        specifier: ^11.11.1
        version: 11.11.1
      husky:
        specifier: ^9.1.7
        version: 9.1.7
      jotai:
        specifier: ^2.12.0
        version: 2.12.1(@types/react@19.0.10)(react@19.0.0)
      lint-staged:
        specifier: ^15.4.3
        version: 15.4.3
      lowlight:
        specifier: ^3.3.0
        version: 3.3.0
      lucide-react:
        specifier: ^0.474.0
        version: 0.474.0(react@19.0.0)
      lz-string:
        specifier: ^1.5.0
        version: 1.5.0
      mini-svg-data-uri:
        specifier: ^1.4.4
        version: 1.4.4
      motion:
        specifier: ^12.4.3
        version: 12.4.7(react-dom@19.0.0(react@19.0.0))(react@19.0.0)
      next:
        specifier: 15.1.6
        version: 15.1.6(react-dom@19.0.0(react@19.0.0))(react@19.0.0)
      next-themes:
        specifier: ^0.4.4
        version: 0.4.4(react-dom@19.0.0(react@19.0.0))(react@19.0.0)
      novel:
        specifier: ^1.0.2
<<<<<<< HEAD
        version: 1.0.2(@tiptap/extension-code-block@2.11.5(@tiptap/core@2.11.5(@tiptap/pm@2.11.5))(@tiptap/pm@2.11.5))(@types/react-dom@19.0.3(@types/react@19.0.8))(@types/react@19.0.8)(highlight.js@11.11.1)(lowlight@3.3.0)(react-dom@19.0.0(react@19.0.0))(react@19.0.0)
=======
        version: 1.0.2(@tiptap/extension-code-block@2.11.5(@tiptap/core@2.11.5(@tiptap/pm@2.11.5))(@tiptap/pm@2.11.5))(@types/react-dom@19.0.4(@types/react@19.0.10))(@types/react@19.0.10)(highlight.js@11.11.1)(lowlight@3.3.0)(react-dom@19.0.0(react@19.0.0))(react@19.0.0)
>>>>>>> 7a542ce6
      nuqs:
        specifier: ^2.3.2
        version: 2.4.0(next@15.1.6(react-dom@19.0.0(react@19.0.0))(react@19.0.0))(react@19.0.0)
      postgres:
        specifier: ^3.4.5
        version: 3.4.5
      react:
        specifier: ^19.0.0
        version: 19.0.0
      react-day-picker:
        specifier: 8.10.1
        version: 8.10.1(date-fns@4.1.0)(react@19.0.0)
      react-dom:
        specifier: ^19.0.0
        version: 19.0.0(react@19.0.0)
      react-hook-form:
        specifier: ^7.54.2
        version: 7.54.2(react@19.0.0)
      react-resizable-panels:
        specifier: ^2.1.7
        version: 2.1.7(react-dom@19.0.0(react@19.0.0))(react@19.0.0)
      react-use:
        specifier: ^17.6.0
        version: 17.6.0(react-dom@19.0.0(react@19.0.0))(react@19.0.0)
      react-wrap-balancer:
        specifier: ^1.1.1
        version: 1.1.1(react@19.0.0)
      recharts:
        specifier: ^2.15.1
        version: 2.15.1(react-dom@19.0.0(react@19.0.0))(react@19.0.0)
      resend:
        specifier: ^4.1.2
        version: 4.1.2(react-dom@19.0.0(react@19.0.0))(react@19.0.0)
      sanitize-html:
        specifier: ^2.14.0
        version: 2.14.0
      sonner:
        specifier: ^1.7.4
        version: 1.7.4(react-dom@19.0.0(react@19.0.0))(react@19.0.0)
      swr:
        specifier: ^2.3.2
        version: 2.3.2(react@19.0.0)
      tailwind-merge:
        specifier: ^3.0.1
        version: 3.0.2
      tailwindcss-animate:
        specifier: ^1.0.7
        version: 1.0.7(tailwindcss@3.4.17)
      tiptap-extension-auto-joiner:
        specifier: ^0.1.3
        version: 0.1.3
      tiptap-extension-global-drag-handle:
        specifier: ^0.1.10
        version: 0.1.18
      ts-pattern:
        specifier: ^5.2.0
        version: 5.6.2
      vaul:
        specifier: ^1.1.2
        version: 1.1.2(@types/react-dom@19.0.4(@types/react@19.0.10))(@types/react@19.0.10)(react-dom@19.0.0(react@19.0.0))(react@19.0.0)
      zod:
        specifier: ^3.24.2
        version: 3.24.2
    devDependencies:
      '@eslint/eslintrc':
        specifier: ^3.2.0
        version: 3.3.0
      '@tailwindcss/typography':
        specifier: ^0.5.16
        version: 0.5.16(tailwindcss@3.4.17)
      '@types/he':
        specifier: ^1.2.3
        version: 1.2.3
      '@types/node':
        specifier: ^22.13.4
        version: 22.13.8
      '@types/react':
        specifier: ^19.0.8
        version: 19.0.10
      '@types/react-dom':
        specifier: ^19.0.3
        version: 19.0.4(@types/react@19.0.10)
      '@types/sanitize-html':
        specifier: ^2.13.0
        version: 2.13.0
      drizzle-kit:
        specifier: ^0.30.4
        version: 0.30.5
      eslint:
        specifier: ^9.20.1
        version: 9.21.0(jiti@1.21.7)
      eslint-config-next:
        specifier: 15.1.6
        version: 15.1.6(eslint@9.21.0(jiti@1.21.7))(typescript@5.8.2)
      postcss:
        specifier: ^8.5.2
        version: 8.5.3
      prettier:
        specifier: ^3.5.1
        version: 3.5.2
      prettier-plugin-sort-imports:
        specifier: ^1.8.6
        version: 1.8.6(typescript@5.8.2)
      prettier-plugin-tailwindcss:
        specifier: ^0.6.11
        version: 0.6.11(prettier-plugin-sort-imports@1.8.6(typescript@5.8.2))(prettier@3.5.2)
      tailwindcss:
        specifier: ^3.4.17
        version: 3.4.17
      typescript:
        specifier: ^5.7.3
        version: 5.8.2

  packages/db:
    dependencies:
      drizzle-orm:
        specifier: ^0.39.2
        version: 0.39.3(kysely@0.27.5)(postgres@3.4.5)
      postgres:
        specifier: ^3.4.5
        version: 3.4.5
    devDependencies:
      '@types/node':
        specifier: ^22.10.7
<<<<<<< HEAD
        version: 22.13.4
=======
        version: 22.13.8
>>>>>>> 7a542ce6
      '@zero/tsconfig':
        specifier: workspace:*
        version: link:../tsconfig
      dotenv:
        specifier: ^16.4.7
        version: 16.4.7
      drizzle-kit:
        specifier: ^0.30.4
        version: 0.30.5
      typescript:
        specifier: ^5.7.3
        version: 5.8.2

  packages/tailwind-config:
    devDependencies:
      '@zero/tsconfig':
        specifier: workspace:*
        version: link:../tsconfig
      tailwindcss:
        specifier: ^3.4.17
        version: 3.4.17

  packages/tsconfig: {}

packages:

  '@alloc/quick-lru@5.2.0':
    resolution: {integrity: sha512-UrcABB+4bUrFABwbluTIBErXwvbsU/V7TZWfmbgJfbkwiBuziS9gxdODUyuiecfdGQ85jglMW6juS3+z5TsKLw==}
    engines: {node: '>=10'}

  '@babel/runtime@7.26.9':
    resolution: {integrity: sha512-aA63XwOkcl4xxQa3HjPMqOP6LiK0ZDv3mUPYEFXkpHbaFjtGggE1A61FjFzJnB+p7/oy2gA8E+rcBNl/zC1tMg==}
    engines: {node: '>=6.9.0'}

  '@better-auth/utils@0.2.3':
    resolution: {integrity: sha512-Ap1GaSmo6JYhJhxJOpUB0HobkKPTNzfta+bLV89HfpyCAHN7p8ntCrmNFHNAVD0F6v0mywFVEUg1FUhNCc81Rw==}

  '@better-fetch/fetch@1.1.12':
    resolution: {integrity: sha512-B3bfloI/2UBQWIATRN6qmlORrvx3Mp0kkNjmXLv0b+DtbtR+pP4/I5kQA/rDUv+OReLywCCldf6co4LdDmh8JA==}

  '@cfcs/core@0.0.6':
    resolution: {integrity: sha512-FxfJMwoLB8MEMConeXUCqtMGqxdtePQxRBOiGip9ULcYYam3WfCgoY6xdnMaSkYvRvmosp5iuG+TiPofm65+Pw==}

  '@daybrush/utils@1.13.0':
    resolution: {integrity: sha512-ALK12C6SQNNHw1enXK+UO8bdyQ+jaWNQ1Af7Z3FNxeAwjYhQT7do+TRE4RASAJ3ObaS2+TJ7TXR3oz2Gzbw0PQ==}

  '@drizzle-team/brocli@0.10.2':
    resolution: {integrity: sha512-z33Il7l5dKjUgGULTqBsQBQwckHh5AbIuxhdsIxDDiZAzBOrZO6q9ogcWC65kU382AfynTfgNumVcNIjuIua6w==}

  '@egjs/agent@2.4.4':
    resolution: {integrity: sha512-cvAPSlUILhBBOakn2krdPnOGv5hAZq92f1YHxYcfu0p7uarix2C6Ia3AVizpS1SGRZGiEkIS5E+IVTLg1I2Iog==}

  '@egjs/children-differ@1.0.1':
    resolution: {integrity: sha512-DRvyqMf+CPCOzAopQKHtW+X8iN6Hy6SFol+/7zCUiE5y4P/OB8JP8FtU4NxtZwtafvSL4faD5KoQYPj3JHzPFQ==}

  '@egjs/component@3.0.5':
    resolution: {integrity: sha512-cLcGizTrrUNA2EYE3MBmEDt2tQv1joVP1Q3oDisZ5nw0MZDx2kcgEXM+/kZpfa/PAkFvYVhRUZwytIQWoN3V/w==}

  '@egjs/list-differ@1.0.1':
    resolution: {integrity: sha512-OTFTDQcWS+1ZREOdCWuk5hCBgYO4OsD30lXcOCyVOAjXMhgL5rBRDnt/otb6Nz8CzU0L/igdcaQBDLWc4t9gvg==}

  '@emnapi/runtime@1.3.1':
    resolution: {integrity: sha512-kEBmG8KyqtxJZv+ygbEim+KCGtIq1fC22Ms3S4ziXmYKm8uyoLX0MHONVKwp+9opg390VaKRNt4a7A9NwmpNhw==}

  '@esbuild-kit/core-utils@3.3.2':
    resolution: {integrity: sha512-sPRAnw9CdSsRmEtnsl2WXWdyquogVpB3yZ3dgwJfe8zrOzTsV7cJvmwrKVa+0ma5BoiGJ+BoqkMvawbayKUsqQ==}
    deprecated: 'Merged into tsx: https://tsx.is'

  '@esbuild-kit/esm-loader@2.6.5':
    resolution: {integrity: sha512-FxEMIkJKnodyA1OaCUoEvbYRkoZlLZ4d/eXFu9Fh8CbBBgP5EmZxrfTRyN0qpXZ4vOvqnE5YdRdcrmUUXuU+dA==}
    deprecated: 'Merged into tsx: https://tsx.is'

  '@esbuild/aix-ppc64@0.19.12':
    resolution: {integrity: sha512-bmoCYyWdEL3wDQIVbcyzRyeKLgk2WtWLTWz1ZIAZF/EGbNOwSA6ew3PftJ1PqMiOOGu0OyFMzG53L0zqIpPeNA==}
    engines: {node: '>=12'}
    cpu: [ppc64]
    os: [aix]

  '@esbuild/android-arm64@0.18.20':
    resolution: {integrity: sha512-Nz4rJcchGDtENV0eMKUNa6L12zz2zBDXuhj/Vjh18zGqB44Bi7MBMSXjgunJgjRhCmKOjnPuZp4Mb6OKqtMHLQ==}
    engines: {node: '>=12'}
    cpu: [arm64]
    os: [android]

  '@esbuild/android-arm64@0.19.12':
    resolution: {integrity: sha512-P0UVNGIienjZv3f5zq0DP3Nt2IE/3plFzuaS96vihvD0Hd6H/q4WXUGpCxD/E8YrSXfNyRPbpTq+T8ZQioSuPA==}
    engines: {node: '>=12'}
    cpu: [arm64]
    os: [android]

  '@esbuild/android-arm@0.18.20':
    resolution: {integrity: sha512-fyi7TDI/ijKKNZTUJAQqiG5T7YjJXgnzkURqmGj13C6dCqckZBLdl4h7bkhHt/t0WP+zO9/zwroDvANaOqO5Sw==}
    engines: {node: '>=12'}
    cpu: [arm]
    os: [android]

  '@esbuild/android-arm@0.19.12':
    resolution: {integrity: sha512-qg/Lj1mu3CdQlDEEiWrlC4eaPZ1KztwGJ9B6J+/6G+/4ewxJg7gqj8eVYWvao1bXrqGiW2rsBZFSX3q2lcW05w==}
    engines: {node: '>=12'}
    cpu: [arm]
    os: [android]

  '@esbuild/android-x64@0.18.20':
    resolution: {integrity: sha512-8GDdlePJA8D6zlZYJV/jnrRAi6rOiNaCC/JclcXpB+KIuvfBN4owLtgzY2bsxnx666XjJx2kDPUmnTtR8qKQUg==}
    engines: {node: '>=12'}
    cpu: [x64]
    os: [android]

  '@esbuild/android-x64@0.19.12':
    resolution: {integrity: sha512-3k7ZoUW6Q6YqhdhIaq/WZ7HwBpnFBlW905Fa4s4qWJyiNOgT1dOqDiVAQFwBH7gBRZr17gLrlFCRzF6jFh7Kew==}
    engines: {node: '>=12'}
    cpu: [x64]
    os: [android]

  '@esbuild/darwin-arm64@0.18.20':
    resolution: {integrity: sha512-bxRHW5kHU38zS2lPTPOyuyTm+S+eobPUnTNkdJEfAddYgEcll4xkT8DB9d2008DtTbl7uJag2HuE5NZAZgnNEA==}
    engines: {node: '>=12'}
    cpu: [arm64]
    os: [darwin]

  '@esbuild/darwin-arm64@0.19.12':
    resolution: {integrity: sha512-B6IeSgZgtEzGC42jsI+YYu9Z3HKRxp8ZT3cqhvliEHovq8HSX2YX8lNocDn79gCKJXOSaEot9MVYky7AKjCs8g==}
    engines: {node: '>=12'}
    cpu: [arm64]
    os: [darwin]

  '@esbuild/darwin-x64@0.18.20':
    resolution: {integrity: sha512-pc5gxlMDxzm513qPGbCbDukOdsGtKhfxD1zJKXjCCcU7ju50O7MeAZ8c4krSJcOIJGFR+qx21yMMVYwiQvyTyQ==}
    engines: {node: '>=12'}
    cpu: [x64]
    os: [darwin]

  '@esbuild/darwin-x64@0.19.12':
    resolution: {integrity: sha512-hKoVkKzFiToTgn+41qGhsUJXFlIjxI/jSYeZf3ugemDYZldIXIxhvwN6erJGlX4t5h417iFuheZ7l+YVn05N3A==}
    engines: {node: '>=12'}
    cpu: [x64]
    os: [darwin]

  '@esbuild/freebsd-arm64@0.18.20':
    resolution: {integrity: sha512-yqDQHy4QHevpMAaxhhIwYPMv1NECwOvIpGCZkECn8w2WFHXjEwrBn3CeNIYsibZ/iZEUemj++M26W3cNR5h+Tw==}
    engines: {node: '>=12'}
    cpu: [arm64]
    os: [freebsd]

  '@esbuild/freebsd-arm64@0.19.12':
    resolution: {integrity: sha512-4aRvFIXmwAcDBw9AueDQ2YnGmz5L6obe5kmPT8Vd+/+x/JMVKCgdcRwH6APrbpNXsPz+K653Qg8HB/oXvXVukA==}
    engines: {node: '>=12'}
    cpu: [arm64]
    os: [freebsd]

  '@esbuild/freebsd-x64@0.18.20':
    resolution: {integrity: sha512-tgWRPPuQsd3RmBZwarGVHZQvtzfEBOreNuxEMKFcd5DaDn2PbBxfwLcj4+aenoh7ctXcbXmOQIn8HI6mCSw5MQ==}
    engines: {node: '>=12'}
    cpu: [x64]
    os: [freebsd]

  '@esbuild/freebsd-x64@0.19.12':
    resolution: {integrity: sha512-EYoXZ4d8xtBoVN7CEwWY2IN4ho76xjYXqSXMNccFSx2lgqOG/1TBPW0yPx1bJZk94qu3tX0fycJeeQsKovA8gg==}
    engines: {node: '>=12'}
    cpu: [x64]
    os: [freebsd]

  '@esbuild/linux-arm64@0.18.20':
    resolution: {integrity: sha512-2YbscF+UL7SQAVIpnWvYwM+3LskyDmPhe31pE7/aoTMFKKzIc9lLbyGUpmmb8a8AixOL61sQ/mFh3jEjHYFvdA==}
    engines: {node: '>=12'}
    cpu: [arm64]
    os: [linux]

  '@esbuild/linux-arm64@0.19.12':
    resolution: {integrity: sha512-EoTjyYyLuVPfdPLsGVVVC8a0p1BFFvtpQDB/YLEhaXyf/5bczaGeN15QkR+O4S5LeJ92Tqotve7i1jn35qwvdA==}
    engines: {node: '>=12'}
    cpu: [arm64]
    os: [linux]

  '@esbuild/linux-arm@0.18.20':
    resolution: {integrity: sha512-/5bHkMWnq1EgKr1V+Ybz3s1hWXok7mDFUMQ4cG10AfW3wL02PSZi5kFpYKrptDsgb2WAJIvRcDm+qIvXf/apvg==}
    engines: {node: '>=12'}
    cpu: [arm]
    os: [linux]

  '@esbuild/linux-arm@0.19.12':
    resolution: {integrity: sha512-J5jPms//KhSNv+LO1S1TX1UWp1ucM6N6XuL6ITdKWElCu8wXP72l9MM0zDTzzeikVyqFE6U8YAV9/tFyj0ti+w==}
    engines: {node: '>=12'}
    cpu: [arm]
    os: [linux]

  '@esbuild/linux-ia32@0.18.20':
    resolution: {integrity: sha512-P4etWwq6IsReT0E1KHU40bOnzMHoH73aXp96Fs8TIT6z9Hu8G6+0SHSw9i2isWrD2nbx2qo5yUqACgdfVGx7TA==}
    engines: {node: '>=12'}
    cpu: [ia32]
    os: [linux]

  '@esbuild/linux-ia32@0.19.12':
    resolution: {integrity: sha512-Thsa42rrP1+UIGaWz47uydHSBOgTUnwBwNq59khgIwktK6x60Hivfbux9iNR0eHCHzOLjLMLfUMLCypBkZXMHA==}
    engines: {node: '>=12'}
    cpu: [ia32]
    os: [linux]

  '@esbuild/linux-loong64@0.18.20':
    resolution: {integrity: sha512-nXW8nqBTrOpDLPgPY9uV+/1DjxoQ7DoB2N8eocyq8I9XuqJ7BiAMDMf9n1xZM9TgW0J8zrquIb/A7s3BJv7rjg==}
    engines: {node: '>=12'}
    cpu: [loong64]
    os: [linux]

  '@esbuild/linux-loong64@0.19.12':
    resolution: {integrity: sha512-LiXdXA0s3IqRRjm6rV6XaWATScKAXjI4R4LoDlvO7+yQqFdlr1Bax62sRwkVvRIrwXxvtYEHHI4dm50jAXkuAA==}
    engines: {node: '>=12'}
    cpu: [loong64]
    os: [linux]

  '@esbuild/linux-mips64el@0.18.20':
    resolution: {integrity: sha512-d5NeaXZcHp8PzYy5VnXV3VSd2D328Zb+9dEq5HE6bw6+N86JVPExrA6O68OPwobntbNJ0pzCpUFZTo3w0GyetQ==}
    engines: {node: '>=12'}
    cpu: [mips64el]
    os: [linux]

  '@esbuild/linux-mips64el@0.19.12':
    resolution: {integrity: sha512-fEnAuj5VGTanfJ07ff0gOA6IPsvrVHLVb6Lyd1g2/ed67oU1eFzL0r9WL7ZzscD+/N6i3dWumGE1Un4f7Amf+w==}
    engines: {node: '>=12'}
    cpu: [mips64el]
    os: [linux]

  '@esbuild/linux-ppc64@0.18.20':
    resolution: {integrity: sha512-WHPyeScRNcmANnLQkq6AfyXRFr5D6N2sKgkFo2FqguP44Nw2eyDlbTdZwd9GYk98DZG9QItIiTlFLHJHjxP3FA==}
    engines: {node: '>=12'}
    cpu: [ppc64]
    os: [linux]

  '@esbuild/linux-ppc64@0.19.12':
    resolution: {integrity: sha512-nYJA2/QPimDQOh1rKWedNOe3Gfc8PabU7HT3iXWtNUbRzXS9+vgB0Fjaqr//XNbd82mCxHzik2qotuI89cfixg==}
    engines: {node: '>=12'}
    cpu: [ppc64]
    os: [linux]

  '@esbuild/linux-riscv64@0.18.20':
    resolution: {integrity: sha512-WSxo6h5ecI5XH34KC7w5veNnKkju3zBRLEQNY7mv5mtBmrP/MjNBCAlsM2u5hDBlS3NGcTQpoBvRzqBcRtpq1A==}
    engines: {node: '>=12'}
    cpu: [riscv64]
    os: [linux]

  '@esbuild/linux-riscv64@0.19.12':
    resolution: {integrity: sha512-2MueBrlPQCw5dVJJpQdUYgeqIzDQgw3QtiAHUC4RBz9FXPrskyyU3VI1hw7C0BSKB9OduwSJ79FTCqtGMWqJHg==}
    engines: {node: '>=12'}
    cpu: [riscv64]
    os: [linux]

  '@esbuild/linux-s390x@0.18.20':
    resolution: {integrity: sha512-+8231GMs3mAEth6Ja1iK0a1sQ3ohfcpzpRLH8uuc5/KVDFneH6jtAJLFGafpzpMRO6DzJ6AvXKze9LfFMrIHVQ==}
    engines: {node: '>=12'}
    cpu: [s390x]
    os: [linux]

  '@esbuild/linux-s390x@0.19.12':
    resolution: {integrity: sha512-+Pil1Nv3Umes4m3AZKqA2anfhJiVmNCYkPchwFJNEJN5QxmTs1uzyy4TvmDrCRNT2ApwSari7ZIgrPeUx4UZDg==}
    engines: {node: '>=12'}
    cpu: [s390x]
    os: [linux]

  '@esbuild/linux-x64@0.18.20':
    resolution: {integrity: sha512-UYqiqemphJcNsFEskc73jQ7B9jgwjWrSayxawS6UVFZGWrAAtkzjxSqnoclCXxWtfwLdzU+vTpcNYhpn43uP1w==}
    engines: {node: '>=12'}
    cpu: [x64]
    os: [linux]

  '@esbuild/linux-x64@0.19.12':
    resolution: {integrity: sha512-B71g1QpxfwBvNrfyJdVDexenDIt1CiDN1TIXLbhOw0KhJzE78KIFGX6OJ9MrtC0oOqMWf+0xop4qEU8JrJTwCg==}
    engines: {node: '>=12'}
    cpu: [x64]
    os: [linux]

  '@esbuild/netbsd-x64@0.18.20':
    resolution: {integrity: sha512-iO1c++VP6xUBUmltHZoMtCUdPlnPGdBom6IrO4gyKPFFVBKioIImVooR5I83nTew5UOYrk3gIJhbZh8X44y06A==}
    engines: {node: '>=12'}
    cpu: [x64]
    os: [netbsd]

  '@esbuild/netbsd-x64@0.19.12':
    resolution: {integrity: sha512-3ltjQ7n1owJgFbuC61Oj++XhtzmymoCihNFgT84UAmJnxJfm4sYCiSLTXZtE00VWYpPMYc+ZQmB6xbSdVh0JWA==}
    engines: {node: '>=12'}
    cpu: [x64]
    os: [netbsd]

  '@esbuild/openbsd-x64@0.18.20':
    resolution: {integrity: sha512-e5e4YSsuQfX4cxcygw/UCPIEP6wbIL+se3sxPdCiMbFLBWu0eiZOJ7WoD+ptCLrmjZBK1Wk7I6D/I3NglUGOxg==}
    engines: {node: '>=12'}
    cpu: [x64]
    os: [openbsd]

  '@esbuild/openbsd-x64@0.19.12':
    resolution: {integrity: sha512-RbrfTB9SWsr0kWmb9srfF+L933uMDdu9BIzdA7os2t0TXhCRjrQyCeOt6wVxr79CKD4c+p+YhCj31HBkYcXebw==}
    engines: {node: '>=12'}
    cpu: [x64]
    os: [openbsd]

  '@esbuild/sunos-x64@0.18.20':
    resolution: {integrity: sha512-kDbFRFp0YpTQVVrqUd5FTYmWo45zGaXe0X8E1G/LKFC0v8x0vWrhOWSLITcCn63lmZIxfOMXtCfti/RxN/0wnQ==}
    engines: {node: '>=12'}
    cpu: [x64]
    os: [sunos]

  '@esbuild/sunos-x64@0.19.12':
    resolution: {integrity: sha512-HKjJwRrW8uWtCQnQOz9qcU3mUZhTUQvi56Q8DPTLLB+DawoiQdjsYq+j+D3s9I8VFtDr+F9CjgXKKC4ss89IeA==}
    engines: {node: '>=12'}
    cpu: [x64]
    os: [sunos]

  '@esbuild/win32-arm64@0.18.20':
    resolution: {integrity: sha512-ddYFR6ItYgoaq4v4JmQQaAI5s7npztfV4Ag6NrhiaW0RrnOXqBkgwZLofVTlq1daVTQNhtI5oieTvkRPfZrePg==}
    engines: {node: '>=12'}
    cpu: [arm64]
    os: [win32]

  '@esbuild/win32-arm64@0.19.12':
    resolution: {integrity: sha512-URgtR1dJnmGvX864pn1B2YUYNzjmXkuJOIqG2HdU62MVS4EHpU2946OZoTMnRUHklGtJdJZ33QfzdjGACXhn1A==}
    engines: {node: '>=12'}
    cpu: [arm64]
    os: [win32]

  '@esbuild/win32-ia32@0.18.20':
    resolution: {integrity: sha512-Wv7QBi3ID/rROT08SABTS7eV4hX26sVduqDOTe1MvGMjNd3EjOz4b7zeexIR62GTIEKrfJXKL9LFxTYgkyeu7g==}
    engines: {node: '>=12'}
    cpu: [ia32]
    os: [win32]

  '@esbuild/win32-ia32@0.19.12':
    resolution: {integrity: sha512-+ZOE6pUkMOJfmxmBZElNOx72NKpIa/HFOMGzu8fqzQJ5kgf6aTGrcJaFsNiVMH4JKpMipyK+7k0n2UXN7a8YKQ==}
    engines: {node: '>=12'}
    cpu: [ia32]
    os: [win32]

  '@esbuild/win32-x64@0.18.20':
    resolution: {integrity: sha512-kTdfRcSiDfQca/y9QIkng02avJ+NCaQvrMejlsB3RRv5sE9rRoeBPISaZpKxHELzRxZyLvNts1P27W3wV+8geQ==}
    engines: {node: '>=12'}
    cpu: [x64]
    os: [win32]

  '@esbuild/win32-x64@0.19.12':
    resolution: {integrity: sha512-T1QyPSDCyMXaO3pzBkF96E8xMkiRYbUEZADd29SyPGabqxMViNoii+NcK7eWJAEoU6RZyEm5lVSIjTmcdoB9HA==}
    engines: {node: '>=12'}
    cpu: [x64]
    os: [win32]

  '@eslint-community/eslint-utils@4.4.1':
    resolution: {integrity: sha512-s3O3waFUrMV8P/XaF/+ZTp1X9XBZW1a4B97ZnjQF2KYWaFD2A8KyFBsrsfSjEmjn3RGWAIuvlneuZm3CUK3jbA==}
    engines: {node: ^12.22.0 || ^14.17.0 || >=16.0.0}
    peerDependencies:
      eslint: ^6.0.0 || ^7.0.0 || >=8.0.0

  '@eslint-community/regexpp@4.12.1':
    resolution: {integrity: sha512-CCZCDJuduB9OUkFkY2IgppNZMi2lBQgD2qzwXkEia16cge2pijY/aXi96CJMquDMn3nJdlPV1A5KrJEXwfLNzQ==}
    engines: {node: ^12.0.0 || ^14.0.0 || >=16.0.0}

  '@eslint/config-array@0.19.2':
    resolution: {integrity: sha512-GNKqxfHG2ySmJOBSHg7LxeUx4xpuCoFjacmlCoYWEbaPXLwvfIjixRI12xCQZeULksQb23uiA8F40w5TojpV7w==}
    engines: {node: ^18.18.0 || ^20.9.0 || >=21.1.0}

  '@eslint/core@0.12.0':
    resolution: {integrity: sha512-cmrR6pytBuSMTaBweKoGMwu3EiHiEC+DoyupPmlZ0HxBJBtIxwe+j/E4XPIKNx+Q74c8lXKPwYawBf5glsTkHg==}
    engines: {node: ^18.18.0 || ^20.9.0 || >=21.1.0}

  '@eslint/eslintrc@3.3.0':
    resolution: {integrity: sha512-yaVPAiNAalnCZedKLdR21GOGILMLKPyqSLWaAjQFvYA2i/ciDi8ArYVr69Anohb6cH2Ukhqti4aFnYyPm8wdwQ==}
    engines: {node: ^18.18.0 || ^20.9.0 || >=21.1.0}

  '@eslint/js@9.21.0':
    resolution: {integrity: sha512-BqStZ3HX8Yz6LvsF5ByXYrtigrV5AXADWLAGc7PH/1SxOb7/FIYYMszZZWiUou/GB9P2lXWk2SV4d+Z8h0nknw==}
    engines: {node: ^18.18.0 || ^20.9.0 || >=21.1.0}

  '@eslint/object-schema@2.1.6':
    resolution: {integrity: sha512-RBMg5FRL0I0gs51M/guSAj5/e14VQ4tpZnQNWwuDT66P14I43ItmPfIZRhO9fUVIPOAQXU47atlywZ/czoqFPA==}
    engines: {node: ^18.18.0 || ^20.9.0 || >=21.1.0}

  '@eslint/plugin-kit@0.2.7':
    resolution: {integrity: sha512-JubJ5B2pJ4k4yGxaNLdbjrnk9d/iDz6/q8wOilpIowd6PJPgaxCuHBnBszq7Ce2TyMrywm5r4PnKm6V3iiZF+g==}
    engines: {node: ^18.18.0 || ^20.9.0 || >=21.1.0}

  '@floating-ui/core@1.6.9':
    resolution: {integrity: sha512-uMXCuQ3BItDUbAMhIXw7UPXRfAlOAvZzdK9BWpE60MCn+Svt3aLn9jsPTi/WNGlRUu2uI0v5S7JiIUsbsvh3fw==}

  '@floating-ui/dom@1.6.13':
    resolution: {integrity: sha512-umqzocjDgNRGTuO7Q8CU32dkHkECqI8ZdMZ5Swb6QAM0t5rnlrN3lGo1hdpscRd3WS8T6DKYK4ephgIH9iRh3w==}

  '@floating-ui/react-dom@2.1.2':
    resolution: {integrity: sha512-06okr5cgPzMNBy+Ycse2A6udMi4bqwW/zgBF/rwjcNqWkyr82Mcg8b0vjX8OJpZFy/FKjJmw6wV7t44kK6kW7A==}
    peerDependencies:
      react: '>=16.8.0'
      react-dom: '>=16.8.0'

  '@floating-ui/utils@0.2.9':
    resolution: {integrity: sha512-MDWhGtE+eHw5JW7lq4qhc5yRLS11ERl1c7Z6Xd0a58DozHES6EnNNwUWbMiG4J9Cgj053Bhk8zvlhFYKVhULwg==}

  '@hexagon/base64@1.1.28':
    resolution: {integrity: sha512-lhqDEAvWixy3bZ+UOYbPwUbBkwBq5C1LAJ/xPC8Oi+lL54oyakv/npbA0aU2hgCsx/1NUd4IBvV03+aUBWxerw==}

  '@hookform/resolvers@4.1.2':
    resolution: {integrity: sha512-wl6H9c9wLOZMJAqGLEVKzbCkxJuV+BYuLFZFCQtCwMe0b3qQk4kUBd/ZAj13SwcSqcx86rCgSCyngQfmA6DOWg==}
    peerDependencies:
      react-hook-form: ^7.0.0

  '@humanfs/core@0.19.1':
    resolution: {integrity: sha512-5DyQ4+1JEUzejeK1JGICcideyfUbGixgS9jNgex5nqkW+cY7WZhxBigmieN5Qnw9ZosSNVC9KQKyb+GUaGyKUA==}
    engines: {node: '>=18.18.0'}

  '@humanfs/node@0.16.6':
    resolution: {integrity: sha512-YuI2ZHQL78Q5HbhDiBA1X4LmYdXCKCMQIfw0pw7piHJwyREFebJUvrQN4cMssyES6x+vfUbx1CIpaQUKYdQZOw==}
    engines: {node: '>=18.18.0'}

  '@humanwhocodes/module-importer@1.0.1':
    resolution: {integrity: sha512-bxveV4V8v5Yb4ncFTT3rPSgZBOpCkjfK0y4oVVVJwIuDVBRMDXrPyXRL988i5ap9m9bnyEEjWfm5WkBmtffLfA==}
    engines: {node: '>=12.22'}

  '@humanwhocodes/retry@0.3.1':
    resolution: {integrity: sha512-JBxkERygn7Bv/GbN5Rv8Ul6LVknS+5Bp6RgDC/O8gEBU/yeH5Ui5C/OlWrTb6qct7LjjfT6Re2NxB0ln0yYybA==}
    engines: {node: '>=18.18'}

  '@humanwhocodes/retry@0.4.2':
    resolution: {integrity: sha512-xeO57FpIu4p1Ri3Jq/EXq4ClRm86dVF2z/+kvFnyqVYRavTZmaFaUBbWCOuuTh0o/g7DSsk6kc2vrS4Vl5oPOQ==}
    engines: {node: '>=18.18'}

  '@img/sharp-darwin-arm64@0.33.5':
    resolution: {integrity: sha512-UT4p+iz/2H4twwAoLCqfA9UH5pI6DggwKEGuaPy7nCVQ8ZsiY5PIcrRvD1DzuY3qYL07NtIQcWnBSY/heikIFQ==}
    engines: {node: ^18.17.0 || ^20.3.0 || >=21.0.0}
    cpu: [arm64]
    os: [darwin]

  '@img/sharp-darwin-x64@0.33.5':
    resolution: {integrity: sha512-fyHac4jIc1ANYGRDxtiqelIbdWkIuQaI84Mv45KvGRRxSAa7o7d1ZKAOBaYbnepLC1WqxfpimdeWfvqqSGwR2Q==}
    engines: {node: ^18.17.0 || ^20.3.0 || >=21.0.0}
    cpu: [x64]
    os: [darwin]

  '@img/sharp-libvips-darwin-arm64@1.0.4':
    resolution: {integrity: sha512-XblONe153h0O2zuFfTAbQYAX2JhYmDHeWikp1LM9Hul9gVPjFY427k6dFEcOL72O01QxQsWi761svJ/ev9xEDg==}
    cpu: [arm64]
    os: [darwin]

  '@img/sharp-libvips-darwin-x64@1.0.4':
    resolution: {integrity: sha512-xnGR8YuZYfJGmWPvmlunFaWJsb9T/AO2ykoP3Fz/0X5XV2aoYBPkX6xqCQvUTKKiLddarLaxpzNe+b1hjeWHAQ==}
    cpu: [x64]
    os: [darwin]

  '@img/sharp-libvips-linux-arm64@1.0.4':
    resolution: {integrity: sha512-9B+taZ8DlyyqzZQnoeIvDVR/2F4EbMepXMc/NdVbkzsJbzkUjhXv/70GQJ7tdLA4YJgNP25zukcxpX2/SueNrA==}
    cpu: [arm64]
    os: [linux]

  '@img/sharp-libvips-linux-arm@1.0.5':
    resolution: {integrity: sha512-gvcC4ACAOPRNATg/ov8/MnbxFDJqf/pDePbBnuBDcjsI8PssmjoKMAz4LtLaVi+OnSb5FK/yIOamqDwGmXW32g==}
    cpu: [arm]
    os: [linux]

  '@img/sharp-libvips-linux-s390x@1.0.4':
    resolution: {integrity: sha512-u7Wz6ntiSSgGSGcjZ55im6uvTrOxSIS8/dgoVMoiGE9I6JAfU50yH5BoDlYA1tcuGS7g/QNtetJnxA6QEsCVTA==}
    cpu: [s390x]
    os: [linux]

  '@img/sharp-libvips-linux-x64@1.0.4':
    resolution: {integrity: sha512-MmWmQ3iPFZr0Iev+BAgVMb3ZyC4KeFc3jFxnNbEPas60e1cIfevbtuyf9nDGIzOaW9PdnDciJm+wFFaTlj5xYw==}
    cpu: [x64]
    os: [linux]

  '@img/sharp-libvips-linuxmusl-arm64@1.0.4':
    resolution: {integrity: sha512-9Ti+BbTYDcsbp4wfYib8Ctm1ilkugkA/uscUn6UXK1ldpC1JjiXbLfFZtRlBhjPZ5o1NCLiDbg8fhUPKStHoTA==}
    cpu: [arm64]
    os: [linux]

  '@img/sharp-libvips-linuxmusl-x64@1.0.4':
    resolution: {integrity: sha512-viYN1KX9m+/hGkJtvYYp+CCLgnJXwiQB39damAO7WMdKWlIhmYTfHjwSbQeUK/20vY154mwezd9HflVFM1wVSw==}
    cpu: [x64]
    os: [linux]

  '@img/sharp-linux-arm64@0.33.5':
    resolution: {integrity: sha512-JMVv+AMRyGOHtO1RFBiJy/MBsgz0x4AWrT6QoEVVTyh1E39TrCUpTRI7mx9VksGX4awWASxqCYLCV4wBZHAYxA==}
    engines: {node: ^18.17.0 || ^20.3.0 || >=21.0.0}
    cpu: [arm64]
    os: [linux]

  '@img/sharp-linux-arm@0.33.5':
    resolution: {integrity: sha512-JTS1eldqZbJxjvKaAkxhZmBqPRGmxgu+qFKSInv8moZ2AmT5Yib3EQ1c6gp493HvrvV8QgdOXdyaIBrhvFhBMQ==}
    engines: {node: ^18.17.0 || ^20.3.0 || >=21.0.0}
    cpu: [arm]
    os: [linux]

  '@img/sharp-linux-s390x@0.33.5':
    resolution: {integrity: sha512-y/5PCd+mP4CA/sPDKl2961b+C9d+vPAveS33s6Z3zfASk2j5upL6fXVPZi7ztePZ5CuH+1kW8JtvxgbuXHRa4Q==}
    engines: {node: ^18.17.0 || ^20.3.0 || >=21.0.0}
    cpu: [s390x]
    os: [linux]

  '@img/sharp-linux-x64@0.33.5':
    resolution: {integrity: sha512-opC+Ok5pRNAzuvq1AG0ar+1owsu842/Ab+4qvU879ippJBHvyY5n2mxF1izXqkPYlGuP/M556uh53jRLJmzTWA==}
    engines: {node: ^18.17.0 || ^20.3.0 || >=21.0.0}
    cpu: [x64]
    os: [linux]

  '@img/sharp-linuxmusl-arm64@0.33.5':
    resolution: {integrity: sha512-XrHMZwGQGvJg2V/oRSUfSAfjfPxO+4DkiRh6p2AFjLQztWUuY/o8Mq0eMQVIY7HJ1CDQUJlxGGZRw1a5bqmd1g==}
    engines: {node: ^18.17.0 || ^20.3.0 || >=21.0.0}
    cpu: [arm64]
    os: [linux]

  '@img/sharp-linuxmusl-x64@0.33.5':
    resolution: {integrity: sha512-WT+d/cgqKkkKySYmqoZ8y3pxx7lx9vVejxW/W4DOFMYVSkErR+w7mf2u8m/y4+xHe7yY9DAXQMWQhpnMuFfScw==}
    engines: {node: ^18.17.0 || ^20.3.0 || >=21.0.0}
    cpu: [x64]
    os: [linux]

  '@img/sharp-wasm32@0.33.5':
    resolution: {integrity: sha512-ykUW4LVGaMcU9lu9thv85CbRMAwfeadCJHRsg2GmeRa/cJxsVY9Rbd57JcMxBkKHag5U/x7TSBpScF4U8ElVzg==}
    engines: {node: ^18.17.0 || ^20.3.0 || >=21.0.0}
    cpu: [wasm32]

  '@img/sharp-win32-ia32@0.33.5':
    resolution: {integrity: sha512-T36PblLaTwuVJ/zw/LaH0PdZkRz5rd3SmMHX8GSmR7vtNSP5Z6bQkExdSK7xGWyxLw4sUknBuugTelgw2faBbQ==}
    engines: {node: ^18.17.0 || ^20.3.0 || >=21.0.0}
    cpu: [ia32]
    os: [win32]

  '@img/sharp-win32-x64@0.33.5':
    resolution: {integrity: sha512-MpY/o8/8kj+EcnxwvrP4aTJSWw/aZ7JIGR4aBeZkZw5B7/Jn+tY9/VNwtcoGmdT7GfggGIU4kygOMSbYnOrAbg==}
    engines: {node: ^18.17.0 || ^20.3.0 || >=21.0.0}
    cpu: [x64]
    os: [win32]

  '@isaacs/cliui@8.0.2':
    resolution: {integrity: sha512-O8jcjabXaleOG9DQ0+ARXWZBTfnP4WNAqzuiJK7ll44AmxGKv/J2M4TPjxjY3znBCfvBXFzucm1twdyFybFqEA==}
    engines: {node: '>=12'}

  '@jridgewell/gen-mapping@0.3.8':
    resolution: {integrity: sha512-imAbBGkb+ebQyxKgzv5Hu2nmROxoDOXHh80evxdoXNOrvAnVx7zimzc1Oo5h9RlfV4vPXaE2iM5pOFbvOCClWA==}
    engines: {node: '>=6.0.0'}

  '@jridgewell/resolve-uri@3.1.2':
    resolution: {integrity: sha512-bRISgCIjP20/tbWSPWMEi54QVPRZExkuD9lJL+UIxUKtwVJA8wW1Trb1jMs1RFXo1CBTNZ/5hpC9QvmKWdopKw==}
    engines: {node: '>=6.0.0'}

  '@jridgewell/set-array@1.2.1':
    resolution: {integrity: sha512-R8gLRTZeyp03ymzP/6Lil/28tGeGEzhx1q2k703KGWRAI1VdvPIXdG70VJc2pAMw3NA6JKL5hhFu1sJX0Mnn/A==}
    engines: {node: '>=6.0.0'}

  '@jridgewell/sourcemap-codec@1.5.0':
    resolution: {integrity: sha512-gv3ZRaISU3fjPAgNsriBRqGWQL6quFx04YMPW/zD8XMLsU32mhCCbfbO6KZFLjvYpCZ8zyDEgqsgf+PwPaM7GQ==}

  '@jridgewell/trace-mapping@0.3.25':
    resolution: {integrity: sha512-vNk6aEwybGtawWmy/PzwnGDOjCkLWSD2wqvjGGAgOAwCGWySYXfYoxt00IJkTF+8Lb57DwOb3Aa0o9CApepiYQ==}

  '@levischuck/tiny-cbor@0.2.11':
    resolution: {integrity: sha512-llBRm4dT4Z89aRsm6u2oEZ8tfwL/2l6BwpZ7JcyieouniDECM5AqNgr/y08zalEIvW3RSK4upYyybDcmjXqAow==}

  '@marsidev/react-turnstile@1.1.0':
    resolution: {integrity: sha512-X7bP9ZYutDd+E+klPYF+/BJHqEyyVkN4KKmZcNRr84zs3DcMoftlMAuoKqNSnqg0HE7NQ1844+TLFSJoztCdSA==}
    peerDependencies:
      react: ^17.0.2 || ^18.0.0 || ^19.0
      react-dom: ^17.0.2 || ^18.0.0 || ^19.0

  '@next/env@15.1.6':
    resolution: {integrity: sha512-d9AFQVPEYNr+aqokIiPLNK/MTyt3DWa/dpKveiAaVccUadFbhFEvY6FXYX2LJO2Hv7PHnLBu2oWwB4uBuHjr/w==}

  '@next/eslint-plugin-next@15.1.6':
    resolution: {integrity: sha512-+slMxhTgILUntZDGNgsKEYHUvpn72WP1YTlkmEhS51vnVd7S9jEEy0n9YAMcI21vUG4akTw9voWH02lrClt/yw==}

  '@next/swc-darwin-arm64@15.1.6':
    resolution: {integrity: sha512-u7lg4Mpl9qWpKgy6NzEkz/w0/keEHtOybmIl0ykgItBxEM5mYotS5PmqTpo+Rhg8FiOiWgwr8USxmKQkqLBCrw==}
    engines: {node: '>= 10'}
    cpu: [arm64]
    os: [darwin]

  '@next/swc-darwin-x64@15.1.6':
    resolution: {integrity: sha512-x1jGpbHbZoZ69nRuogGL2MYPLqohlhnT9OCU6E6QFewwup+z+M6r8oU47BTeJcWsF2sdBahp5cKiAcDbwwK/lg==}
    engines: {node: '>= 10'}
    cpu: [x64]
    os: [darwin]

  '@next/swc-linux-arm64-gnu@15.1.6':
    resolution: {integrity: sha512-jar9sFw0XewXsBzPf9runGzoivajeWJUc/JkfbLTC4it9EhU8v7tCRLH7l5Y1ReTMN6zKJO0kKAGqDk8YSO2bg==}
    engines: {node: '>= 10'}
    cpu: [arm64]
    os: [linux]

  '@next/swc-linux-arm64-musl@15.1.6':
    resolution: {integrity: sha512-+n3u//bfsrIaZch4cgOJ3tXCTbSxz0s6brJtU3SzLOvkJlPQMJ+eHVRi6qM2kKKKLuMY+tcau8XD9CJ1OjeSQQ==}
    engines: {node: '>= 10'}
    cpu: [arm64]
    os: [linux]

  '@next/swc-linux-x64-gnu@15.1.6':
    resolution: {integrity: sha512-SpuDEXixM3PycniL4iVCLyUyvcl6Lt0mtv3am08sucskpG0tYkW1KlRhTgj4LI5ehyxriVVcfdoxuuP8csi3kQ==}
    engines: {node: '>= 10'}
    cpu: [x64]
    os: [linux]

  '@next/swc-linux-x64-musl@15.1.6':
    resolution: {integrity: sha512-L4druWmdFSZIIRhF+G60API5sFB7suTbDRhYWSjiw0RbE+15igQvE2g2+S973pMGvwN3guw7cJUjA/TmbPWTHQ==}
    engines: {node: '>= 10'}
    cpu: [x64]
    os: [linux]

  '@next/swc-win32-arm64-msvc@15.1.6':
    resolution: {integrity: sha512-s8w6EeqNmi6gdvM19tqKKWbCyOBvXFbndkGHl+c9YrzsLARRdCHsD9S1fMj8gsXm9v8vhC8s3N8rjuC/XrtkEg==}
    engines: {node: '>= 10'}
    cpu: [arm64]
    os: [win32]

  '@next/swc-win32-x64-msvc@15.1.6':
    resolution: {integrity: sha512-6xomMuu54FAFxttYr5PJbEfu96godcxBTRk1OhAvJq0/EnmFU/Ybiax30Snis4vdWZ9LGpf7Roy5fSs7v/5ROQ==}
    engines: {node: '>= 10'}
    cpu: [x64]
    os: [win32]

  '@noble/ciphers@0.6.0':
    resolution: {integrity: sha512-mIbq/R9QXk5/cTfESb1OKtyFnk7oc1Om/8onA1158K9/OZUQFDEVy55jVTato+xmp3XX6F6Qh0zz0Nc1AxAlRQ==}

  '@noble/hashes@1.7.1':
    resolution: {integrity: sha512-B8XBPsn4vT/KJAGqDzbwztd+6Yte3P4V7iafm24bxgDe/mlRuK6xmWPuCNrKt2vDafZ8MfJLlchDG/vYafQEjQ==}
    engines: {node: ^14.21.3 || >=16}

  '@nodelib/fs.scandir@2.1.5':
    resolution: {integrity: sha512-vq24Bq3ym5HEQm2NKCr3yXDwjc7vTsEThRDnkp2DK9p1uqLR+DHurm/NOTo0KG7HYHU7eppKZj3MyqYuMBf62g==}
    engines: {node: '>= 8'}

  '@nodelib/fs.stat@2.0.5':
    resolution: {integrity: sha512-RkhPPp2zrqDAQA/2jNhnztcPAlv64XdhIp7a7454A5ovI7Bukxgt7MX7udwAu3zg1DcpPU0rz3VV1SeaqvY4+A==}
    engines: {node: '>= 8'}

  '@nodelib/fs.walk@1.2.8':
    resolution: {integrity: sha512-oGB+UxlgWcgQkgwo8GcEGwemoTFt3FIO9ababBmaGwXIoBKZ+GTy0pP185beGg7Llih/NSHSV2XAs1lnznocSg==}
    engines: {node: '>= 8'}

  '@nolyfill/is-core-module@1.0.39':
    resolution: {integrity: sha512-nn5ozdjYQpUCZlWGuxcJY/KpxkWQs4DcbMCmKojjyrYDEAGy4Ce19NN4v5MduafTwJlbKc99UA8YhSVqq9yPZA==}
    engines: {node: '>=12.4.0'}

  '@one-ini/wasm@0.1.1':
    resolution: {integrity: sha512-XuySG1E38YScSJoMlqovLru4KTUNSjgVTIjyh7qMX6aNN5HY5Ct5LhRJdxO79JtTzKfzV/bnWpz+zquYrISsvw==}

  '@peculiar/asn1-android@2.3.15':
    resolution: {integrity: sha512-8U2TIj59cRlSXTX2d0mzUKP7whfWGFMzTeC3qPgAbccXFrPNZLaDhpNEdG5U2QZ/tBv/IHlCJ8s+KYXpJeop6w==}

  '@peculiar/asn1-ecc@2.3.15':
    resolution: {integrity: sha512-/HtR91dvgog7z/WhCVdxZJ/jitJuIu8iTqiyWVgRE9Ac5imt2sT/E4obqIVGKQw7PIy+X6i8lVBoT6wC73XUgA==}

  '@peculiar/asn1-rsa@2.3.15':
    resolution: {integrity: sha512-p6hsanvPhexRtYSOHihLvUUgrJ8y0FtOM97N5UEpC+VifFYyZa0iZ5cXjTkZoDwxJ/TTJ1IJo3HVTB2JJTpXvg==}

  '@peculiar/asn1-schema@2.3.15':
    resolution: {integrity: sha512-QPeD8UA8axQREpgR5UTAfu2mqQmm97oUqahDtNdBcfj3qAnoXzFdQW+aNf/tD2WVXF8Fhmftxoj0eMIT++gX2w==}

  '@peculiar/asn1-x509@2.3.15':
    resolution: {integrity: sha512-0dK5xqTqSLaxv1FHXIcd4Q/BZNuopg+u1l23hT9rOmQ1g4dNtw0g/RnEi+TboB0gOwGtrWn269v27cMgchFIIg==}

  '@petamoriken/float16@3.9.1':
    resolution: {integrity: sha512-j+ejhYwY6PeB+v1kn7lZFACUIG97u90WxMuGosILFsl9d4Ovi0sjk0GlPfoEcx+FzvXZDAfioD+NGnnPamXgMA==}

  '@pkgjs/parseargs@0.11.0':
    resolution: {integrity: sha512-+1VkjdD0QBLPodGrJUeqarH8VAIvQODIbwh9XpP5Syisf7YoQgsJKPNFoqqLQlu+VQ/tVSshMR6loPMn8U+dPg==}
    engines: {node: '>=14'}

  '@popperjs/core@2.11.8':
    resolution: {integrity: sha512-P1st0aksCrn9sGZhp8GMYwBnQsbvAWsZAX44oXNNvLHGqAOcoVxmjZiohstwQ7SqKnbR47akdNi+uleWD8+g6A==}

  '@radix-ui/number@1.1.0':
    resolution: {integrity: sha512-V3gRzhVNU1ldS5XhAPTom1fOIo4ccrjjJgmE+LI2h/WaFpHmx0MQApT+KZHnx8abG6Avtfcz4WoEciMnpFT3HQ==}

  '@radix-ui/primitive@1.0.1':
    resolution: {integrity: sha512-yQ8oGX2GVsEYMWGxcovu1uGWPCxV5BFfeeYxqPmuAzUyLT9qmaMXSAhXpb0WrspIeqYzdJpkh2vHModJPgRIaw==}

  '@radix-ui/primitive@1.1.1':
    resolution: {integrity: sha512-SJ31y+Q/zAyShtXJc8x83i9TYdbAfHZ++tUZnvjJJqFjzsdUnKsxPL6IEtBlxKkU7yzer//GQtZSV4GbldL3YA==}

  '@radix-ui/react-arrow@1.1.2':
    resolution: {integrity: sha512-G+KcpzXHq24iH0uGG/pF8LyzpFJYGD4RfLjCIBfGdSLXvjLHST31RUiRVrupIBMvIppMgSzQ6l66iAxl03tdlg==}
    peerDependencies:
      '@types/react': '*'
      '@types/react-dom': '*'
      react: ^16.8 || ^17.0 || ^18.0 || ^19.0 || ^19.0.0-rc
      react-dom: ^16.8 || ^17.0 || ^18.0 || ^19.0 || ^19.0.0-rc
    peerDependenciesMeta:
      '@types/react':
        optional: true
      '@types/react-dom':
        optional: true

  '@radix-ui/react-avatar@1.1.3':
    resolution: {integrity: sha512-Paen00T4P8L8gd9bNsRMw7Cbaz85oxiv+hzomsRZgFm2byltPFDtfcoqlWJ8GyZlIBWgLssJlzLCnKU0G0302g==}
    peerDependencies:
      '@types/react': '*'
      '@types/react-dom': '*'
      react: ^16.8 || ^17.0 || ^18.0 || ^19.0 || ^19.0.0-rc
      react-dom: ^16.8 || ^17.0 || ^18.0 || ^19.0 || ^19.0.0-rc
    peerDependenciesMeta:
      '@types/react':
        optional: true
      '@types/react-dom':
        optional: true

  '@radix-ui/react-collapsible@1.1.3':
    resolution: {integrity: sha512-jFSerheto1X03MUC0g6R7LedNW9EEGWdg9W1+MlpkMLwGkgkbUXLPBH/KIuWKXUoeYRVY11llqbTBDzuLg7qrw==}
    peerDependencies:
      '@types/react': '*'
      '@types/react-dom': '*'
      react: ^16.8 || ^17.0 || ^18.0 || ^19.0 || ^19.0.0-rc
      react-dom: ^16.8 || ^17.0 || ^18.0 || ^19.0 || ^19.0.0-rc
    peerDependenciesMeta:
      '@types/react':
        optional: true
      '@types/react-dom':
        optional: true

  '@radix-ui/react-collection@1.1.2':
    resolution: {integrity: sha512-9z54IEKRxIa9VityapoEYMuByaG42iSy1ZXlY2KcuLSEtq8x4987/N6m15ppoMffgZX72gER2uHe1D9Y6Unlcw==}
    peerDependencies:
      '@types/react': '*'
      '@types/react-dom': '*'
      react: ^16.8 || ^17.0 || ^18.0 || ^19.0 || ^19.0.0-rc
      react-dom: ^16.8 || ^17.0 || ^18.0 || ^19.0 || ^19.0.0-rc
    peerDependenciesMeta:
      '@types/react':
        optional: true
      '@types/react-dom':
        optional: true

  '@radix-ui/react-compose-refs@1.0.1':
    resolution: {integrity: sha512-fDSBgd44FKHa1FRMU59qBMPFcl2PZE+2nmqunj+BWFyYYjnhIDWL2ItDs3rrbJDQOtzt5nIebLCQc4QRfz6LJw==}
    peerDependencies:
      '@types/react': '*'
      react: ^16.8 || ^17.0 || ^18.0
    peerDependenciesMeta:
      '@types/react':
        optional: true

  '@radix-ui/react-compose-refs@1.1.1':
    resolution: {integrity: sha512-Y9VzoRDSJtgFMUCoiZBDVo084VQ5hfpXxVE+NgkdNsjiDBByiImMZKKhxMwCbdHvhlENG6a833CbFkOQvTricw==}
    peerDependencies:
      '@types/react': '*'
      react: ^16.8 || ^17.0 || ^18.0 || ^19.0 || ^19.0.0-rc
    peerDependenciesMeta:
      '@types/react':
        optional: true

  '@radix-ui/react-context@1.0.1':
    resolution: {integrity: sha512-ebbrdFoYTcuZ0v4wG5tedGnp9tzcV8awzsxYph7gXUyvnNLuTIcCk1q17JEbnVhXAKG9oX3KtchwiMIAYp9NLg==}
    peerDependencies:
      '@types/react': '*'
      react: ^16.8 || ^17.0 || ^18.0
    peerDependenciesMeta:
      '@types/react':
        optional: true

  '@radix-ui/react-context@1.1.1':
    resolution: {integrity: sha512-UASk9zi+crv9WteK/NU4PLvOoL3OuE6BWVKNF6hPRBtYBDXQ2u5iu3O59zUlJiTVvkyuycnqrztsHVJwcK9K+Q==}
    peerDependencies:
      '@types/react': '*'
      react: ^16.8 || ^17.0 || ^18.0 || ^19.0 || ^19.0.0-rc
    peerDependenciesMeta:
      '@types/react':
        optional: true

  '@radix-ui/react-dialog@1.0.5':
    resolution: {integrity: sha512-GjWJX/AUpB703eEBanuBnIWdIXg6NvJFCXcNlSZk4xdszCdhrJgBoUd1cGk67vFO+WdA2pfI/plOpqz/5GUP6Q==}
    peerDependencies:
      '@types/react': '*'
      '@types/react-dom': '*'
      react: ^16.8 || ^17.0 || ^18.0
      react-dom: ^16.8 || ^17.0 || ^18.0
    peerDependenciesMeta:
      '@types/react':
        optional: true
      '@types/react-dom':
        optional: true

  '@radix-ui/react-dialog@1.1.6':
    resolution: {integrity: sha512-/IVhJV5AceX620DUJ4uYVMymzsipdKBzo3edo+omeskCKGm9FRHM0ebIdbPnlQVJqyuHbuBltQUOG2mOTq2IYw==}
    peerDependencies:
      '@types/react': '*'
      '@types/react-dom': '*'
      react: ^16.8 || ^17.0 || ^18.0 || ^19.0 || ^19.0.0-rc
      react-dom: ^16.8 || ^17.0 || ^18.0 || ^19.0 || ^19.0.0-rc
    peerDependenciesMeta:
      '@types/react':
        optional: true
      '@types/react-dom':
        optional: true

  '@radix-ui/react-direction@1.1.0':
    resolution: {integrity: sha512-BUuBvgThEiAXh2DWu93XsT+a3aWrGqolGlqqw5VU1kG7p/ZH2cuDlM1sRLNnY3QcBS69UIz2mcKhMxDsdewhjg==}
    peerDependencies:
      '@types/react': '*'
      react: ^16.8 || ^17.0 || ^18.0 || ^19.0 || ^19.0.0-rc
    peerDependenciesMeta:
      '@types/react':
        optional: true

  '@radix-ui/react-dismissable-layer@1.0.5':
    resolution: {integrity: sha512-aJeDjQhywg9LBu2t/At58hCvr7pEm0o2Ke1x33B+MhjNmmZ17sy4KImo0KPLgsnc/zN7GPdce8Cnn0SWvwZO7g==}
    peerDependencies:
      '@types/react': '*'
      '@types/react-dom': '*'
      react: ^16.8 || ^17.0 || ^18.0
      react-dom: ^16.8 || ^17.0 || ^18.0
    peerDependenciesMeta:
      '@types/react':
        optional: true
      '@types/react-dom':
        optional: true

  '@radix-ui/react-dismissable-layer@1.1.5':
    resolution: {integrity: sha512-E4TywXY6UsXNRhFrECa5HAvE5/4BFcGyfTyK36gP+pAW1ed7UTK4vKwdr53gAJYwqbfCWC6ATvJa3J3R/9+Qrg==}
    peerDependencies:
      '@types/react': '*'
      '@types/react-dom': '*'
      react: ^16.8 || ^17.0 || ^18.0 || ^19.0 || ^19.0.0-rc
      react-dom: ^16.8 || ^17.0 || ^18.0 || ^19.0 || ^19.0.0-rc
    peerDependenciesMeta:
      '@types/react':
        optional: true
      '@types/react-dom':
        optional: true

  '@radix-ui/react-dropdown-menu@2.1.6':
    resolution: {integrity: sha512-no3X7V5fD487wab/ZYSHXq3H37u4NVeLDKI/Ks724X/eEFSSEFYZxWgsIlr1UBeEyDaM29HM5x9p1Nv8DuTYPA==}
    peerDependencies:
      '@types/react': '*'
      '@types/react-dom': '*'
      react: ^16.8 || ^17.0 || ^18.0 || ^19.0 || ^19.0.0-rc
      react-dom: ^16.8 || ^17.0 || ^18.0 || ^19.0 || ^19.0.0-rc
    peerDependenciesMeta:
      '@types/react':
        optional: true
      '@types/react-dom':
        optional: true

  '@radix-ui/react-focus-guards@1.0.1':
    resolution: {integrity: sha512-Rect2dWbQ8waGzhMavsIbmSVCgYxkXLxxR3ZvCX79JOglzdEy4JXMb98lq4hPxUbLr77nP0UOGf4rcMU+s1pUA==}
    peerDependencies:
      '@types/react': '*'
      react: ^16.8 || ^17.0 || ^18.0
    peerDependenciesMeta:
      '@types/react':
        optional: true

  '@radix-ui/react-focus-guards@1.1.1':
    resolution: {integrity: sha512-pSIwfrT1a6sIoDASCSpFwOasEwKTZWDw/iBdtnqKO7v6FeOzYJ7U53cPzYFVR3geGGXgVHaH+CdngrrAzqUGxg==}
    peerDependencies:
      '@types/react': '*'
      react: ^16.8 || ^17.0 || ^18.0 || ^19.0 || ^19.0.0-rc
    peerDependenciesMeta:
      '@types/react':
        optional: true

  '@radix-ui/react-focus-scope@1.0.4':
    resolution: {integrity: sha512-sL04Mgvf+FmyvZeYfNu1EPAaaxD+aw7cYeIB9L9Fvq8+urhltTRaEo5ysKOpHuKPclsZcSUMKlN05x4u+CINpA==}
    peerDependencies:
      '@types/react': '*'
      '@types/react-dom': '*'
      react: ^16.8 || ^17.0 || ^18.0
      react-dom: ^16.8 || ^17.0 || ^18.0
    peerDependenciesMeta:
      '@types/react':
        optional: true
      '@types/react-dom':
        optional: true

  '@radix-ui/react-focus-scope@1.1.2':
    resolution: {integrity: sha512-zxwE80FCU7lcXUGWkdt6XpTTCKPitG1XKOwViTxHVKIJhZl9MvIl2dVHeZENCWD9+EdWv05wlaEkRXUykU27RA==}
    peerDependencies:
      '@types/react': '*'
      '@types/react-dom': '*'
      react: ^16.8 || ^17.0 || ^18.0 || ^19.0 || ^19.0.0-rc
      react-dom: ^16.8 || ^17.0 || ^18.0 || ^19.0 || ^19.0.0-rc
    peerDependenciesMeta:
      '@types/react':
        optional: true
      '@types/react-dom':
        optional: true

  '@radix-ui/react-id@1.0.1':
    resolution: {integrity: sha512-tI7sT/kqYp8p96yGWY1OAnLHrqDgzHefRBKQ2YAkBS5ja7QLcZ9Z/uY7bEjPUatf8RomoXM8/1sMj1IJaE5UzQ==}
    peerDependencies:
      '@types/react': '*'
      react: ^16.8 || ^17.0 || ^18.0
    peerDependenciesMeta:
      '@types/react':
        optional: true

  '@radix-ui/react-id@1.1.0':
    resolution: {integrity: sha512-EJUrI8yYh7WOjNOqpoJaf1jlFIH2LvtgAl+YcFqNCa+4hj64ZXmPkAKOFs/ukjz3byN6bdb/AVUqHkI8/uWWMA==}
    peerDependencies:
      '@types/react': '*'
      react: ^16.8 || ^17.0 || ^18.0 || ^19.0 || ^19.0.0-rc
    peerDependenciesMeta:
      '@types/react':
        optional: true

  '@radix-ui/react-label@2.1.2':
    resolution: {integrity: sha512-zo1uGMTaNlHehDyFQcDZXRJhUPDuukcnHz0/jnrup0JA6qL+AFpAnty+7VKa9esuU5xTblAZzTGYJKSKaBxBhw==}
    peerDependencies:
      '@types/react': '*'
      '@types/react-dom': '*'
      react: ^16.8 || ^17.0 || ^18.0 || ^19.0 || ^19.0.0-rc
      react-dom: ^16.8 || ^17.0 || ^18.0 || ^19.0 || ^19.0.0-rc
    peerDependenciesMeta:
      '@types/react':
        optional: true
      '@types/react-dom':
        optional: true

  '@radix-ui/react-menu@2.1.6':
    resolution: {integrity: sha512-tBBb5CXDJW3t2mo9WlO7r6GTmWV0F0uzHZVFmlRmYpiSK1CDU5IKojP1pm7oknpBOrFZx/YgBRW9oorPO2S/Lg==}
    peerDependencies:
      '@types/react': '*'
      '@types/react-dom': '*'
      react: ^16.8 || ^17.0 || ^18.0 || ^19.0 || ^19.0.0-rc
      react-dom: ^16.8 || ^17.0 || ^18.0 || ^19.0 || ^19.0.0-rc
    peerDependenciesMeta:
      '@types/react':
        optional: true
      '@types/react-dom':
        optional: true

  '@radix-ui/react-popover@1.1.6':
    resolution: {integrity: sha512-NQouW0x4/GnkFJ/pRqsIS3rM/k97VzKnVb2jB7Gq7VEGPy5g7uNV1ykySFt7eWSp3i2uSGFwaJcvIRJBAHmmFg==}
    peerDependencies:
      '@types/react': '*'
      '@types/react-dom': '*'
      react: ^16.8 || ^17.0 || ^18.0 || ^19.0 || ^19.0.0-rc
      react-dom: ^16.8 || ^17.0 || ^18.0 || ^19.0 || ^19.0.0-rc
    peerDependenciesMeta:
      '@types/react':
        optional: true
      '@types/react-dom':
        optional: true

  '@radix-ui/react-popper@1.2.2':
    resolution: {integrity: sha512-Rvqc3nOpwseCyj/rgjlJDYAgyfw7OC1tTkKn2ivhaMGcYt8FSBlahHOZak2i3QwkRXUXgGgzeEe2RuqeEHuHgA==}
    peerDependencies:
      '@types/react': '*'
      '@types/react-dom': '*'
      react: ^16.8 || ^17.0 || ^18.0 || ^19.0 || ^19.0.0-rc
      react-dom: ^16.8 || ^17.0 || ^18.0 || ^19.0 || ^19.0.0-rc
    peerDependenciesMeta:
      '@types/react':
        optional: true
      '@types/react-dom':
        optional: true

  '@radix-ui/react-portal@1.0.4':
    resolution: {integrity: sha512-Qki+C/EuGUVCQTOTD5vzJzJuMUlewbzuKyUy+/iHM2uwGiru9gZeBJtHAPKAEkB5KWGi9mP/CHKcY0wt1aW45Q==}
    peerDependencies:
      '@types/react': '*'
      '@types/react-dom': '*'
      react: ^16.8 || ^17.0 || ^18.0
      react-dom: ^16.8 || ^17.0 || ^18.0
    peerDependenciesMeta:
      '@types/react':
        optional: true
      '@types/react-dom':
        optional: true

  '@radix-ui/react-portal@1.1.4':
    resolution: {integrity: sha512-sn2O9k1rPFYVyKd5LAJfo96JlSGVFpa1fS6UuBJfrZadudiw5tAmru+n1x7aMRQ84qDM71Zh1+SzK5QwU0tJfA==}
    peerDependencies:
      '@types/react': '*'
      '@types/react-dom': '*'
      react: ^16.8 || ^17.0 || ^18.0 || ^19.0 || ^19.0.0-rc
      react-dom: ^16.8 || ^17.0 || ^18.0 || ^19.0 || ^19.0.0-rc
    peerDependenciesMeta:
      '@types/react':
        optional: true
      '@types/react-dom':
        optional: true

  '@radix-ui/react-presence@1.0.1':
    resolution: {integrity: sha512-UXLW4UAbIY5ZjcvzjfRFo5gxva8QirC9hF7wRE4U5gz+TP0DbRk+//qyuAQ1McDxBt1xNMBTaciFGvEmJvAZCg==}
    peerDependencies:
      '@types/react': '*'
      '@types/react-dom': '*'
      react: ^16.8 || ^17.0 || ^18.0
      react-dom: ^16.8 || ^17.0 || ^18.0
    peerDependenciesMeta:
      '@types/react':
        optional: true
      '@types/react-dom':
        optional: true

  '@radix-ui/react-presence@1.1.2':
    resolution: {integrity: sha512-18TFr80t5EVgL9x1SwF/YGtfG+l0BS0PRAlCWBDoBEiDQjeKgnNZRVJp/oVBl24sr3Gbfwc/Qpj4OcWTQMsAEg==}
    peerDependencies:
      '@types/react': '*'
      '@types/react-dom': '*'
      react: ^16.8 || ^17.0 || ^18.0 || ^19.0 || ^19.0.0-rc
      react-dom: ^16.8 || ^17.0 || ^18.0 || ^19.0 || ^19.0.0-rc
    peerDependenciesMeta:
      '@types/react':
        optional: true
      '@types/react-dom':
        optional: true

  '@radix-ui/react-primitive@1.0.3':
    resolution: {integrity: sha512-yi58uVyoAcK/Nq1inRY56ZSjKypBNKTa/1mcL8qdl6oJeEaDbOldlzrGn7P6Q3Id5d+SYNGc5AJgc4vGhjs5+g==}
    peerDependencies:
      '@types/react': '*'
      '@types/react-dom': '*'
      react: ^16.8 || ^17.0 || ^18.0
      react-dom: ^16.8 || ^17.0 || ^18.0
    peerDependenciesMeta:
      '@types/react':
        optional: true
      '@types/react-dom':
        optional: true

  '@radix-ui/react-primitive@2.0.2':
    resolution: {integrity: sha512-Ec/0d38EIuvDF+GZjcMU/Ze6MxntVJYO/fRlCPhCaVUyPY9WTalHJw54tp9sXeJo3tlShWpy41vQRgLRGOuz+w==}
    peerDependencies:
      '@types/react': '*'
      '@types/react-dom': '*'
      react: ^16.8 || ^17.0 || ^18.0 || ^19.0 || ^19.0.0-rc
      react-dom: ^16.8 || ^17.0 || ^18.0 || ^19.0 || ^19.0.0-rc
    peerDependenciesMeta:
      '@types/react':
        optional: true
      '@types/react-dom':
        optional: true

  '@radix-ui/react-progress@1.1.2':
    resolution: {integrity: sha512-u1IgJFQ4zNAUTjGdDL5dcl/U8ntOR6jsnhxKb5RKp5Ozwl88xKR9EqRZOe/Mk8tnx0x5tNUe2F+MzsyjqMg0MA==}
    peerDependencies:
      '@types/react': '*'
      '@types/react-dom': '*'
      react: ^16.8 || ^17.0 || ^18.0 || ^19.0 || ^19.0.0-rc
      react-dom: ^16.8 || ^17.0 || ^18.0 || ^19.0 || ^19.0.0-rc
    peerDependenciesMeta:
      '@types/react':
        optional: true
      '@types/react-dom':
        optional: true

  '@radix-ui/react-radio-group@1.2.3':
    resolution: {integrity: sha512-xtCsqt8Rp09FK50ItqEqTJ7Sxanz8EM8dnkVIhJrc/wkMMomSmXHvYbhv3E7Zx4oXh98aaLt9W679SUYXg4IDA==}
    peerDependencies:
      '@types/react': '*'
      '@types/react-dom': '*'
      react: ^16.8 || ^17.0 || ^18.0 || ^19.0 || ^19.0.0-rc
      react-dom: ^16.8 || ^17.0 || ^18.0 || ^19.0 || ^19.0.0-rc
    peerDependenciesMeta:
      '@types/react':
        optional: true
      '@types/react-dom':
        optional: true

  '@radix-ui/react-roving-focus@1.1.2':
    resolution: {integrity: sha512-zgMQWkNO169GtGqRvYrzb0Zf8NhMHS2DuEB/TiEmVnpr5OqPU3i8lfbxaAmC2J/KYuIQxyoQQ6DxepyXp61/xw==}
    peerDependencies:
      '@types/react': '*'
      '@types/react-dom': '*'
      react: ^16.8 || ^17.0 || ^18.0 || ^19.0 || ^19.0.0-rc
      react-dom: ^16.8 || ^17.0 || ^18.0 || ^19.0 || ^19.0.0-rc
    peerDependenciesMeta:
      '@types/react':
        optional: true
      '@types/react-dom':
        optional: true

  '@radix-ui/react-scroll-area@1.2.3':
    resolution: {integrity: sha512-l7+NNBfBYYJa9tNqVcP2AGvxdE3lmE6kFTBXdvHgUaZuy+4wGCL1Cl2AfaR7RKyimj7lZURGLwFO59k4eBnDJQ==}
    peerDependencies:
      '@types/react': '*'
      '@types/react-dom': '*'
      react: ^16.8 || ^17.0 || ^18.0 || ^19.0 || ^19.0.0-rc
      react-dom: ^16.8 || ^17.0 || ^18.0 || ^19.0 || ^19.0.0-rc
    peerDependenciesMeta:
      '@types/react':
        optional: true
      '@types/react-dom':
        optional: true

  '@radix-ui/react-select@2.1.6':
    resolution: {integrity: sha512-T6ajELxRvTuAMWH0YmRJ1qez+x4/7Nq7QIx7zJ0VK3qaEWdnWpNbEDnmWldG1zBDwqrLy5aLMUWcoGirVj5kMg==}
    peerDependencies:
      '@types/react': '*'
      '@types/react-dom': '*'
      react: ^16.8 || ^17.0 || ^18.0 || ^19.0 || ^19.0.0-rc
      react-dom: ^16.8 || ^17.0 || ^18.0 || ^19.0 || ^19.0.0-rc
    peerDependenciesMeta:
      '@types/react':
        optional: true
      '@types/react-dom':
        optional: true

  '@radix-ui/react-separator@1.1.2':
    resolution: {integrity: sha512-oZfHcaAp2Y6KFBX6I5P1u7CQoy4lheCGiYj+pGFrHy8E/VNRb5E39TkTr3JrV520csPBTZjkuKFdEsjS5EUNKQ==}
    peerDependencies:
      '@types/react': '*'
      '@types/react-dom': '*'
      react: ^16.8 || ^17.0 || ^18.0 || ^19.0 || ^19.0.0-rc
      react-dom: ^16.8 || ^17.0 || ^18.0 || ^19.0 || ^19.0.0-rc
    peerDependenciesMeta:
      '@types/react':
        optional: true
      '@types/react-dom':
        optional: true

  '@radix-ui/react-slot@1.0.2':
    resolution: {integrity: sha512-YeTpuq4deV+6DusvVUW4ivBgnkHwECUu0BiN43L5UCDFgdhsRUWAghhTF5MbvNTPzmiFOx90asDSUjWuCNapwg==}
    peerDependencies:
      '@types/react': '*'
      react: ^16.8 || ^17.0 || ^18.0
    peerDependenciesMeta:
      '@types/react':
        optional: true

  '@radix-ui/react-slot@1.1.2':
    resolution: {integrity: sha512-YAKxaiGsSQJ38VzKH86/BPRC4rh+b1Jpa+JneA5LRE7skmLPNAyeG8kPJj/oo4STLvlrs8vkf/iYyc3A5stYCQ==}
    peerDependencies:
      '@types/react': '*'
      react: ^16.8 || ^17.0 || ^18.0 || ^19.0 || ^19.0.0-rc
    peerDependenciesMeta:
      '@types/react':
        optional: true

  '@radix-ui/react-switch@1.1.3':
    resolution: {integrity: sha512-1nc+vjEOQkJVsJtWPSiISGT6OKm4SiOdjMo+/icLxo2G4vxz1GntC5MzfL4v8ey9OEfw787QCD1y3mUv0NiFEQ==}
    peerDependencies:
      '@types/react': '*'
      '@types/react-dom': '*'
      react: ^16.8 || ^17.0 || ^18.0 || ^19.0 || ^19.0.0-rc
      react-dom: ^16.8 || ^17.0 || ^18.0 || ^19.0 || ^19.0.0-rc
    peerDependenciesMeta:
      '@types/react':
        optional: true
      '@types/react-dom':
        optional: true

  '@radix-ui/react-tabs@1.1.3':
    resolution: {integrity: sha512-9mFyI30cuRDImbmFF6O2KUJdgEOsGh9Vmx9x/Dh9tOhL7BngmQPQfwW4aejKm5OHpfWIdmeV6ySyuxoOGjtNng==}
    peerDependencies:
      '@types/react': '*'
      '@types/react-dom': '*'
      react: ^16.8 || ^17.0 || ^18.0 || ^19.0 || ^19.0.0-rc
      react-dom: ^16.8 || ^17.0 || ^18.0 || ^19.0 || ^19.0.0-rc
    peerDependenciesMeta:
      '@types/react':
        optional: true
      '@types/react-dom':
        optional: true

  '@radix-ui/react-toggle-group@1.1.2':
    resolution: {integrity: sha512-JBm6s6aVG/nwuY5eadhU2zDi/IwYS0sDM5ZWb4nymv/hn3hZdkw+gENn0LP4iY1yCd7+bgJaCwueMYJIU3vk4A==}
    peerDependencies:
      '@types/react': '*'
      '@types/react-dom': '*'
      react: ^16.8 || ^17.0 || ^18.0 || ^19.0 || ^19.0.0-rc
      react-dom: ^16.8 || ^17.0 || ^18.0 || ^19.0 || ^19.0.0-rc
    peerDependenciesMeta:
      '@types/react':
        optional: true
      '@types/react-dom':
        optional: true

  '@radix-ui/react-toggle@1.1.2':
    resolution: {integrity: sha512-lntKchNWx3aCHuWKiDY+8WudiegQvBpDRAYL8dKLRvKEH8VOpl0XX6SSU/bUBqIRJbcTy4+MW06Wv8vgp10rzQ==}
    peerDependencies:
      '@types/react': '*'
      '@types/react-dom': '*'
      react: ^16.8 || ^17.0 || ^18.0 || ^19.0 || ^19.0.0-rc
      react-dom: ^16.8 || ^17.0 || ^18.0 || ^19.0 || ^19.0.0-rc
    peerDependenciesMeta:
      '@types/react':
        optional: true
      '@types/react-dom':
        optional: true

  '@radix-ui/react-tooltip@1.1.8':
    resolution: {integrity: sha512-YAA2cu48EkJZdAMHC0dqo9kialOcRStbtiY4nJPaht7Ptrhcvpo+eDChaM6BIs8kL6a8Z5l5poiqLnXcNduOkA==}
    peerDependencies:
      '@types/react': '*'
      '@types/react-dom': '*'
      react: ^16.8 || ^17.0 || ^18.0 || ^19.0 || ^19.0.0-rc
      react-dom: ^16.8 || ^17.0 || ^18.0 || ^19.0 || ^19.0.0-rc
    peerDependenciesMeta:
      '@types/react':
        optional: true
      '@types/react-dom':
        optional: true

  '@radix-ui/react-use-callback-ref@1.0.1':
    resolution: {integrity: sha512-D94LjX4Sp0xJFVaoQOd3OO9k7tpBYNOXdVhkltUbGv2Qb9OXdrg/CpsjlZv7ia14Sylv398LswWBVVu5nqKzAQ==}
    peerDependencies:
      '@types/react': '*'
      react: ^16.8 || ^17.0 || ^18.0
    peerDependenciesMeta:
      '@types/react':
        optional: true

  '@radix-ui/react-use-callback-ref@1.1.0':
    resolution: {integrity: sha512-CasTfvsy+frcFkbXtSJ2Zu9JHpN8TYKxkgJGWbjiZhFivxaeW7rMeZt7QELGVLaYVfFMsKHjb7Ak0nMEe+2Vfw==}
    peerDependencies:
      '@types/react': '*'
      react: ^16.8 || ^17.0 || ^18.0 || ^19.0 || ^19.0.0-rc
    peerDependenciesMeta:
      '@types/react':
        optional: true

  '@radix-ui/react-use-controllable-state@1.0.1':
    resolution: {integrity: sha512-Svl5GY5FQeN758fWKrjM6Qb7asvXeiZltlT4U2gVfl8Gx5UAv2sMR0LWo8yhsIZh2oQ0eFdZ59aoOOMV7b47VA==}
    peerDependencies:
      '@types/react': '*'
      react: ^16.8 || ^17.0 || ^18.0
    peerDependenciesMeta:
      '@types/react':
        optional: true

  '@radix-ui/react-use-controllable-state@1.1.0':
    resolution: {integrity: sha512-MtfMVJiSr2NjzS0Aa90NPTnvTSg6C/JLCV7ma0W6+OMV78vd8OyRpID+Ng9LxzsPbLeuBnWBA1Nq30AtBIDChw==}
    peerDependencies:
      '@types/react': '*'
      react: ^16.8 || ^17.0 || ^18.0 || ^19.0 || ^19.0.0-rc
    peerDependenciesMeta:
      '@types/react':
        optional: true

  '@radix-ui/react-use-escape-keydown@1.0.3':
    resolution: {integrity: sha512-vyL82j40hcFicA+M4Ex7hVkB9vHgSse1ZWomAqV2Je3RleKGO5iM8KMOEtfoSB0PnIelMd2lATjTGMYqN5ylTg==}
    peerDependencies:
      '@types/react': '*'
      react: ^16.8 || ^17.0 || ^18.0
    peerDependenciesMeta:
      '@types/react':
        optional: true

  '@radix-ui/react-use-escape-keydown@1.1.0':
    resolution: {integrity: sha512-L7vwWlR1kTTQ3oh7g1O0CBF3YCyyTj8NmhLR+phShpyA50HCfBFKVJTpshm9PzLiKmehsrQzTYTpX9HvmC9rhw==}
    peerDependencies:
      '@types/react': '*'
      react: ^16.8 || ^17.0 || ^18.0 || ^19.0 || ^19.0.0-rc
    peerDependenciesMeta:
      '@types/react':
        optional: true

  '@radix-ui/react-use-layout-effect@1.0.1':
    resolution: {integrity: sha512-v/5RegiJWYdoCvMnITBkNNx6bCj20fiaJnWtRkU18yITptraXjffz5Qbn05uOiQnOvi+dbkznkoaMltz1GnszQ==}
    peerDependencies:
      '@types/react': '*'
      react: ^16.8 || ^17.0 || ^18.0
    peerDependenciesMeta:
      '@types/react':
        optional: true

  '@radix-ui/react-use-layout-effect@1.1.0':
    resolution: {integrity: sha512-+FPE0rOdziWSrH9athwI1R0HDVbWlEhd+FR+aSDk4uWGmSJ9Z54sdZVDQPZAinJhJXwfT+qnj969mCsT2gfm5w==}
    peerDependencies:
      '@types/react': '*'
      react: ^16.8 || ^17.0 || ^18.0 || ^19.0 || ^19.0.0-rc
    peerDependenciesMeta:
      '@types/react':
        optional: true

  '@radix-ui/react-use-previous@1.1.0':
    resolution: {integrity: sha512-Z/e78qg2YFnnXcW88A4JmTtm4ADckLno6F7OXotmkQfeuCVaKuYzqAATPhVzl3delXE7CxIV8shofPn3jPc5Og==}
    peerDependencies:
      '@types/react': '*'
      react: ^16.8 || ^17.0 || ^18.0 || ^19.0 || ^19.0.0-rc
    peerDependenciesMeta:
      '@types/react':
        optional: true

  '@radix-ui/react-use-rect@1.1.0':
    resolution: {integrity: sha512-0Fmkebhr6PiseyZlYAOtLS+nb7jLmpqTrJyv61Pe68MKYW6OWdRE2kI70TaYY27u7H0lajqM3hSMMLFq18Z7nQ==}
    peerDependencies:
      '@types/react': '*'
      react: ^16.8 || ^17.0 || ^18.0 || ^19.0 || ^19.0.0-rc
    peerDependenciesMeta:
      '@types/react':
        optional: true

  '@radix-ui/react-use-size@1.1.0':
    resolution: {integrity: sha512-XW3/vWuIXHa+2Uwcc2ABSfcCledmXhhQPlGbfcRXbiUQI5Icjcg19BGCZVKKInYbvUCut/ufbbLLPFC5cbb1hw==}
    peerDependencies:
      '@types/react': '*'
      react: ^16.8 || ^17.0 || ^18.0 || ^19.0 || ^19.0.0-rc
    peerDependenciesMeta:
      '@types/react':
        optional: true

  '@radix-ui/react-visually-hidden@1.1.2':
    resolution: {integrity: sha512-1SzA4ns2M1aRlvxErqhLHsBHoS5eI5UUcI2awAMgGUp4LoaoWOKYmvqDY2s/tltuPkh3Yk77YF/r3IRj+Amx4Q==}
    peerDependencies:
      '@types/react': '*'
      '@types/react-dom': '*'
      react: ^16.8 || ^17.0 || ^18.0 || ^19.0 || ^19.0.0-rc
      react-dom: ^16.8 || ^17.0 || ^18.0 || ^19.0 || ^19.0.0-rc
    peerDependenciesMeta:
      '@types/react':
        optional: true
      '@types/react-dom':
        optional: true

  '@radix-ui/rect@1.1.0':
    resolution: {integrity: sha512-A9+lCBZoaMJlVKcRBz2YByCG+Cp2t6nAnMnNba+XiWxnj6r4JUFqfsgwocMBZU9LPtdxC6wB56ySYpc7LQIoJg==}

  '@react-email/render@1.0.1':
    resolution: {integrity: sha512-W3gTrcmLOVYnG80QuUp22ReIT/xfLsVJ+n7ghSlG2BITB8evNABn1AO2rGQoXuK84zKtDAlxCdm3hRyIpZdGSA==}
    engines: {node: '>=18.0.0'}
    peerDependencies:
      react: ^18.0 || ^19.0 || ^19.0.0-rc
      react-dom: ^18.0 || ^19.0 || ^19.0.0-rc

  '@react-spring/animated@9.7.5':
    resolution: {integrity: sha512-Tqrwz7pIlsSDITzxoLS3n/v/YCUHQdOIKtOJf4yL6kYVSDTSmVK1LI1Q3M/uu2Sx4X3pIWF3xLUhlsA6SPNTNg==}
    peerDependencies:
      react: ^16.8.0 || ^17.0.0 || ^18.0.0

  '@react-spring/core@9.7.5':
    resolution: {integrity: sha512-rmEqcxRcu7dWh7MnCcMXLvrf6/SDlSokLaLTxiPlAYi11nN3B5oiCUAblO72o+9z/87j2uzxa2Inm8UbLjXA+w==}
    peerDependencies:
      react: ^16.8.0 || ^17.0.0 || ^18.0.0

  '@react-spring/rafz@9.7.5':
    resolution: {integrity: sha512-5ZenDQMC48wjUzPAm1EtwQ5Ot3bLIAwwqP2w2owG5KoNdNHpEJV263nGhCeKKmuA3vG2zLLOdu3or6kuDjA6Aw==}

  '@react-spring/shared@9.7.5':
    resolution: {integrity: sha512-wdtoJrhUeeyD/PP/zo+np2s1Z820Ohr/BbuVYv+3dVLW7WctoiN7std8rISoYoHpUXtbkpesSKuPIw/6U1w1Pw==}
    peerDependencies:
      react: ^16.8.0 || ^17.0.0 || ^18.0.0

  '@react-spring/types@9.7.5':
    resolution: {integrity: sha512-HVj7LrZ4ReHWBimBvu2SKND3cDVUPWKLqRTmWe/fNY6o1owGOX0cAHbdPDTMelgBlVbrTKrre6lFkhqGZErK/g==}

  '@react-spring/web@9.7.5':
    resolution: {integrity: sha512-lmvqGwpe+CSttsWNZVr+Dg62adtKhauGwLyGE/RRyZ8AAMLgb9x3NDMA5RMElXo+IMyTkPp7nxTB8ZQlmhb6JQ==}
    peerDependencies:
      react: ^16.8.0 || ^17.0.0 || ^18.0.0
      react-dom: ^16.8.0 || ^17.0.0 || ^18.0.0

  '@remirror/core-constants@3.0.0':
    resolution: {integrity: sha512-42aWfPrimMfDKDi4YegyS7x+/0tlzaqwPQCULLanv3DMIlu96KTJR0fM5isWX2UViOqlGnX6YFgqWepcX+XMNg==}

  '@rtsao/scc@1.1.0':
    resolution: {integrity: sha512-zt6OdqaDoOnJ1ZYsCYGt9YmWzDXl4vQdKTyJev62gFhRGKdx7mcT54V9KIjg+d2wi9EXsPvAPKe7i7WjfVWB8g==}

  '@rushstack/eslint-patch@1.10.5':
    resolution: {integrity: sha512-kkKUDVlII2DQiKy7UstOR1ErJP8kUKAQ4oa+SQtM0K+lPdmmjj0YnnxBgtTVYH7mUKtbsxeFC9y0AmK7Yb78/A==}

  '@scena/dragscroll@1.4.0':
    resolution: {integrity: sha512-3O8daaZD9VXA9CP3dra6xcgt/qrm0mg0xJCwiX6druCteQ9FFsXffkF8PrqxY4Z4VJ58fFKEa0RlKqbsi/XnRA==}

  '@scena/event-emitter@1.0.5':
    resolution: {integrity: sha512-AzY4OTb0+7ynefmWFQ6hxDdk0CySAq/D4efljfhtRHCOP7MBF9zUfhKG3TJiroVjASqVgkRJFdenS8ArZo6Olg==}

  '@scena/matrix@1.1.1':
    resolution: {integrity: sha512-JVKBhN0tm2Srl+Yt+Ywqu0oLgLcdemDQlD1OxmN9jaCTwaFPZ7tY8n6dhVgMEaR9qcR7r+kAlMXnSfNyYdE+Vg==}

  '@selderee/plugin-htmlparser2@0.11.0':
    resolution: {integrity: sha512-P33hHGdldxGabLFjPPpaTxVolMrzrcegejx+0GxjrIb9Zv48D8yAIA/QTDR2dFl7Uz7urX8aX6+5bCZslr+gWQ==}

  '@simplewebauthn/browser@13.1.0':
    resolution: {integrity: sha512-WuHZ/PYvyPJ9nxSzgHtOEjogBhwJfC8xzYkPC+rR/+8chl/ft4ngjiK8kSU5HtRJfczupyOh33b25TjYbvwAcg==}

  '@simplewebauthn/server@13.1.1':
    resolution: {integrity: sha512-1hsLpRHfSuMB9ee2aAdh0Htza/X3f4djhYISrggqGe3xopNjOcePiSDkDDoPzDYaaMCrbqGP1H2TYU7bgL9PmA==}
    engines: {node: '>=20.0.0'}

  '@standard-schema/utils@0.3.0':
    resolution: {integrity: sha512-e7Mew686owMaPJVNNLs55PUvgz371nKgwsc4vxE49zsODpJEnxgxRo2y/OKrqueavXgZNMDVj3DdHFlaSAeU8g==}

  '@swc/counter@0.1.3':
    resolution: {integrity: sha512-e2BR4lsJkkRlKZ/qCHPw9ZaSxc0MVUd7gtbtaB7aMvHeJVYe8sOB8DBZkP2DtISHGSku9sCK6T6cnY0CtXrOCQ==}

  '@swc/helpers@0.5.15':
    resolution: {integrity: sha512-JQ5TuMi45Owi4/BIMAJBoSQoOJu12oOk/gADqlcUL9JEdHB8vyjUSsxqeNXnmXHjYKMi2WcYtezGEEhqUI/E2g==}

  '@t3-oss/env-core@0.12.0':
    resolution: {integrity: sha512-lOPj8d9nJJTt81mMuN9GMk8x5veOt7q9m11OSnCBJhwp1QrL/qR+M8Y467ULBSm9SunosryWNbmQQbgoiMgcdw==}
    peerDependencies:
      typescript: '>=5.0.0'
      valibot: ^1.0.0-beta.7 || ^1.0.0
      zod: ^3.24.0
    peerDependenciesMeta:
      typescript:
        optional: true
      valibot:
        optional: true
      zod:
        optional: true

  '@t3-oss/env-nextjs@0.12.0':
    resolution: {integrity: sha512-rFnvYk1049RnNVUPvY8iQ55AuQh1Rr+qZzQBh3t++RttCGK4COpXGNxS4+45afuQq02lu+QAOy/5955aU8hRKw==}
    peerDependencies:
      typescript: '>=5.0.0'
      valibot: ^1.0.0-beta.7 || ^1.0.0
      zod: ^3.24.0
    peerDependenciesMeta:
      typescript:
        optional: true
      valibot:
        optional: true
      zod:
        optional: true

  '@tailwindcss/typography@0.5.16':
    resolution: {integrity: sha512-0wDLwCVF5V3x3b1SGXPCDcdsbDHMBe+lkFzBRaHeLvNi+nrrnZ1lA18u+OTWO8iSWU2GxUOCvlXtDuqftc1oiA==}
    peerDependencies:
      tailwindcss: '>=3.0.0 || insiders || >=4.0.0-alpha.20 || >=4.0.0-beta.1'

  '@tanstack/react-virtual@3.13.2':
    resolution: {integrity: sha512-LceSUgABBKF6HSsHK2ZqHzQ37IKV/jlaWbHm+NyTa3/WNb/JZVcThDuTainf+PixltOOcFCYXwxbLpOX9sCx+g==}
    peerDependencies:
      react: ^16.8.0 || ^17.0.0 || ^18.0.0 || ^19.0.0
      react-dom: ^16.8.0 || ^17.0.0 || ^18.0.0 || ^19.0.0

  '@tanstack/virtual-core@3.13.2':
    resolution: {integrity: sha512-Qzz4EgzMbO5gKrmqUondCjiHcuu4B1ftHb0pjCut661lXZdGoHeze9f/M8iwsK1t5LGR6aNuNGU7mxkowaW6RQ==}

  '@tiptap/core@2.11.5':
    resolution: {integrity: sha512-jb0KTdUJaJY53JaN7ooY3XAxHQNoMYti/H6ANo707PsLXVeEqJ9o8+eBup1JU5CuwzrgnDc2dECt2WIGX9f8Jw==}
    peerDependencies:
      '@tiptap/pm': ^2.7.0

  '@tiptap/extension-blockquote@2.11.5':
    resolution: {integrity: sha512-MZfcRIzKRD8/J1hkt/eYv49060GTL6qGR3NY/oTDuw2wYzbQXXLEbjk8hxAtjwNn7G+pWQv3L+PKFzZDxibLuA==}
    peerDependencies:
      '@tiptap/core': ^2.7.0

  '@tiptap/extension-bold@2.11.5':
    resolution: {integrity: sha512-OAq03MHEbl7MtYCUzGuwb0VpOPnM0k5ekMbEaRILFU5ZC7cEAQ36XmPIw1dQayrcuE8GZL35BKub2qtRxyC9iA==}
    peerDependencies:
      '@tiptap/core': ^2.7.0

  '@tiptap/extension-bubble-menu@2.11.5':
    resolution: {integrity: sha512-rx+rMd7EEdht5EHLWldpkzJ56SWYA9799b33ustePqhXd6linnokJCzBqY13AfZ9+xp3RsR6C0ZHI9GGea0tIA==}
    peerDependencies:
      '@tiptap/core': ^2.7.0
      '@tiptap/pm': ^2.7.0

  '@tiptap/extension-bullet-list@2.11.5':
    resolution: {integrity: sha512-VXwHlX6A/T6FAspnyjbKDO0TQ+oetXuat6RY1/JxbXphH42nLuBaGWJ6pgy6xMl6XY8/9oPkTNrfJw/8/eeRwA==}
    peerDependencies:
      '@tiptap/core': ^2.7.0

  '@tiptap/extension-character-count@2.11.5':
    resolution: {integrity: sha512-Da2VGb7ClmKwXdQdQC2735qylYD8/MQAPA0skPEcHxcDTDuI8ibyIDnMPnczgS/hR5g0TYE2DQp/dkhJXeovkQ==}
    peerDependencies:
      '@tiptap/core': ^2.7.0
      '@tiptap/pm': ^2.7.0

  '@tiptap/extension-code-block-lowlight@2.11.5':
    resolution: {integrity: sha512-EIE+mAGsp8C69dI0Yyg+VH1x36rgyPJc93SfA7h4xFF6Oth18z4YhJtiLaZcwCMyOOVs2efApZ0R3/Fnz2VlqA==}
    peerDependencies:
      '@tiptap/core': ^2.7.0
      '@tiptap/extension-code-block': ^2.7.0
      '@tiptap/pm': ^2.7.0
      highlight.js: ^11
      lowlight: ^2 || ^3

  '@tiptap/extension-code-block@2.11.5':
    resolution: {integrity: sha512-ksxMMvqLDlC+ftcQLynqZMdlJT1iHYZorXsXw/n+wuRd7YElkRkd6YWUX/Pq/njFY6lDjKiqFLEXBJB8nrzzBA==}
    peerDependencies:
      '@tiptap/core': ^2.7.0
      '@tiptap/pm': ^2.7.0

  '@tiptap/extension-code@2.11.5':
    resolution: {integrity: sha512-xOvHevNIQIcCCVn9tpvXa1wBp0wHN/2umbAZGTVzS+AQtM7BTo0tz8IyzwxkcZJaImONcUVYLOLzt2AgW1LltA==}
    peerDependencies:
      '@tiptap/core': ^2.7.0

  '@tiptap/extension-color@2.11.5':
    resolution: {integrity: sha512-9gZF6EIpfOJYUt1TtFY37e8iqwKcOmBl8CkFaxq+4mWVvYd2D7KbA0r4tYTxSO0fOBJ5fA/1qJrpvgRlyocp/A==}
    peerDependencies:
      '@tiptap/core': ^2.7.0
      '@tiptap/extension-text-style': ^2.7.0

  '@tiptap/extension-document@2.11.5':
    resolution: {integrity: sha512-7I4BRTpIux2a0O2qS3BDmyZ5LGp3pszKbix32CmeVh7lN9dV7W5reDqtJJ9FCZEEF+pZ6e1/DQA362dflwZw2g==}
    peerDependencies:
      '@tiptap/core': ^2.7.0

  '@tiptap/extension-dropcursor@2.11.5':
    resolution: {integrity: sha512-uIN7L3FU0904ec7FFFbndO7RQE/yiON4VzAMhNn587LFMyWO8US139HXIL4O8dpZeYwYL3d1FnDTflZl6CwLlg==}
    peerDependencies:
      '@tiptap/core': ^2.7.0
      '@tiptap/pm': ^2.7.0

  '@tiptap/extension-floating-menu@2.11.5':
    resolution: {integrity: sha512-HsMI0hV5Lwzm530Z5tBeyNCBNG38eJ3qjfdV2OHlfSf3+KOEfn6a5AUdoNaZO02LF79/8+7BaYU2drafag9cxQ==}
    peerDependencies:
      '@tiptap/core': ^2.7.0
      '@tiptap/pm': ^2.7.0

  '@tiptap/extension-gapcursor@2.11.5':
    resolution: {integrity: sha512-kcWa+Xq9cb6lBdiICvLReuDtz/rLjFKHWpW3jTTF3FiP3wx4H8Rs6bzVtty7uOVTfwupxZRiKICAMEU6iT0xrQ==}
    peerDependencies:
      '@tiptap/core': ^2.7.0
      '@tiptap/pm': ^2.7.0

  '@tiptap/extension-hard-break@2.11.5':
    resolution: {integrity: sha512-q9doeN+Yg9F5QNTG8pZGYfNye3tmntOwch683v0CCVCI4ldKaLZ0jG3NbBTq+mosHYdgOH2rNbIORlRRsQ+iYQ==}
    peerDependencies:
      '@tiptap/core': ^2.7.0

  '@tiptap/extension-heading@2.11.5':
    resolution: {integrity: sha512-x/MV53psJ9baRcZ4k4WjnCUBMt8zCX7mPlKVT+9C/o+DEs/j/qxPLs95nHeQv70chZpSwCQCt93xMmuF0kPoAg==}
    peerDependencies:
      '@tiptap/core': ^2.7.0

  '@tiptap/extension-highlight@2.11.5':
    resolution: {integrity: sha512-VBZfT869L9CiTLF8qr+3FBUtJcmlyUTECORNo0ceEiNDg4H6V9uNPwaROMXrWiQCc+DYVCOkx541QrXwNMzxlg==}
    peerDependencies:
      '@tiptap/core': ^2.7.0

  '@tiptap/extension-history@2.11.5':
    resolution: {integrity: sha512-b+wOS33Dz1azw6F1i9LFTEIJ/gUui0Jwz5ZvmVDpL2ZHBhq1Ui0/spTT+tuZOXq7Y/uCbKL8Liu4WoedIvhboQ==}
    peerDependencies:
      '@tiptap/core': ^2.7.0
      '@tiptap/pm': ^2.7.0

  '@tiptap/extension-horizontal-rule@2.11.5':
    resolution: {integrity: sha512-3up2r1Du8/5/4ZYzTC0DjTwhgPI3dn8jhOCLu73m5F3OGvK/9whcXoeWoX103hYMnGDxBlfOje71yQuN35FL4A==}
    peerDependencies:
      '@tiptap/core': ^2.7.0
      '@tiptap/pm': ^2.7.0

  '@tiptap/extension-image@2.11.5':
    resolution: {integrity: sha512-HbUq9AL8gb8eSuQfY/QKkvMc66ZFN/b6jvQAILGArNOgalUfGizoC6baKTJShaExMSPjBZlaAHtJiQKPaGRHaA==}
    peerDependencies:
      '@tiptap/core': ^2.7.0

  '@tiptap/extension-italic@2.11.5':
    resolution: {integrity: sha512-9VGfb2/LfPhQ6TjzDwuYLRvw0A6VGbaIp3F+5Mql8XVdTBHb2+rhELbyhNGiGVR78CaB/EiKb6dO9xu/tBWSYA==}
    peerDependencies:
      '@tiptap/core': ^2.7.0

  '@tiptap/extension-link@2.11.5':
    resolution: {integrity: sha512-4Iu/aPzevbYpe50xDI0ZkqRa6nkZ9eF270Ue2qaF3Ab47nehj+9Jl78XXzo8+LTyFMnrETI73TAs1aC/IGySeQ==}
    peerDependencies:
      '@tiptap/core': ^2.7.0
      '@tiptap/pm': ^2.7.0

  '@tiptap/extension-list-item@2.11.5':
    resolution: {integrity: sha512-Mp5RD/pbkfW1vdc6xMVxXYcta73FOwLmblQlFNn/l/E5/X1DUSA4iGhgDDH4EWO3swbs03x2f7Zka/Xoj3+WLg==}
    peerDependencies:
      '@tiptap/core': ^2.7.0

  '@tiptap/extension-ordered-list@2.11.5':
    resolution: {integrity: sha512-Cu8KwruBNWAaEfshRQR0yOSaUKAeEwxW7UgbvF9cN/zZuKgK5uZosPCPTehIFCcRe+TBpRtZQh+06f/gNYpYYg==}
    peerDependencies:
      '@tiptap/core': ^2.7.0

  '@tiptap/extension-paragraph@2.11.5':
    resolution: {integrity: sha512-YFBWeg7xu/sBnsDIF/+nh9Arf7R0h07VZMd0id5Ydd2Qe3c1uIZwXxeINVtH0SZozuPIQFAT8ICe9M0RxmE+TA==}
    peerDependencies:
      '@tiptap/core': ^2.7.0

  '@tiptap/extension-placeholder@2.11.5':
    resolution: {integrity: sha512-Pr+0Ju/l2ZvXMd9VQxtaoSZbs0BBp1jbBDqwms88ctpyvQFRfLSfSkqudQcSHyw2ROOz2E31p/7I7fpI8Y0CLA==}
    peerDependencies:
      '@tiptap/core': ^2.7.0
      '@tiptap/pm': ^2.7.0

  '@tiptap/extension-strike@2.11.5':
    resolution: {integrity: sha512-PVfUiCqrjvsLpbIoVlegSY8RlkR64F1Rr2RYmiybQfGbg+AkSZXDeO0eIrc03//4gua7D9DfIozHmAKv1KN3ow==}
    peerDependencies:
      '@tiptap/core': ^2.7.0

  '@tiptap/extension-task-item@2.11.5':
    resolution: {integrity: sha512-Xvvww8cleM6fcNejP916vzhL31yJnAmuBvABsOV0kHGtAqkqUVCSDcN/1qjI4ihVNeIWEJBHDczjDfZzvLy1xA==}
    peerDependencies:
      '@tiptap/core': ^2.7.0
      '@tiptap/pm': ^2.7.0

  '@tiptap/extension-task-list@2.11.5':
    resolution: {integrity: sha512-DJpIrBu/bjXYmyYoWQDH2GkpvRmizT9Fvbx5MscFYyfmSsYryD3vRBtCDz08gviwoRII+pFBrG4Ynb0XuQ7DsA==}
    peerDependencies:
      '@tiptap/core': ^2.7.0

  '@tiptap/extension-text-style@2.11.5':
    resolution: {integrity: sha512-YUmYl0gILSd/u/ZkOmNxjNXVw+mu8fpC2f8G4I4tLODm0zCx09j9DDEJXSrM5XX72nxJQqtSQsCpNKnL0hfeEQ==}
    peerDependencies:
      '@tiptap/core': ^2.7.0

  '@tiptap/extension-text@2.11.5':
    resolution: {integrity: sha512-Gq1WwyhFpCbEDrLPIHt5A8aLSlf8bfz4jm417c8F/JyU0J5dtYdmx0RAxjnLw1i7ZHE7LRyqqAoS0sl7JHDNSQ==}
    peerDependencies:
      '@tiptap/core': ^2.7.0

  '@tiptap/extension-underline@2.11.5':
    resolution: {integrity: sha512-YpWHXNIkSoRSuzT2cvgKpyJ2tTz3LzqkTM64uC+uTJ8cUkvXIWUWejJR42q8ma/mTlQe4lHff4IQ0Sf58Digtw==}
    peerDependencies:
      '@tiptap/core': ^2.7.0

  '@tiptap/extension-youtube@2.11.5':
    resolution: {integrity: sha512-9XEH/zx/FlL/liJsncstcze98C73iupCbWlhAfC8+9O0wDmHEwaFyLSj+5LDqozWwzFnJmFOy7uZXfOY90kWGg==}
    peerDependencies:
      '@tiptap/core': ^2.7.0

  '@tiptap/pm@2.11.5':
    resolution: {integrity: sha512-z9JFtqc5ZOsdQLd9vRnXfTCQ8v5ADAfRt9Nm7SqP6FUHII8E1hs38ACzf5xursmth/VonJYb5+73Pqxk1hGIPw==}

  '@tiptap/react@2.11.5':
    resolution: {integrity: sha512-Dp8eHL1G+R/C4+QzAczyb3t1ovexEIZx9ln7SGEM+cT1KHKAw9XGPRgsp92+NQaYI+EdEb/YqoBOSzQcd18/OQ==}
    peerDependencies:
      '@tiptap/core': ^2.7.0
      '@tiptap/pm': ^2.7.0
      react: ^17.0.0 || ^18.0.0 || ^19.0.0
      react-dom: ^17.0.0 || ^18.0.0 || ^19.0.0

  '@tiptap/starter-kit@2.11.5':
    resolution: {integrity: sha512-SLI7Aj2ruU1t//6Mk8f+fqW+18uTqpdfLUJYgwu0CkqBckrkRZYZh6GVLk/02k3H2ki7QkFxiFbZrdbZdng0JA==}

  '@tiptap/suggestion@2.11.5':
    resolution: {integrity: sha512-uafwGgB5YuKX/xLRjnt2H5eA21I8HcNXpdbH4Du2gg3KM71RpUbkyjaV7KEMA/5qwCEo+sddlpuErj4wBycZ5Q==}
    peerDependencies:
      '@tiptap/core': ^2.7.0
      '@tiptap/pm': ^2.7.0

  '@tiptap/core@2.11.5':
    resolution: {integrity: sha512-jb0KTdUJaJY53JaN7ooY3XAxHQNoMYti/H6ANo707PsLXVeEqJ9o8+eBup1JU5CuwzrgnDc2dECt2WIGX9f8Jw==}
    peerDependencies:
      '@tiptap/pm': ^2.7.0

  '@tiptap/extension-blockquote@2.11.5':
    resolution: {integrity: sha512-MZfcRIzKRD8/J1hkt/eYv49060GTL6qGR3NY/oTDuw2wYzbQXXLEbjk8hxAtjwNn7G+pWQv3L+PKFzZDxibLuA==}
    peerDependencies:
      '@tiptap/core': ^2.7.0

  '@tiptap/extension-bold@2.11.5':
    resolution: {integrity: sha512-OAq03MHEbl7MtYCUzGuwb0VpOPnM0k5ekMbEaRILFU5ZC7cEAQ36XmPIw1dQayrcuE8GZL35BKub2qtRxyC9iA==}
    peerDependencies:
      '@tiptap/core': ^2.7.0

  '@tiptap/extension-bubble-menu@2.11.5':
    resolution: {integrity: sha512-rx+rMd7EEdht5EHLWldpkzJ56SWYA9799b33ustePqhXd6linnokJCzBqY13AfZ9+xp3RsR6C0ZHI9GGea0tIA==}
    peerDependencies:
      '@tiptap/core': ^2.7.0
      '@tiptap/pm': ^2.7.0

  '@tiptap/extension-bullet-list@2.11.5':
    resolution: {integrity: sha512-VXwHlX6A/T6FAspnyjbKDO0TQ+oetXuat6RY1/JxbXphH42nLuBaGWJ6pgy6xMl6XY8/9oPkTNrfJw/8/eeRwA==}
    peerDependencies:
      '@tiptap/core': ^2.7.0

  '@tiptap/extension-character-count@2.11.5':
    resolution: {integrity: sha512-Da2VGb7ClmKwXdQdQC2735qylYD8/MQAPA0skPEcHxcDTDuI8ibyIDnMPnczgS/hR5g0TYE2DQp/dkhJXeovkQ==}
    peerDependencies:
      '@tiptap/core': ^2.7.0
      '@tiptap/pm': ^2.7.0

  '@tiptap/extension-code-block-lowlight@2.11.5':
    resolution: {integrity: sha512-EIE+mAGsp8C69dI0Yyg+VH1x36rgyPJc93SfA7h4xFF6Oth18z4YhJtiLaZcwCMyOOVs2efApZ0R3/Fnz2VlqA==}
    peerDependencies:
      '@tiptap/core': ^2.7.0
      '@tiptap/extension-code-block': ^2.7.0
      '@tiptap/pm': ^2.7.0
      highlight.js: ^11
      lowlight: ^2 || ^3

  '@tiptap/extension-code-block@2.11.5':
    resolution: {integrity: sha512-ksxMMvqLDlC+ftcQLynqZMdlJT1iHYZorXsXw/n+wuRd7YElkRkd6YWUX/Pq/njFY6lDjKiqFLEXBJB8nrzzBA==}
    peerDependencies:
      '@tiptap/core': ^2.7.0
      '@tiptap/pm': ^2.7.0

  '@tiptap/extension-code@2.11.5':
    resolution: {integrity: sha512-xOvHevNIQIcCCVn9tpvXa1wBp0wHN/2umbAZGTVzS+AQtM7BTo0tz8IyzwxkcZJaImONcUVYLOLzt2AgW1LltA==}
    peerDependencies:
      '@tiptap/core': ^2.7.0

  '@tiptap/extension-color@2.11.5':
    resolution: {integrity: sha512-9gZF6EIpfOJYUt1TtFY37e8iqwKcOmBl8CkFaxq+4mWVvYd2D7KbA0r4tYTxSO0fOBJ5fA/1qJrpvgRlyocp/A==}
    peerDependencies:
      '@tiptap/core': ^2.7.0
      '@tiptap/extension-text-style': ^2.7.0

  '@tiptap/extension-document@2.11.5':
    resolution: {integrity: sha512-7I4BRTpIux2a0O2qS3BDmyZ5LGp3pszKbix32CmeVh7lN9dV7W5reDqtJJ9FCZEEF+pZ6e1/DQA362dflwZw2g==}
    peerDependencies:
      '@tiptap/core': ^2.7.0

  '@tiptap/extension-dropcursor@2.11.5':
    resolution: {integrity: sha512-uIN7L3FU0904ec7FFFbndO7RQE/yiON4VzAMhNn587LFMyWO8US139HXIL4O8dpZeYwYL3d1FnDTflZl6CwLlg==}
    peerDependencies:
      '@tiptap/core': ^2.7.0
      '@tiptap/pm': ^2.7.0

  '@tiptap/extension-floating-menu@2.11.5':
    resolution: {integrity: sha512-HsMI0hV5Lwzm530Z5tBeyNCBNG38eJ3qjfdV2OHlfSf3+KOEfn6a5AUdoNaZO02LF79/8+7BaYU2drafag9cxQ==}
    peerDependencies:
      '@tiptap/core': ^2.7.0
      '@tiptap/pm': ^2.7.0

  '@tiptap/extension-gapcursor@2.11.5':
    resolution: {integrity: sha512-kcWa+Xq9cb6lBdiICvLReuDtz/rLjFKHWpW3jTTF3FiP3wx4H8Rs6bzVtty7uOVTfwupxZRiKICAMEU6iT0xrQ==}
    peerDependencies:
      '@tiptap/core': ^2.7.0
      '@tiptap/pm': ^2.7.0

  '@tiptap/extension-hard-break@2.11.5':
    resolution: {integrity: sha512-q9doeN+Yg9F5QNTG8pZGYfNye3tmntOwch683v0CCVCI4ldKaLZ0jG3NbBTq+mosHYdgOH2rNbIORlRRsQ+iYQ==}
    peerDependencies:
      '@tiptap/core': ^2.7.0

  '@tiptap/extension-heading@2.11.5':
    resolution: {integrity: sha512-x/MV53psJ9baRcZ4k4WjnCUBMt8zCX7mPlKVT+9C/o+DEs/j/qxPLs95nHeQv70chZpSwCQCt93xMmuF0kPoAg==}
    peerDependencies:
      '@tiptap/core': ^2.7.0

  '@tiptap/extension-highlight@2.11.5':
    resolution: {integrity: sha512-VBZfT869L9CiTLF8qr+3FBUtJcmlyUTECORNo0ceEiNDg4H6V9uNPwaROMXrWiQCc+DYVCOkx541QrXwNMzxlg==}
    peerDependencies:
      '@tiptap/core': ^2.7.0

  '@tiptap/extension-history@2.11.5':
    resolution: {integrity: sha512-b+wOS33Dz1azw6F1i9LFTEIJ/gUui0Jwz5ZvmVDpL2ZHBhq1Ui0/spTT+tuZOXq7Y/uCbKL8Liu4WoedIvhboQ==}
    peerDependencies:
      '@tiptap/core': ^2.7.0
      '@tiptap/pm': ^2.7.0

  '@tiptap/extension-horizontal-rule@2.11.5':
    resolution: {integrity: sha512-3up2r1Du8/5/4ZYzTC0DjTwhgPI3dn8jhOCLu73m5F3OGvK/9whcXoeWoX103hYMnGDxBlfOje71yQuN35FL4A==}
    peerDependencies:
      '@tiptap/core': ^2.7.0
      '@tiptap/pm': ^2.7.0

  '@tiptap/extension-image@2.11.5':
    resolution: {integrity: sha512-HbUq9AL8gb8eSuQfY/QKkvMc66ZFN/b6jvQAILGArNOgalUfGizoC6baKTJShaExMSPjBZlaAHtJiQKPaGRHaA==}
    peerDependencies:
      '@tiptap/core': ^2.7.0

  '@tiptap/extension-italic@2.11.5':
    resolution: {integrity: sha512-9VGfb2/LfPhQ6TjzDwuYLRvw0A6VGbaIp3F+5Mql8XVdTBHb2+rhELbyhNGiGVR78CaB/EiKb6dO9xu/tBWSYA==}
    peerDependencies:
      '@tiptap/core': ^2.7.0

  '@tiptap/extension-link@2.11.5':
    resolution: {integrity: sha512-4Iu/aPzevbYpe50xDI0ZkqRa6nkZ9eF270Ue2qaF3Ab47nehj+9Jl78XXzo8+LTyFMnrETI73TAs1aC/IGySeQ==}
    peerDependencies:
      '@tiptap/core': ^2.7.0
      '@tiptap/pm': ^2.7.0

  '@tiptap/extension-list-item@2.11.5':
    resolution: {integrity: sha512-Mp5RD/pbkfW1vdc6xMVxXYcta73FOwLmblQlFNn/l/E5/X1DUSA4iGhgDDH4EWO3swbs03x2f7Zka/Xoj3+WLg==}
    peerDependencies:
      '@tiptap/core': ^2.7.0

  '@tiptap/extension-ordered-list@2.11.5':
    resolution: {integrity: sha512-Cu8KwruBNWAaEfshRQR0yOSaUKAeEwxW7UgbvF9cN/zZuKgK5uZosPCPTehIFCcRe+TBpRtZQh+06f/gNYpYYg==}
    peerDependencies:
      '@tiptap/core': ^2.7.0

  '@tiptap/extension-paragraph@2.11.5':
    resolution: {integrity: sha512-YFBWeg7xu/sBnsDIF/+nh9Arf7R0h07VZMd0id5Ydd2Qe3c1uIZwXxeINVtH0SZozuPIQFAT8ICe9M0RxmE+TA==}
    peerDependencies:
      '@tiptap/core': ^2.7.0

  '@tiptap/extension-placeholder@2.11.5':
    resolution: {integrity: sha512-Pr+0Ju/l2ZvXMd9VQxtaoSZbs0BBp1jbBDqwms88ctpyvQFRfLSfSkqudQcSHyw2ROOz2E31p/7I7fpI8Y0CLA==}
    peerDependencies:
      '@tiptap/core': ^2.7.0
      '@tiptap/pm': ^2.7.0

  '@tiptap/extension-strike@2.11.5':
    resolution: {integrity: sha512-PVfUiCqrjvsLpbIoVlegSY8RlkR64F1Rr2RYmiybQfGbg+AkSZXDeO0eIrc03//4gua7D9DfIozHmAKv1KN3ow==}
    peerDependencies:
      '@tiptap/core': ^2.7.0

  '@tiptap/extension-task-item@2.11.5':
    resolution: {integrity: sha512-Xvvww8cleM6fcNejP916vzhL31yJnAmuBvABsOV0kHGtAqkqUVCSDcN/1qjI4ihVNeIWEJBHDczjDfZzvLy1xA==}
    peerDependencies:
      '@tiptap/core': ^2.7.0
      '@tiptap/pm': ^2.7.0

  '@tiptap/extension-task-list@2.11.5':
    resolution: {integrity: sha512-DJpIrBu/bjXYmyYoWQDH2GkpvRmizT9Fvbx5MscFYyfmSsYryD3vRBtCDz08gviwoRII+pFBrG4Ynb0XuQ7DsA==}
    peerDependencies:
      '@tiptap/core': ^2.7.0

  '@tiptap/extension-text-style@2.11.5':
    resolution: {integrity: sha512-YUmYl0gILSd/u/ZkOmNxjNXVw+mu8fpC2f8G4I4tLODm0zCx09j9DDEJXSrM5XX72nxJQqtSQsCpNKnL0hfeEQ==}
    peerDependencies:
      '@tiptap/core': ^2.7.0

  '@tiptap/extension-text@2.11.5':
    resolution: {integrity: sha512-Gq1WwyhFpCbEDrLPIHt5A8aLSlf8bfz4jm417c8F/JyU0J5dtYdmx0RAxjnLw1i7ZHE7LRyqqAoS0sl7JHDNSQ==}
    peerDependencies:
      '@tiptap/core': ^2.7.0

  '@tiptap/extension-underline@2.11.5':
    resolution: {integrity: sha512-YpWHXNIkSoRSuzT2cvgKpyJ2tTz3LzqkTM64uC+uTJ8cUkvXIWUWejJR42q8ma/mTlQe4lHff4IQ0Sf58Digtw==}
    peerDependencies:
      '@tiptap/core': ^2.7.0

  '@tiptap/extension-youtube@2.11.5':
    resolution: {integrity: sha512-9XEH/zx/FlL/liJsncstcze98C73iupCbWlhAfC8+9O0wDmHEwaFyLSj+5LDqozWwzFnJmFOy7uZXfOY90kWGg==}
    peerDependencies:
      '@tiptap/core': ^2.7.0

  '@tiptap/pm@2.11.5':
    resolution: {integrity: sha512-z9JFtqc5ZOsdQLd9vRnXfTCQ8v5ADAfRt9Nm7SqP6FUHII8E1hs38ACzf5xursmth/VonJYb5+73Pqxk1hGIPw==}

  '@tiptap/react@2.11.5':
    resolution: {integrity: sha512-Dp8eHL1G+R/C4+QzAczyb3t1ovexEIZx9ln7SGEM+cT1KHKAw9XGPRgsp92+NQaYI+EdEb/YqoBOSzQcd18/OQ==}
    peerDependencies:
      '@tiptap/core': ^2.7.0
      '@tiptap/pm': ^2.7.0
      react: ^17.0.0 || ^18.0.0 || ^19.0.0
      react-dom: ^17.0.0 || ^18.0.0 || ^19.0.0

  '@tiptap/starter-kit@2.11.5':
    resolution: {integrity: sha512-SLI7Aj2ruU1t//6Mk8f+fqW+18uTqpdfLUJYgwu0CkqBckrkRZYZh6GVLk/02k3H2ki7QkFxiFbZrdbZdng0JA==}

  '@tiptap/suggestion@2.11.5':
    resolution: {integrity: sha512-uafwGgB5YuKX/xLRjnt2H5eA21I8HcNXpdbH4Du2gg3KM71RpUbkyjaV7KEMA/5qwCEo+sddlpuErj4wBycZ5Q==}
    peerDependencies:
      '@tiptap/core': ^2.7.0
      '@tiptap/pm': ^2.7.0

  '@types/d3-array@3.2.1':
    resolution: {integrity: sha512-Y2Jn2idRrLzUfAKV2LyRImR+y4oa2AntrgID95SHJxuMUrkNXmanDSed71sRNZysveJVt1hLLemQZIady0FpEg==}

  '@types/d3-color@3.1.3':
    resolution: {integrity: sha512-iO90scth9WAbmgv7ogoq57O9YpKmFBbmoEoCHDB2xMBY0+/KVrqAaCDyCE16dUspeOvIxFFRI+0sEtqDqy2b4A==}

  '@types/d3-ease@3.0.2':
    resolution: {integrity: sha512-NcV1JjO5oDzoK26oMzbILE6HW7uVXOHLQvHshBUW4UMdZGfiY6v5BeQwh9a9tCzv+CeefZQHJt5SRgK154RtiA==}

  '@types/d3-interpolate@3.0.4':
    resolution: {integrity: sha512-mgLPETlrpVV1YRJIglr4Ez47g7Yxjl1lj7YKsiMCb27VJH9W8NVM6Bb9d8kkpG/uAQS5AmbA48q2IAolKKo1MA==}

  '@types/d3-path@3.1.1':
    resolution: {integrity: sha512-VMZBYyQvbGmWyWVea0EHs/BwLgxc+MKi1zLDCONksozI4YJMcTt8ZEuIR4Sb1MMTE8MMW49v0IwI5+b7RmfWlg==}

  '@types/d3-scale@4.0.9':
    resolution: {integrity: sha512-dLmtwB8zkAeO/juAMfnV+sItKjlsw2lKdZVVy6LRr0cBmegxSABiLEpGVmSJJ8O08i4+sGR6qQtb6WtuwJdvVw==}

  '@types/d3-shape@3.1.7':
    resolution: {integrity: sha512-VLvUQ33C+3J+8p+Daf+nYSOsjB4GXp19/S/aGo60m9h1v6XaxjiT82lKVWJCfzhtuZ3yD7i/TPeC/fuKLLOSmg==}

  '@types/d3-time@3.0.4':
    resolution: {integrity: sha512-yuzZug1nkAAaBlBBikKZTgzCeA+k1uy4ZFwWANOfKw5z5LRhV0gNA7gNkKm7HoK+HRN0wX3EkxGk0fpbWhmB7g==}

  '@types/d3-timer@3.0.2':
    resolution: {integrity: sha512-Ps3T8E8dZDam6fUyNiMkekK3XUsaUEik+idO9/YjPtfj2qruF8tFBXS7XhtE4iIXBLxhmLjP3SXpLhVf21I9Lw==}

  '@types/debug@4.1.12':
    resolution: {integrity: sha512-vIChWdVG3LG1SMxEvI/AK+FWJthlrqlTu7fbrlywTkkaONwk/UAGaULXRlf8vkzFBLVm0zkMdCquhL5aOjhXPQ==}

  '@types/estree-jsx@1.0.5':
    resolution: {integrity: sha512-52CcUVNFyfb1A2ALocQw/Dd1BQFNmSdkuC3BkZ6iqhdMfQz7JWOFRuJFloOzjk+6WijU56m9oKXFAXc7o3Towg==}

  '@types/estree@1.0.6':
    resolution: {integrity: sha512-AYnb1nQyY49te+VRAVgmzfcgjYS91mY5P0TKUDCLEM+gNnA+3T6rWITXRLYCpahpqSQbN5cE+gHpnPyXjHWxcw==}

  '@types/hast@3.0.4':
    resolution: {integrity: sha512-WPs+bbQw5aCj+x6laNGWLH3wviHtoCv/P3+otBhbOhJgG8qtpdAMlTCxLtsTWA7LH1Oh/bFCHsBn0TPS5m30EQ==}

  '@types/he@1.2.3':
    resolution: {integrity: sha512-q67/qwlxblDzEDvzHhVkwc1gzVWxaNxeyHUBF4xElrvjL11O+Ytze+1fGpBHlr/H9myiBUaUXNnNPmBHxxfAcA==}

  '@types/js-cookie@2.2.7':
    resolution: {integrity: sha512-aLkWa0C0vO5b4Sr798E26QgOkss68Un0bLjs7u9qxzPT5CG+8DuNTffWES58YzJs3hrVAOs1wonycqEBqNJubA==}

  '@types/json-schema@7.0.15':
    resolution: {integrity: sha512-5+fP8P8MFNC+AyZCDxrB2pkZFPGzqQWUzpSeuuVLvm8VMcorNYavBqoFcxK8bQz4Qsbn4oUEEem4wDLfcysGHA==}

  '@types/json5@0.0.29':
    resolution: {integrity: sha512-dRLjCWHYg4oaA77cxO64oO+7JwCwnIzkZPdrrC71jQmQtlhM556pwKo5bUzqvZndkVbeFLIIi+9TC40JNF5hNQ==}

  '@types/linkify-it@5.0.0':
    resolution: {integrity: sha512-sVDA58zAw4eWAffKOaQH5/5j3XeayukzDk+ewSsnv3p4yJEZHCCzMDiZM8e0OUrRvmpGZ85jf4yDHkHsgBNr9Q==}

  '@types/markdown-it@14.1.2':
    resolution: {integrity: sha512-promo4eFwuiW+TfGxhi+0x3czqTYJkG8qB17ZUJiVF10Xm7NLVRSLUsfRTU/6h1e24VvRnXCx+hG7li58lkzog==}

  '@types/mdast@4.0.4':
    resolution: {integrity: sha512-kGaNbPh1k7AFzgpud/gMdvIm5xuECykRR+JnWKQno9TAXVa6WIVCGTPvYGekIDL4uwCZQSYbUxNBSb1aUo79oA==}
<<<<<<< HEAD

  '@types/mdurl@2.0.0':
    resolution: {integrity: sha512-RGdgjQUZba5p6QEFAVx2OGb8rQDL/cPRG7GiedRzMcJ1tYnUANBncjbSB1NRGwbvjcPeikRABz2nshyPk1bhWg==}

  '@types/ms@2.1.0':
    resolution: {integrity: sha512-GsCCIZDE/p3i96vtEqx+7dBUGXrc7zeSK3wwPHIaRThS+9OhWIXRqzs4d6k1SVU8g91DrNRWxWUGhp5KXQb2VA==}

  '@types/node@22.13.4':
    resolution: {integrity: sha512-ywP2X0DYtX3y08eFVx5fNIw7/uIv8hYUKgXoK8oayJlLnKcRfEYCxWMVE1XagUdVtCJlZT1AU4LXEABW+L1Peg==}
=======
>>>>>>> 7a542ce6

  '@types/mdurl@2.0.0':
    resolution: {integrity: sha512-RGdgjQUZba5p6QEFAVx2OGb8rQDL/cPRG7GiedRzMcJ1tYnUANBncjbSB1NRGwbvjcPeikRABz2nshyPk1bhWg==}

  '@types/ms@2.1.0':
    resolution: {integrity: sha512-GsCCIZDE/p3i96vtEqx+7dBUGXrc7zeSK3wwPHIaRThS+9OhWIXRqzs4d6k1SVU8g91DrNRWxWUGhp5KXQb2VA==}

  '@types/node@22.13.8':
    resolution: {integrity: sha512-G3EfaZS+iOGYWLLRCEAXdWK9my08oHNZ+FHluRiggIYJPOXzhOiDgpVCUHaUvyIC5/fj7C/p637jdzC666AOKQ==}

  '@types/react-dom@19.0.4':
    resolution: {integrity: sha512-4fSQ8vWFkg+TGhePfUzVmat3eC14TXYSsiiDSLI0dVLsrm9gZFABjPy/Qu6TKgl1tq1Bu1yDsuQgY3A3DOjCcg==}
    peerDependencies:
      '@types/react': ^19.0.0

  '@types/react@19.0.10':
    resolution: {integrity: sha512-JuRQ9KXLEjaUNjTWpzuR231Z2WpIwczOkBEIvbHNCzQefFIT0L8IqE6NV6ULLyC1SI/i234JnDoMkfg+RjQj2g==}

  '@types/sanitize-html@2.13.0':
    resolution: {integrity: sha512-X31WxbvW9TjIhZZNyNBZ/p5ax4ti7qsNDBDEnH4zAgmEh35YnFD1UiS6z9Cd34kKm0LslFW0KPmTQzu/oGtsqQ==}

  '@types/unist@2.0.11':
    resolution: {integrity: sha512-CmBKiL6NNo/OqgmMn95Fk9Whlp2mtvIv+KNpQKN2F4SjvrEesubTRWGYSg+BnWZOnlCaSTU1sMpsBOzgbYhnsA==}

  '@types/unist@3.0.3':
    resolution: {integrity: sha512-ko/gIFJRv177XgZsZcBwnqJN5x/Gien8qNOn0D5bQU/zAzVf9Zt3BlcUiLqhV9y4ARk0GbT3tnUiPNgnTXzc/Q==}

  '@types/use-sync-external-store@0.0.6':
    resolution: {integrity: sha512-zFDAD+tlpf2r4asuHEj0XH6pY6i0g5NeAHPn+15wk3BV6JA69eERFXC1gyGThDkVa1zCyKr5jox1+2LbV/AMLg==}

<<<<<<< HEAD
  '@typescript-eslint/eslint-plugin@8.24.0':
    resolution: {integrity: sha512-aFcXEJJCI4gUdXgoo/j9udUYIHgF23MFkg09LFz2dzEmU0+1Plk4rQWv/IYKvPHAtlkkGoB3m5e6oUp+JPsNaQ==}
=======
  '@typescript-eslint/eslint-plugin@8.25.0':
    resolution: {integrity: sha512-VM7bpzAe7JO/BFf40pIT1lJqS/z1F8OaSsUB3rpFJucQA4cOSuH2RVVVkFULN+En0Djgr29/jb4EQnedUo95KA==}
>>>>>>> 7a542ce6
    engines: {node: ^18.18.0 || ^20.9.0 || >=21.1.0}
    peerDependencies:
      '@typescript-eslint/parser': ^8.0.0 || ^8.0.0-alpha.0
      eslint: ^8.57.0 || ^9.0.0
      typescript: '>=4.8.4 <5.8.0'

  '@typescript-eslint/parser@8.25.0':
    resolution: {integrity: sha512-4gbs64bnbSzu4FpgMiQ1A+D+urxkoJk/kqlDJ2W//5SygaEiAP2B4GoS7TEdxgwol2el03gckFV9lJ4QOMiiHg==}
    engines: {node: ^18.18.0 || ^20.9.0 || >=21.1.0}
    peerDependencies:
      eslint: ^8.57.0 || ^9.0.0
      typescript: '>=4.8.4 <5.8.0'

  '@typescript-eslint/scope-manager@8.25.0':
    resolution: {integrity: sha512-6PPeiKIGbgStEyt4NNXa2ru5pMzQ8OYKO1hX1z53HMomrmiSB+R5FmChgQAP1ro8jMtNawz+TRQo/cSXrauTpg==}
    engines: {node: ^18.18.0 || ^20.9.0 || >=21.1.0}

  '@typescript-eslint/type-utils@8.25.0':
    resolution: {integrity: sha512-d77dHgHWnxmXOPJuDWO4FDWADmGQkN5+tt6SFRZz/RtCWl4pHgFl3+WdYCn16+3teG09DY6XtEpf3gGD0a186g==}
    engines: {node: ^18.18.0 || ^20.9.0 || >=21.1.0}
    peerDependencies:
      eslint: ^8.57.0 || ^9.0.0
      typescript: '>=4.8.4 <5.8.0'

  '@typescript-eslint/types@8.25.0':
    resolution: {integrity: sha512-+vUe0Zb4tkNgznQwicsvLUJgZIRs6ITeWSCclX1q85pR1iOiaj+4uZJIUp//Z27QWu5Cseiw3O3AR8hVpax7Aw==}
    engines: {node: ^18.18.0 || ^20.9.0 || >=21.1.0}

  '@typescript-eslint/typescript-estree@8.25.0':
    resolution: {integrity: sha512-ZPaiAKEZ6Blt/TPAx5Ot0EIB/yGtLI2EsGoY6F7XKklfMxYQyvtL+gT/UCqkMzO0BVFHLDlzvFqQzurYahxv9Q==}
    engines: {node: ^18.18.0 || ^20.9.0 || >=21.1.0}
    peerDependencies:
      typescript: '>=4.8.4 <5.8.0'

  '@typescript-eslint/utils@8.25.0':
    resolution: {integrity: sha512-syqRbrEv0J1wywiLsK60XzHnQe/kRViI3zwFALrNEgnntn1l24Ra2KvOAWwWbWZ1lBZxZljPDGOq967dsl6fkA==}
    engines: {node: ^18.18.0 || ^20.9.0 || >=21.1.0}
    peerDependencies:
      eslint: ^8.57.0 || ^9.0.0
      typescript: '>=4.8.4 <5.8.0'

  '@typescript-eslint/visitor-keys@8.25.0':
    resolution: {integrity: sha512-kCYXKAum9CecGVHGij7muybDfTS2sD3t0L4bJsEZLkyrXUImiCTq1M3LG2SRtOhiHFwMR9wAFplpT6XHYjTkwQ==}
    engines: {node: ^18.18.0 || ^20.9.0 || >=21.1.0}

  '@ungap/structured-clone@1.3.0':
    resolution: {integrity: sha512-WmoN8qaIAo7WTYWbAZuG8PYEhn5fkz7dZrqTBZ7dtt//lL2Gwms1IcnQ5yHqjDfX8Ft5j4YzDM23f87zBfDe9g==}

  '@upstash/core-analytics@0.0.10':
    resolution: {integrity: sha512-7qJHGxpQgQr9/vmeS1PktEwvNAF7TI4iJDi8Pu2CFZ9YUGHZH4fOP5TfYlZ4aVxfopnELiE4BS4FBjyK7V1/xQ==}
    engines: {node: '>=16.0.0'}

  '@upstash/ratelimit@2.0.5':
    resolution: {integrity: sha512-1FRv0cs3ZlBjCNOCpCmKYmt9BYGIJf0J0R3pucOPE88R21rL7jNjXG+I+rN/BVOvYJhI9niRAS/JaSNjiSICxA==}
    peerDependencies:
      '@upstash/redis': ^1.34.3

  '@upstash/redis@1.34.4':
    resolution: {integrity: sha512-AZx2iD5s1Pu/KCrRA7KVCffu3NSoaYnNY7N9YI7aLAYhcJfsriQKTe+8OxQWJqGqFbrvm17Lyr9HFnDLvqNpfA==}

  '@vercel/analytics@1.5.0':
    resolution: {integrity: sha512-MYsBzfPki4gthY5HnYN7jgInhAZ7Ac1cYDoRWFomwGHWEX7odTEzbtg9kf/QSo7XEsEAqlQugA6gJ2WS2DEa3g==}
    peerDependencies:
      '@remix-run/react': ^2
      '@sveltejs/kit': ^1 || ^2
      next: '>= 13'
      react: ^18 || ^19 || ^19.0.0-rc
      svelte: '>= 4'
      vue: ^3
      vue-router: ^4
    peerDependenciesMeta:
      '@remix-run/react':
        optional: true
      '@sveltejs/kit':
        optional: true
      next:
        optional: true
      react:
        optional: true
      svelte:
        optional: true
      vue:
        optional: true
      vue-router:
        optional: true

  '@xobotyi/scrollbar-width@1.9.5':
    resolution: {integrity: sha512-N8tkAACJx2ww8vFMneJmaAgmjAG1tnVBZJRLRcx061tmsLRZHSEZSLuGWnwPtunsSLvSqXQ2wfp7Mgqg1I+2dQ==}

  abbrev@2.0.0:
    resolution: {integrity: sha512-6/mh1E2u2YgEsCHdY0Yx5oW+61gZU+1vXaoiHHrpKeuRNNgFvS+/jrwHiQhB5apAf5oB7UB7E19ol2R2LKH8hQ==}
    engines: {node: ^14.17.0 || ^16.13.0 || >=18.0.0}

  acorn-jsx@5.3.2:
    resolution: {integrity: sha512-rq9s+JNhf0IChjtDXxllJ7g41oZk5SlXtp0LHwyA5cejwn7vKmKp4pPri6YEePv2PU65sAsegbXtIinmDFDXgQ==}
    peerDependencies:
      acorn: ^6.0.0 || ^7.0.0 || ^8.0.0

  acorn@8.14.0:
    resolution: {integrity: sha512-cl669nCJTZBsL97OF4kUQm5g5hC2uihk0NxY3WENAC0TYdILVkAyHymAntgxGkl7K+t0cXIrH5siy5S4XkFycA==}
    engines: {node: '>=0.4.0'}
    hasBin: true

  agent-base@7.1.3:
    resolution: {integrity: sha512-jRR5wdylq8CkOe6hei19GGZnxM6rBGwFl3Bg0YItGDimvjGtAvdZk4Pu6Cl4u4Igsws4a1fd1Vq3ezrhn4KmFw==}
    engines: {node: '>= 14'}

  ajv@6.12.6:
    resolution: {integrity: sha512-j3fVLgvTo527anyYyJOGTYJbG+vnnQYvE0m5mmkc1TK+nxAppkCLMIL0aZ4dblVCNoGShhm+kzE4ZUykBoMg4g==}

  ansi-escapes@7.0.0:
    resolution: {integrity: sha512-GdYO7a61mR0fOlAsvC9/rIHf7L96sBc6dEWzeOu+KAea5bZyQRPIpojrVoI4AXGJS/ycu/fBTdLrUkA4ODrvjw==}
    engines: {node: '>=18'}

  ansi-regex@5.0.1:
    resolution: {integrity: sha512-quJQXlTSUGL2LH9SUXo8VwsY4soanhgo6LNSm84E1LBcE8s3O0wpdiRzyR9z/ZZJMlMWv37qOOb9pdJlMUEKFQ==}
    engines: {node: '>=8'}

  ansi-regex@6.1.0:
    resolution: {integrity: sha512-7HSX4QQb4CspciLpVFwyRe79O3xsIZDDLER21kERQ71oaPodF8jL725AgJMFAYbooIqolJoRLuM81SpeUkpkvA==}
    engines: {node: '>=12'}

  ansi-styles@4.3.0:
    resolution: {integrity: sha512-zbB9rCJAT1rbjiVDb2hqKFHNYLxgtk8NURxZ3IZwD3F6NtxbXZQCnnSi1Lkx+IDohdPlFp222wVALIheZJQSEg==}
    engines: {node: '>=8'}

  ansi-styles@6.2.1:
    resolution: {integrity: sha512-bN798gFfQX+viw3R7yrGWRqnrN2oRkEkUjjl4JNn4E8GxxbjtG3FbrEIIY3l8/hrwUwIeCZvi4QuOTP4MErVug==}
    engines: {node: '>=12'}

  any-promise@1.3.0:
    resolution: {integrity: sha512-7UvmKalWRt1wgjL1RrGxoSJW/0QZFIegpeGvZG9kjp8vrRu55XTHbwnqq2GpXm9uLbcuhxm3IqX9OB4MZR1b2A==}

  anymatch@3.1.3:
    resolution: {integrity: sha512-KMReFUr0B4t+D+OBkjR3KYqvocp2XaSzO55UcB6mgQMd3KbcE+mWTyvVV7D/zsdEbNnV6acZUutkiHQXvTr1Rw==}
    engines: {node: '>= 8'}

  arg@5.0.2:
    resolution: {integrity: sha512-PYjyFOLKQ9y57JvQ6QLo8dAgNqswh8M1RMJYdQduT6xbWSgK36P/Z/v+p888pM69jMMfS8Xd8F6I1kQ/I9HUGg==}

  argparse@2.0.1:
    resolution: {integrity: sha512-8+9WqebbFzpX9OR+Wa6O29asIogeRMzcGtAINdpMHHyAg10f05aSFVBbcEqGf/PXw1EjAZ+q2/bEBg3DvurK3Q==}

  aria-hidden@1.2.4:
    resolution: {integrity: sha512-y+CcFFwelSXpLZk/7fMB2mUbGtX9lKycf1MWJ7CaTIERyitVlyQx6C+sxcROU2BAJ24OiZyK+8wj2i8AlBoS3A==}
    engines: {node: '>=10'}

  aria-query@5.3.2:
    resolution: {integrity: sha512-COROpnaoap1E2F000S62r6A60uHZnmlvomhfyT2DlTcrY1OrBKn2UhH7qn5wTC9zMvD0AY7csdPSNwKP+7WiQw==}
    engines: {node: '>= 0.4'}

  array-buffer-byte-length@1.0.2:
    resolution: {integrity: sha512-LHE+8BuR7RYGDKvnrmcuSq3tDcKv9OFEXQt/HpbZhY7V6h0zlUXutnAD82GiFx9rdieCMjkvtcsPqBwgUl1Iiw==}
    engines: {node: '>= 0.4'}

  array-includes@3.1.8:
    resolution: {integrity: sha512-itaWrbYbqpGXkGhZPGUulwnhVf5Hpy1xiCFsGqyIGglbBxmG5vSjxQen3/WGOjPpNEv1RtBLKxbmVXm8HpJStQ==}
    engines: {node: '>= 0.4'}

  array.prototype.findlast@1.2.5:
    resolution: {integrity: sha512-CVvd6FHg1Z3POpBLxO6E6zr+rSKEQ9L6rZHAaY7lLfhKsWYUBBOuMs0e9o24oopj6H+geRCX0YJ+TJLBK2eHyQ==}
    engines: {node: '>= 0.4'}

  array.prototype.findlastindex@1.2.5:
    resolution: {integrity: sha512-zfETvRFA8o7EiNn++N5f/kaCw221hrpGsDmcpndVupkPzEc1Wuf3VgC0qby1BbHs7f5DVYjgtEU2LLh5bqeGfQ==}
    engines: {node: '>= 0.4'}

  array.prototype.flat@1.3.3:
    resolution: {integrity: sha512-rwG/ja1neyLqCuGZ5YYrznA62D4mZXg0i1cIskIUKSiqF3Cje9/wXAls9B9s1Wa2fomMsIv8czB8jZcPmxCXFg==}
    engines: {node: '>= 0.4'}

  array.prototype.flatmap@1.3.3:
    resolution: {integrity: sha512-Y7Wt51eKJSyi80hFrJCePGGNo5ktJCslFuboqJsbf57CCPcm5zztluPlc4/aD8sWsKvlwatezpV4U1efk8kpjg==}
    engines: {node: '>= 0.4'}

  array.prototype.tosorted@1.1.4:
    resolution: {integrity: sha512-p6Fx8B7b7ZhL/gmUsAy0D15WhvDccw3mnGNbZpi3pmeJdxtWsj2jEaI4Y6oo3XiHfzuSgPwKc04MYt6KgvC/wA==}
    engines: {node: '>= 0.4'}

  arraybuffer.prototype.slice@1.0.4:
    resolution: {integrity: sha512-BNoCY6SXXPQ7gF2opIP4GBE+Xw7U+pHMYKuzjgCN3GwiaIR09UUeKfheyIry77QtrCBlC0KK0q5/TER/tYh3PQ==}
    engines: {node: '>= 0.4'}

  asn1js@3.0.5:
    resolution: {integrity: sha512-FVnvrKJwpt9LP2lAMl8qZswRNm3T4q9CON+bxldk2iwk3FFpuwhx2FfinyitizWHsVYyaY+y5JzDR0rCMV5yTQ==}
    engines: {node: '>=12.0.0'}

  ast-types-flow@0.0.8:
    resolution: {integrity: sha512-OH/2E5Fg20h2aPrbe+QL8JZQFko0YZaF+j4mnQ7BGhfavO7OpSLa8a0y9sBwomHdSbkhTS8TQNayBfnW5DwbvQ==}

  async-function@1.0.0:
    resolution: {integrity: sha512-hsU18Ae8CDTR6Kgu9DYf0EbCr/a5iGL0rytQDobUcdpYOKokk8LEjVphnXkDkgpi0wYVsqrXuP0bZxJaTqdgoA==}
    engines: {node: '>= 0.4'}

  asynckit@0.4.0:
    resolution: {integrity: sha512-Oei9OH4tRh0YqU3GxhX79dM/mwVgvbZJaSNaRk+bshkj0S5cfHcgYakreBjrHwatXKbz+IoIdYLxrKim2MjW0Q==}

  available-typed-arrays@1.0.7:
    resolution: {integrity: sha512-wvUjBtSGN7+7SjNpq/9M2Tg350UZD3q62IFZLbRAR1bSMlCo1ZaeW+BJ+D090e4hIIZLBcTDWe4Mh4jvUDajzQ==}
    engines: {node: '>= 0.4'}

  axe-core@4.10.2:
    resolution: {integrity: sha512-RE3mdQ7P3FRSe7eqCWoeQ/Z9QXrtniSjp1wUjt5nRC3WIpz5rSCve6o3fsZ2aCpJtrZjSZgjwXAoTO5k4tEI0w==}
    engines: {node: '>=4'}

  axios@1.8.1:
    resolution: {integrity: sha512-NN+fvwH/kV01dYUQ3PTOZns4LWtWhOFCAhQ/pHb88WQ1hNe5V/dvFwc4VJcDL11LT9xSX0QtsR8sWUuyOuOq7g==}

  axobject-query@4.1.0:
    resolution: {integrity: sha512-qIj0G9wZbMGNLjLmg1PT6v2mE9AH2zlnADJD/2tC6E00hgmhUOfEB6greHPAfLRSufHqROIUTkw6E+M3lH0PTQ==}
    engines: {node: '>= 0.4'}

  bail@2.0.2:
    resolution: {integrity: sha512-0xO6mYd7JB2YesxDKplafRpsiOzPt9V02ddPCLbY1xYGPOX24NTyN50qnUxgCPcSoYMhKpAuBTjQoRZCAkUDRw==}

  balanced-match@1.0.2:
    resolution: {integrity: sha512-3oSeUO0TMV67hN1AmbXsK4yaqU7tjiHlbxRDZOpH0KW9+CeX4bRAaX0Anxt0tx2MrpRpWwQaPwIlISEJhYU5Pw==}

  base64-js@1.5.1:
    resolution: {integrity: sha512-AKpaYlHn8t4SVbOHCy+b5+KKgvR4vrsD8vbvrbiQJps7fKDTkjkDry6ji0rUJjC0kzbNePLwzxq8iypo41qeWA==}

  better-auth@1.1.21:
    resolution: {integrity: sha512-scyrQn8O9XL4oKmTt7nnA50P0v0RnI39yKevlMa0mI3646hXq/QOThjUrYy+cYCoq4tNLVsctQa9yUUMN9ZzhA==}

  better-call@0.3.3:
    resolution: {integrity: sha512-N4lDVm0NGmFfDJ0XMQ4O83Zm/3dPlvIQdxvwvgSLSkjFX5PM4GUYSVAuxNzXN27QZMHDkrJTWUqxBrm4tPC3eA==}

  bignumber.js@9.1.2:
    resolution: {integrity: sha512-2/mKyZH9K85bzOEfhXDBFZTGd1CTs+5IHpeFQo9luiBG7hghdC851Pj2WAhb6E3R6b9tZj/XKhbg4fum+Kepug==}

  binary-extensions@2.3.0:
    resolution: {integrity: sha512-Ceh+7ox5qe7LJuLHoY0feh3pHuUDHAcRUeyL2VYghZwfpkNIy/+8Ocg0a3UuSoYzavmylwuLWQOf3hl0jjMMIw==}
    engines: {node: '>=8'}

  boolbase@1.0.0:
    resolution: {integrity: sha512-JZOSA7Mo9sNGB8+UjSgzdLtokWAky1zbztM3WRLCbZ70/3cTANmQmOdR7y2g+J0e2WXywy1yS468tY+IruqEww==}

  brace-expansion@1.1.11:
    resolution: {integrity: sha512-iCuPHDFgrHX7H2vEI/5xpz07zSHB00TpugqhmYtVmMO6518mCuRMoOYFldEBl0g187ufozdaHgWKcYFb61qGiA==}

  brace-expansion@2.0.1:
    resolution: {integrity: sha512-XnAIvQ8eM+kC6aULx6wuQiwVsnzsi9d3WxzV3FpWTGA19F621kwdbsAcFKXgKUHZWsy+mY6iL1sHTxWEFCytDA==}

  braces@3.0.3:
    resolution: {integrity: sha512-yQbXgO/OSZVD2IsiLlro+7Hf6Q18EJrKSEsdoMzKePKXct3gvD8oLcOQdIzGupr5Fj+EDe8gO/lxc1BzfMpxvA==}
    engines: {node: '>=8'}

  buffer-equal-constant-time@1.0.1:
    resolution: {integrity: sha512-zRpUiDwd/xk6ADqPMATG8vc9VPrkck7T07OIx0gnjmJAnHnTVXNQG3vfvWNuiZIkwu9KrKdA1iJKfsfTVxE6NA==}

  buffer-from@1.1.2:
    resolution: {integrity: sha512-E+XQCRwSbaaiChtv6k6Dwgc+bx+Bs6vuKJHHl5kox/BaKbhiXzqQOwK4cO22yElGp2OCmjwVhT3HmxgyPGnJfQ==}

  busboy@1.6.0:
    resolution: {integrity: sha512-8SFQbg/0hQ9xy3UNTB0YEnsNBbWfhf7RtnzpL7TkBiTBRfrQ9Fxcnz7VJsleJpyp6rVLvXiuORqjlHi5q+PYuA==}
    engines: {node: '>=10.16.0'}

  call-bind-apply-helpers@1.0.2:
    resolution: {integrity: sha512-Sp1ablJ0ivDkSzjcaJdxEunN5/XvksFJ2sMBFfq6x0ryhQV/2b/KwFe21cMpmHtPOSij8K99/wSfoEuTObmuMQ==}
    engines: {node: '>= 0.4'}

  call-bind@1.0.8:
    resolution: {integrity: sha512-oKlSFMcMwpUg2ednkhQ454wfWiU/ul3CkJe/PEHcTKuiX6RpbehUiFMXu13HalGZxfUwCQzZG747YXBn1im9ww==}
    engines: {node: '>= 0.4'}

  call-bound@1.0.3:
    resolution: {integrity: sha512-YTd+6wGlNlPxSuri7Y6X8tY2dmm12UMH66RpKMhiX6rsk5wXXnYgbUcOt8kiS31/AjfoTOvCsE+w8nZQLQnzHA==}
    engines: {node: '>= 0.4'}

  callsites@3.1.0:
    resolution: {integrity: sha512-P8BjAsXvZS+VIDUI11hHCQEv74YT67YUi5JJFNWIqL235sBmjX4+qx9Muvls5ivyNENctx46xQLQ3aTuE7ssaQ==}
    engines: {node: '>=6'}

  camelcase-css@2.0.1:
    resolution: {integrity: sha512-QOSvevhslijgYwRx6Rv7zKdMF8lbRmx+uQGx2+vDc+KI/eBnsy9kit5aj23AgGu3pa4t9AgwbnXWqS+iOY+2aA==}
    engines: {node: '>= 6'}

  caniuse-lite@1.0.30001701:
    resolution: {integrity: sha512-faRs/AW3jA9nTwmJBSO1PQ6L/EOgsB5HMQQq4iCu5zhPgVVgO/pZRHlmatwijZKetFw8/Pr4q6dEN8sJuq8qTw==}

  ccount@2.0.1:
    resolution: {integrity: sha512-eyrF0jiFpY+3drT6383f1qhkbGsLSifNAjA61IUjZjmLCWjItY6LB9ft9YhoDgwfmclB2zhu51Lc7+95b8NRAg==}

  ccount@2.0.1:
    resolution: {integrity: sha512-eyrF0jiFpY+3drT6383f1qhkbGsLSifNAjA61IUjZjmLCWjItY6LB9ft9YhoDgwfmclB2zhu51Lc7+95b8NRAg==}

  chalk@4.1.2:
    resolution: {integrity: sha512-oKnbhFyRIXpUuez8iBMmyEa4nbj4IOQyuhc/wy9kY7/WVPcwIO9VA668Pu8RkO7+0G76SLROeyw9CpQ061i4mA==}
    engines: {node: '>=10'}

  chalk@5.4.1:
    resolution: {integrity: sha512-zgVZuo2WcZgfUEmsn6eO3kINexW8RAE4maiQ8QNs8CtpPCSyMiYsULR3HQYkm3w8FIA3SberyMJMSldGsW+U3w==}
    engines: {node: ^12.17.0 || ^14.13 || >=16.0.0}

  character-entities-html4@2.1.0:
    resolution: {integrity: sha512-1v7fgQRj6hnSwFpq1Eu0ynr/CDEw0rXo2B61qXrLNdHZmPKgb7fqS1a2JwF0rISo9q77jDI8VMEHoApn8qDoZA==}

  character-entities-legacy@3.0.0:
    resolution: {integrity: sha512-RpPp0asT/6ufRm//AJVwpViZbGM/MkjQFxJccQRHmISF/22NBtsHqAWmL+/pmkPWoIUJdWyeVleTl1wydHATVQ==}

  character-entities@2.0.2:
    resolution: {integrity: sha512-shx7oQ0Awen/BRIdkjkvz54PnEEI/EjwXDSIZp86/KKdbafHh1Df/RYGBhn4hbe2+uKC9FnT5UCEdyPz3ai9hQ==}

  character-reference-invalid@2.0.1:
    resolution: {integrity: sha512-iBZ4F4wRbyORVsu0jPV7gXkOsGYjGHPmAyv+HiHG8gi5PtC9KI2j1+v8/tlibRvjoWX027ypmG/n0HtO5t7unw==}

  cheerio-select@2.1.0:
    resolution: {integrity: sha512-9v9kG0LvzrlcungtnJtpGNxY+fzECQKhK4EGJX2vByejiMX84MFNQw4UxPJl3bFbTMw+Dfs37XaIkCwTZfLh4g==}

  cheerio@1.0.0:
    resolution: {integrity: sha512-quS9HgjQpdaXOvsZz82Oz7uxtXiy6UIsIQcpBj7HRw2M63Skasm9qlDocAM7jNuaxdhpPU7c4kJN+gA5MCu4ww==}
    engines: {node: '>=18.17'}

  chokidar@3.6.0:
    resolution: {integrity: sha512-7VT13fmjotKpGipCW9JEQAusEPE+Ei8nl6/g4FBAmIm0GOOLMua9NDDo/DWp0ZAxCr3cPq5ZpBqmPAQgDda2Pw==}
    engines: {node: '>= 8.10.0'}

  class-variance-authority@0.7.1:
    resolution: {integrity: sha512-Ka+9Trutv7G8M6WT6SeiRWz792K5qEqIGEGzXKhAE6xOWAY6pPH8U+9IY3oCMv6kqTmLsv7Xh/2w2RigkePMsg==}

  cli-cursor@5.0.0:
    resolution: {integrity: sha512-aCj4O5wKyszjMmDT4tZj93kxyydN/K5zPWSCe6/0AV/AA1pqe5ZBIw0a2ZfPQV7lL5/yb5HsUreJ6UFAF1tEQw==}
    engines: {node: '>=18'}

  cli-truncate@4.0.0:
    resolution: {integrity: sha512-nPdaFdQ0h/GEigbPClz11D0v/ZJEwxmeVZGeMo3Z5StPtUTkA9o1lD6QwoirYiSDzbcwn2XcjwmCp68W1IS4TA==}
    engines: {node: '>=18'}

  client-only@0.0.1:
    resolution: {integrity: sha512-IV3Ou0jSMzZrd3pZ48nLkT9DA7Ag1pnPzaiQhpW7c3RbcqqzvzzVu+L8gfqMp/8IM2MQtSiqaCxrrcfu8I8rMA==}

  clsx@2.1.1:
    resolution: {integrity: sha512-eYm0QWBtUrBWZWG0d386OGAw16Z995PiOVo2B7bjWSbHedGl5e0ZWaq65kOGgUSNesEIDkB9ISbTg/JK9dhCZA==}
    engines: {node: '>=6'}

  cmdk@1.0.0:
    resolution: {integrity: sha512-gDzVf0a09TvoJ5jnuPvygTB77+XdOSwEmJ88L6XPFPlv7T3RxbP9jgenfylrAMD0+Le1aO0nVjQUzl2g+vjz5Q==}
    peerDependencies:
      react: ^18.0.0
      react-dom: ^18.0.0

  cmdk@1.0.4:
    resolution: {integrity: sha512-AnsjfHyHpQ/EFeAnG216WY7A5LiYCoZzCSygiLvfXC3H3LFGCprErteUcszaVluGOhuOTbJS3jWHrSDYPBBygg==}
    peerDependencies:
      react: ^18 || ^19 || ^19.0.0-rc
      react-dom: ^18 || ^19 || ^19.0.0-rc

  color-convert@2.0.1:
    resolution: {integrity: sha512-RRECPsj7iu/xb5oKYcsFHSppFNnsj/52OVTRKb4zP5onXwVF3zVmmToNcOfGC+CRDpfK/U584fMg38ZHCaElKQ==}
    engines: {node: '>=7.0.0'}

  color-convert@3.0.1:
    resolution: {integrity: sha512-5kQah2eolfQV7HCrxtsBBArPfT5dwaKYMCXeMQsdRO7ihTO/cuNLGjd50ITCDn+ZU/YbS0Go64SjP9154eopxg==}
    engines: {node: '>=14.6'}

  color-name@1.1.4:
    resolution: {integrity: sha512-dOy+3AuW3a2wNbZHIuMZpTcgjGuLU/uBL/ubcZF9OXbDo8ff4O8yVp5Bf0efS8uEoYo5q4Fx7dY9OgQGXgAsQA==}

  color-name@2.0.0:
    resolution: {integrity: sha512-SbtvAMWvASO5TE2QP07jHBMXKafgdZz8Vrsrn96fiL+O92/FN/PLARzUW5sKt013fjAprK2d2iCn2hk2Xb5oow==}
    engines: {node: '>=12.20'}

  color-string@1.9.1:
    resolution: {integrity: sha512-shrVawQFojnZv6xM40anx4CkoDP+fZsw/ZerEMsW/pyzsRbElpsL/DBVW7q3ExxwusdNXI3lXpuhEZkzs8p5Eg==}

  color-string@2.0.1:
    resolution: {integrity: sha512-5z9FbYTZPAo8iKsNEqRNv+OlpBbDcoE+SY9GjLfDUHEfcNNV7tS9eSAlFHEaub/r5tBL9LtskAeq1l9SaoZ5tQ==}
    engines: {node: '>=18'}

  color@4.2.3:
    resolution: {integrity: sha512-1rXeuUUiGGrykh+CeBdu5Ie7OJwinCgQY0bc7GCRxy5xVHy+moaqkpL/jqQq0MtQOeYcrqEz4abc5f0KtU7W4A==}
    engines: {node: '>=12.5.0'}

  color@5.0.0:
    resolution: {integrity: sha512-16BlyiuyLq3MLxpRWyOTiWsO3ii/eLQLJUQXBSNcxMBBSnyt1ee9YUdaozQp03ifwm5woztEZGDbk9RGVuCsdw==}
    engines: {node: '>=18'}

  colorette@2.0.20:
    resolution: {integrity: sha512-IfEDxwoWIjkeXL1eXcDiow4UbKjhLdq6/EuSVR9GMN7KVH3r9gQ83e73hsz1Nd1T3ijd5xv1wcWRYO+D6kCI2w==}

  combined-stream@1.0.8:
    resolution: {integrity: sha512-FQN4MRfuJeHf7cBbBMJFXhKSDq+2kAArBlmRBvcvFE5BB1HZKXtSFASDhdlz9zOYwxh8lDdnvmMOe/+5cdoEdg==}
    engines: {node: '>= 0.8'}

  comma-separated-tokens@2.0.3:
    resolution: {integrity: sha512-Fu4hJdvzeylCfQPp9SGWidpzrMs7tTrlu6Vb8XGaRGck8QSNZJJp538Wrb60Lax4fPwR64ViY468OIUTbRlGZg==}

  commander@10.0.1:
    resolution: {integrity: sha512-y4Mg2tXshplEbSGzx7amzPwKKOCGuoSRP/CjEdwwk0FOGlUbq6lKuoyDZTNZkmxHdJtp54hdfY/JUrdL7Xfdug==}
    engines: {node: '>=14'}

  commander@13.1.0:
    resolution: {integrity: sha512-/rFeCpNJQbhSZjGVwO9RFV3xPqbnERS8MmIQzCtD/zl6gpJuV/bMLuN92oG3F7d8oDEHHRrujSXNUr8fpjntKw==}
    engines: {node: '>=18'}

  commander@4.1.1:
    resolution: {integrity: sha512-NOKm8xhkzAjzFx8B2v5OAHT+u5pRQc2UCa2Vq9jYL/31o2wi9mxBA7LIFs3sV5VSC49z6pEhfbMULvShKj26WA==}
    engines: {node: '>= 6'}

  commander@8.3.0:
    resolution: {integrity: sha512-OkTL9umf+He2DZkUq8f8J9of7yL6RJKI24dVITBmNfZBmri9zYZQrKkuXiKhyfPSu8tUhnVBB1iKXevvnlR4Ww==}
    engines: {node: '>= 12'}

  concat-map@0.0.1:
    resolution: {integrity: sha512-/Srv4dswyQNBfohGpz9o6Yb3Gz3SrUDqBH5rTuhGR7ahtlbYKnVxw2bCFMRljaA7EXHaXZ8wsHdodFvbkhKmqg==}

  config-chain@1.1.13:
    resolution: {integrity: sha512-qj+f8APARXHrM0hraqXYb2/bOVSV4PvJQlNZ/DVj0QrmNM2q2euizkeuVckQ57J+W0mRH6Hvi+k50M4Jul2VRQ==}

  copy-to-clipboard@3.3.3:
    resolution: {integrity: sha512-2KV8NhB5JqC3ky0r9PMCAZKbUHSwtEo4CwCs0KXgruG43gX5PMqDEBbVU4OUzw2MuAWUfsuFmWvEKG5QRfSnJA==}

  crelt@1.0.6:
    resolution: {integrity: sha512-VQ2MBenTq1fWZUH9DJNGti7kKv6EeAuYr3cLwxUWhIu1baTaXh4Ib5W2CqHVqib4/MqbYGJqiL3Zb8GJZr3l4g==}

  cross-spawn@7.0.6:
    resolution: {integrity: sha512-uV2QOWP2nWzsy2aMp8aRibhi9dlzF5Hgh5SHaB9OiTGEyDTiJJyx0uy51QXdyWbtAHNua4XJzUKca3OzKUd3vA==}
    engines: {node: '>= 8'}

  crypto-js@4.2.0:
    resolution: {integrity: sha512-KALDyEYgpY+Rlob/iriUtjV6d5Eq+Y191A5g4UqLAi8CyGP9N1+FdVbkc1SxKc2r4YAYqG8JzO2KGL+AizD70Q==}

  css-in-js-utils@3.1.0:
    resolution: {integrity: sha512-fJAcud6B3rRu+KHYk+Bwf+WFL2MDCJJ1XG9x137tJQ0xYxor7XziQtuGFbWNdqrvF4Tk26O3H73nfVqXt/fW1A==}

  css-select@5.1.0:
    resolution: {integrity: sha512-nwoRF1rvRRnnCqqY7updORDsuqKzqYJ28+oSMaJMMgOauh3fvwHqMS7EZpIPqK8GL+g9mKxF1vP/ZjSeNjEVHg==}

  css-styled@1.0.8:
    resolution: {integrity: sha512-tCpP7kLRI8dI95rCh3Syl7I+v7PP+2JYOzWkl0bUEoSbJM+u8ITbutjlQVf0NC2/g4ULROJPi16sfwDIO8/84g==}

  css-to-mat@1.1.1:
    resolution: {integrity: sha512-kvpxFYZb27jRd2vium35G7q5XZ2WJ9rWjDUMNT36M3Hc41qCrLXFM5iEKMGXcrPsKfXEN+8l/riB4QzwwwiEyQ==}

  css-tree@1.1.3:
    resolution: {integrity: sha512-tRpdppF7TRazZrjJ6v3stzv93qxRcSsFmW6cX0Zm2NVKpxE1WV1HblnghVv9TreireHkqI/VDEsfolRF1p6y7Q==}
    engines: {node: '>=8.0.0'}

  css-what@6.1.0:
    resolution: {integrity: sha512-HTUrgRJ7r4dsZKU6GjmpfRK1O76h97Z8MfS1G0FozR+oF2kG6Vfe8JE6zwrkbxigziPHinCJ+gCPjA9EaBDtRw==}
    engines: {node: '>= 6'}

  cssesc@3.0.0:
    resolution: {integrity: sha512-/Tb/JcjK111nNScGob5MNtsntNM1aCNUDipB/TkwZFhyDrrE47SOx/18wF2bbjgc3ZzCSKW1T5nt5EbFoAz/Vg==}
    engines: {node: '>=4'}
    hasBin: true

  csstype@3.1.3:
    resolution: {integrity: sha512-M1uQkMl8rQK/szD0LNhtqxIPLpimGm8sOBwU7lLnCpSbTyY3yeU1Vc7l4KT5zT4s/yOxHH5O7tIuuLOCnLADRw==}

  d3-array@3.2.4:
    resolution: {integrity: sha512-tdQAmyA18i4J7wprpYq8ClcxZy3SC31QMeByyCFyRt7BVHdREQZ5lpzoe5mFEYZUWe+oq8HBvk9JjpibyEV4Jg==}
    engines: {node: '>=12'}

  d3-color@3.1.0:
    resolution: {integrity: sha512-zg/chbXyeBtMQ1LbD/WSoW2DpC3I0mpmPdW+ynRTj/x2DAWYrIY7qeZIHidozwV24m4iavr15lNwIwLxRmOxhA==}
    engines: {node: '>=12'}

  d3-ease@3.0.1:
    resolution: {integrity: sha512-wR/XK3D3XcLIZwpbvQwQ5fK+8Ykds1ip7A2Txe0yxncXSdq1L9skcG7blcedkOX+ZcgxGAmLX1FrRGbADwzi0w==}
    engines: {node: '>=12'}

  d3-format@3.1.0:
    resolution: {integrity: sha512-YyUI6AEuY/Wpt8KWLgZHsIU86atmikuoOmCfommt0LYHiQSPjvX2AcFc38PX0CBpr2RCyZhjex+NS/LPOv6YqA==}
    engines: {node: '>=12'}

  d3-interpolate@3.0.1:
    resolution: {integrity: sha512-3bYs1rOD33uo8aqJfKP3JWPAibgw8Zm2+L9vBKEHJ2Rg+viTR7o5Mmv5mZcieN+FRYaAOWX5SJATX6k1PWz72g==}
    engines: {node: '>=12'}

  d3-path@3.1.0:
    resolution: {integrity: sha512-p3KP5HCf/bvjBSSKuXid6Zqijx7wIfNW+J/maPs+iwR35at5JCbLUT0LzF1cnjbCHWhqzQTIN2Jpe8pRebIEFQ==}
    engines: {node: '>=12'}

  d3-scale@4.0.2:
    resolution: {integrity: sha512-GZW464g1SH7ag3Y7hXjf8RoUuAFIqklOAq3MRl4OaWabTFJY9PN/E1YklhXLh+OQ3fM9yS2nOkCoS+WLZ6kvxQ==}
    engines: {node: '>=12'}

  d3-shape@3.2.0:
    resolution: {integrity: sha512-SaLBuwGm3MOViRq2ABk3eLoxwZELpH6zhl3FbAoJ7Vm1gofKx6El1Ib5z23NUEhF9AsGl7y+dzLe5Cw2AArGTA==}
    engines: {node: '>=12'}

  d3-time-format@4.1.0:
    resolution: {integrity: sha512-dJxPBlzC7NugB2PDLwo9Q8JiTR3M3e4/XANkreKSUxF8vvXKqm1Yfq4Q5dl8budlunRVlUUaDUgFt7eA8D6NLg==}
    engines: {node: '>=12'}

  d3-time@3.1.0:
    resolution: {integrity: sha512-VqKjzBLejbSMT4IgbmVgDjpkYrNWUYJnbCGo874u7MMKIWsILRX+OpX/gTk8MqjpT1A/c6HY2dCA77ZN0lkQ2Q==}
    engines: {node: '>=12'}

  d3-timer@3.0.1:
    resolution: {integrity: sha512-ndfJ/JxxMd3nw31uyKoY2naivF+r29V+Lc0svZxe1JvvIRmi8hUsrMvdOwgS1o6uBHmiz91geQ0ylPP0aj1VUA==}
    engines: {node: '>=12'}

  damerau-levenshtein@1.0.8:
    resolution: {integrity: sha512-sdQSFB7+llfUcQHUQO3+B8ERRj0Oa4w9POWMI/puGtuf7gFywGmkaLCElnudfTiKZV+NvHqL0ifzdrI8Ro7ESA==}

  data-view-buffer@1.0.2:
    resolution: {integrity: sha512-EmKO5V3OLXh1rtK2wgXRansaK1/mtVdTUEiEI0W8RkvgT05kfxaH29PliLnpLP73yYO6142Q72QNa8Wx/A5CqQ==}
    engines: {node: '>= 0.4'}

  data-view-byte-length@1.0.2:
    resolution: {integrity: sha512-tuhGbE6CfTM9+5ANGf+oQb72Ky/0+s3xKUpHvShfiz2RxMFgFPjsXuRLBVMtvMs15awe45SRb83D6wH4ew6wlQ==}
    engines: {node: '>= 0.4'}

  data-view-byte-offset@1.0.1:
    resolution: {integrity: sha512-BS8PfmtDGnrgYdOonGZQdLZslWIeCGFP9tpan0hi1Co2Zr2NKADsvGYA8XxuG/4UWgJ6Cjtv+YJnB6MM69QGlQ==}
    engines: {node: '>= 0.4'}

  date-fns@4.1.0:
    resolution: {integrity: sha512-Ukq0owbQXxa/U3EGtsdVBkR1w7KOQ5gIBqdH2hkvknzZPYvBxb/aa6E8L7tmjFtkwZBu3UXBbjIgPo/Ez4xaNg==}

  debug@3.2.7:
    resolution: {integrity: sha512-CFjzYYAi4ThfiQvizrFQevTTXHtnCqWfe7x1AhgEscTz6ZbLbfoLRLPugTQyBth6f8ZERVUSyWHFD/7Wu4t1XQ==}
    peerDependencies:
      supports-color: '*'
    peerDependenciesMeta:
      supports-color:
        optional: true

  debug@4.4.0:
    resolution: {integrity: sha512-6WTZ/IxCY/T6BALoZHaE4ctp9xm+Z5kY/pzYaCHRFeyVhojxlrm+46y68HA6hr0TcwEssoxNiDEUJQjfPZ/RYA==}
    engines: {node: '>=6.0'}
    peerDependencies:
      supports-color: '*'
    peerDependenciesMeta:
      supports-color:
        optional: true

  decimal.js-light@2.5.1:
    resolution: {integrity: sha512-qIMFpTMZmny+MMIitAB6D7iVPEorVw6YQRWkvarTkT4tBeSLLiHzcwj6q0MmYSFCiVpiqPJTJEYIrpcPzVEIvg==}

  decode-named-character-reference@1.0.2:
    resolution: {integrity: sha512-O8x12RzrUF8xyVcY0KJowWsmaJxQbmy0/EtnNtHRpsOcT7dFk5W598coHqBVpmWo1oQQfsCqfCmkZN5DJrZVdg==}

  deep-is@0.1.4:
    resolution: {integrity: sha512-oIPzksmTg4/MriiaYGO+okXDT7ztn/w3Eptv/+gSIdMdKsJo0u4CfYNFJPy+4SKMuCqGw2wxnA+URMg3t8a/bQ==}

  deepmerge@4.3.1:
    resolution: {integrity: sha512-3sUqbMEc77XqpdNO7FRyRog+eW3ph+GYCbj+rK+uYyRMuwsVy0rMiVtPn+QJlKFvWP/1PYpapqYn0Me2knFn+A==}
    engines: {node: '>=0.10.0'}

  define-data-property@1.1.4:
    resolution: {integrity: sha512-rBMvIzlpA8v6E+SJZoo++HAYqsLrkg7MSfIinMPFhmkorw7X+dOXVJQs+QT69zGkzMyfDnIMN2Wid1+NbL3T+A==}
    engines: {node: '>= 0.4'}

  define-properties@1.2.1:
    resolution: {integrity: sha512-8QmQKqEASLd5nx0U1B1okLElbUuuttJ/AnYmRXbbbGDWh6uS208EjD4Xqq/I9wK7u0v6O08XhTWnt5XtEbR6Dg==}
    engines: {node: '>= 0.4'}

  defu@6.1.4:
    resolution: {integrity: sha512-mEQCMmwJu317oSz8CwdIOdwf3xMif1ttiM8LTufzc3g6kR+9Pe236twL8j3IYT1F7GfRgGcW6MWxzZjLIkuHIg==}

  delayed-stream@1.0.0:
    resolution: {integrity: sha512-ZySD7Nf91aLB0RxL4KGrKHBXl7Eds1DAmEdcoVawXnLD7SDhpNgtuII2aAkg7a7QS41jxPSZ17p4VdGnMHk3MQ==}
    engines: {node: '>=0.4.0'}

  dequal@2.0.3:
    resolution: {integrity: sha512-0je+qPKHEMohvfRTCEo3CrPG6cAzAYgmzKyxRiYSSDkS6eGJdyVJm7WaYA5ECaAD9wLB2T4EEeymA5aFVcYXCA==}
    engines: {node: '>=6'}

  detect-libc@2.0.3:
    resolution: {integrity: sha512-bwy0MGW55bG41VqxxypOsdSdGqLwXPI/focwgTYCFMbdUiBAxLg9CFzG08sz2aqzknwiX7Hkl0bQENjg8iLByw==}
    engines: {node: '>=8'}

  detect-node-es@1.1.0:
    resolution: {integrity: sha512-ypdmJU/TbBby2Dxibuv7ZLW3Bs1QEmM7nHjEANfohJLvE0XVujisn1qPJcZxg+qDucsr+bP6fLD1rPS3AhJ7EQ==}

  devlop@1.1.0:
    resolution: {integrity: sha512-RWmIqhcFf1lRYBvNmr7qTNuyCt/7/ns2jbpp1+PalgE/rDQcBT0fioSMUpJ93irlUhC5hrg4cYqe6U+0ImW0rA==}

  dexie-react-hooks@1.1.7:
    resolution: {integrity: sha512-Lwv5W0Hk+uOW3kGnsU9GZoR1er1B7WQ5DSdonoNG+focTNeJbHW6vi6nBoX534VKI3/uwHebYzSw1fwY6a7mTw==}
    peerDependencies:
      '@types/react': '>=16'
      dexie: ^3.2 || ^4.0.1-alpha
      react: '>=16'

  dexie@4.0.11:
    resolution: {integrity: sha512-SOKO002EqlvBYYKQSew3iymBoN2EQ4BDw/3yprjh7kAfFzjBYkaMNa/pZvcA7HSWlcKSQb9XhPe3wKyQ0x4A8A==}

  didyoumean@1.2.2:
    resolution: {integrity: sha512-gxtyfqMg7GKyhQmb056K7M3xszy/myH8w+B4RT+QXBQsvAOdc3XymqDDPHx1BgPgsdAA5SIifona89YtRATDzw==}

  dlv@1.1.3:
    resolution: {integrity: sha512-+HlytyjlPKnIG8XuRG8WvmBP8xs8P71y+SKKS6ZXWoEgLuePxtDoUEiH7WkdePWrQ5JBpE6aoVqfZfJUQkjXwA==}

  doctrine@2.1.0:
    resolution: {integrity: sha512-35mSku4ZXK0vfCuHEDAwt55dg2jNajHZ1odvF+8SSr82EsZY4QmXfuWso8oEd8zRhVObSN18aM0CjSdoBX7zIw==}
    engines: {node: '>=0.10.0'}

  dom-helpers@5.2.1:
    resolution: {integrity: sha512-nRCa7CK3VTrM2NmGkIy4cbK7IZlgBE/PYMn55rrXefr5xXDP0LdtfPnblFDoVdcAfslJ7or6iqAUnx0CCGIWQA==}

  dom-serializer@2.0.0:
    resolution: {integrity: sha512-wIkAryiqt/nV5EQKqQpo3SToSOV9J0DnbJqwK7Wv/Trc92zIAYZ4FlMu+JPFW1DfGFt81ZTCGgDEabffXeLyJg==}

  domelementtype@2.3.0:
    resolution: {integrity: sha512-OLETBj6w0OsagBwdXnPdN0cnMfF9opN69co+7ZrbfPGrdpPVNBUj02spi6B1N7wChLQiPn4CSH/zJvXw56gmHw==}

  domhandler@5.0.3:
    resolution: {integrity: sha512-cgwlv/1iFQiFnU96XXgROh8xTeetsnJiDsTc7TYCLFd9+/WNkIqPTxiM/8pSd8VIrhXGTf1Ny1q1hquVqDJB5w==}
    engines: {node: '>= 4'}

  domutils@3.2.2:
    resolution: {integrity: sha512-6kZKyUajlDuqlHKVX1w7gyslj9MPIXzIFiz/rGu35uC1wMi+kMhQwGhl4lt9unC9Vb9INnY9Z3/ZA3+FhASLaw==}

  dotenv@16.4.7:
    resolution: {integrity: sha512-47qPchRCykZC03FhkYAhrvwU4xDBFIj1QPqaarj6mdM/hgUzfPHcpkHJOn3mJAufFeeAxAzeGsr5X0M4k6fLZQ==}
    engines: {node: '>=12'}

  drizzle-kit@0.30.5:
    resolution: {integrity: sha512-l6dMSE100u7sDaTbLczibrQZjA35jLsHNqIV+jmhNVO3O8jzM6kywMOmV9uOz9ZVSCMPQhAZEFjL/qDPVrqpUA==}
    hasBin: true

  drizzle-orm@0.39.3:
    resolution: {integrity: sha512-EZ8ZpYvDIvKU9C56JYLOmUskazhad+uXZCTCRN4OnRMsL+xAJ05dv1eCpAG5xzhsm1hqiuC5kAZUCS924u2DTw==}
    peerDependencies:
      '@aws-sdk/client-rds-data': '>=3'
      '@cloudflare/workers-types': '>=4'
      '@electric-sql/pglite': '>=0.2.0'
      '@libsql/client': '>=0.10.0'
      '@libsql/client-wasm': '>=0.10.0'
      '@neondatabase/serverless': '>=0.10.0'
      '@op-engineering/op-sqlite': '>=2'
      '@opentelemetry/api': ^1.4.1
      '@planetscale/database': '>=1'
      '@prisma/client': '*'
      '@tidbcloud/serverless': '*'
      '@types/better-sqlite3': '*'
      '@types/pg': '*'
      '@types/sql.js': '*'
      '@vercel/postgres': '>=0.8.0'
      '@xata.io/client': '*'
      better-sqlite3: '>=7'
      bun-types: '*'
      expo-sqlite: '>=14.0.0'
      knex: '*'
      kysely: '*'
      mysql2: '>=2'
      pg: '>=8'
      postgres: '>=3'
      prisma: '*'
      sql.js: '>=1'
      sqlite3: '>=5'
    peerDependenciesMeta:
      '@aws-sdk/client-rds-data':
        optional: true
      '@cloudflare/workers-types':
        optional: true
      '@electric-sql/pglite':
        optional: true
      '@libsql/client':
        optional: true
      '@libsql/client-wasm':
        optional: true
      '@neondatabase/serverless':
        optional: true
      '@op-engineering/op-sqlite':
        optional: true
      '@opentelemetry/api':
        optional: true
      '@planetscale/database':
        optional: true
      '@prisma/client':
        optional: true
      '@tidbcloud/serverless':
        optional: true
      '@types/better-sqlite3':
        optional: true
      '@types/pg':
        optional: true
      '@types/sql.js':
        optional: true
      '@vercel/postgres':
        optional: true
      '@xata.io/client':
        optional: true
      better-sqlite3:
        optional: true
      bun-types:
        optional: true
      expo-sqlite:
        optional: true
      knex:
        optional: true
      kysely:
        optional: true
      mysql2:
        optional: true
      pg:
        optional: true
      postgres:
        optional: true
      prisma:
        optional: true
      sql.js:
        optional: true
      sqlite3:
        optional: true

  dunder-proto@1.0.1:
    resolution: {integrity: sha512-KIN/nDJBQRcXw0MLVhZE9iQHmG68qAVIBg9CqmUYjmQIhgij9U5MFvrqkUL5FbtyyzZuOeOt0zdeRe4UY7ct+A==}
    engines: {node: '>= 0.4'}

  eastasianwidth@0.2.0:
    resolution: {integrity: sha512-I88TYZWc9XiYHRQ4/3c5rjjfgkjhLyW2luGIheGERbNQ6OY7yTybanSpDXZa8y7VUP9YmDcYa+eyq4ca7iLqWA==}

  ecdsa-sig-formatter@1.0.11:
    resolution: {integrity: sha512-nagl3RYrbNv6kQkeJIpt6NJZy8twLB/2vtz6yN9Z4vRKHN4/QZJIEbqohALSgwKdnksuY3k5Addp5lg8sVoVcQ==}

  editorconfig@1.0.4:
    resolution: {integrity: sha512-L9Qe08KWTlqYMVvMcTIvMAdl1cDUubzRNYL+WfA4bLDMHe4nemKkpmYzkznE1FwLKu0EEmy6obgQKzMJrg4x9Q==}
    engines: {node: '>=14'}
    hasBin: true

  emoji-regex@10.4.0:
    resolution: {integrity: sha512-EC+0oUMY1Rqm4O6LLrgjtYDvcVYTy7chDnM4Q7030tP4Kwj3u/pR6gP9ygnp2CJMK5Gq+9Q2oqmrFJAz01DXjw==}

  emoji-regex@8.0.0:
    resolution: {integrity: sha512-MSjYzcWNOA0ewAHpz0MxpYFvwg6yjy1NG3xteoqz644VCo/RPgnr1/GGt+ic3iJTzQ8Eu3TdM14SawnVUmGE6A==}

  emoji-regex@9.2.2:
    resolution: {integrity: sha512-L18DaJsXSUk2+42pv8mLs5jJT2hqFkFE4j21wOmgbUqsZ2hL72NsUU785g9RXgo3s0ZNgVl42TiHp3ZtOv/Vyg==}

  encoding-sniffer@0.2.0:
    resolution: {integrity: sha512-ju7Wq1kg04I3HtiYIOrUrdfdDvkyO9s5XM8QAj/bN61Yo/Vb4vgJxy5vi4Yxk01gWHbrofpPtpxM8bKger9jhg==}

  enhanced-resolve@5.18.1:
    resolution: {integrity: sha512-ZSW3ma5GkcQBIpwZTSRAI8N71Uuwgs93IezB7mf7R60tC8ZbJideoDNKjHn2O9KIlx6rkGTTEk1xUCK2E1Y2Yg==}
    engines: {node: '>=10.13.0'}

  entities@4.5.0:
    resolution: {integrity: sha512-V0hjH4dGPh9Ao5p0MoRY6BVqtwCjhz6vI5LT8AJ55H+4g9/4vbHx1I54fS0XuclLhDHArPQCiMjDxjaL8fPxhw==}
    engines: {node: '>=0.12'}

  env-paths@3.0.0:
    resolution: {integrity: sha512-dtJUTepzMW3Lm/NPxRf3wP4642UWhjL2sQxc+ym2YMj1m/H2zDNQOlezafzkHwn6sMstjHTwG6iQQsctDW/b1A==}
    engines: {node: ^12.20.0 || ^14.13.1 || >=16.0.0}

  environment@1.1.0:
    resolution: {integrity: sha512-xUtoPkMggbz0MPyPiIWr1Kp4aeWJjDZ6SMvURhimjdZgsRuDplF5/s9hcgGhyXMhs+6vpnuoiZ2kFiu3FMnS8Q==}
    engines: {node: '>=18'}

  error-stack-parser@2.1.4:
    resolution: {integrity: sha512-Sk5V6wVazPhq5MhpO+AUxJn5x7XSXGl1R93Vn7i+zS15KDVxQijejNCrz8340/2bgLBjR9GtEG8ZVKONDjcqGQ==}

  es-abstract@1.23.9:
    resolution: {integrity: sha512-py07lI0wjxAC/DcfK1S6G7iANonniZwTISvdPzk9hzeH0IZIshbuuFxLIU96OyF89Yb9hiqWn8M/bY83KY5vzA==}
    engines: {node: '>= 0.4'}

  es-define-property@1.0.1:
    resolution: {integrity: sha512-e3nRfgfUZ4rNGL232gUgX06QNyyez04KdjFrF+LTRoOXmrOgFKDg4BCdsjW8EnT69eqdYGmRpJwiPVYNrCaW3g==}
    engines: {node: '>= 0.4'}

  es-errors@1.3.0:
    resolution: {integrity: sha512-Zf5H2Kxt2xjTvbJvP2ZWLEICxA6j+hAmMzIlypy4xcBg1vKVnx89Wy0GbS+kf5cwCVFFzdCFh2XSCFNULS6csw==}
    engines: {node: '>= 0.4'}

  es-iterator-helpers@1.2.1:
    resolution: {integrity: sha512-uDn+FE1yrDzyC0pCo961B2IHbdM8y/ACZsKD4dG6WqrjV53BADjwa7D+1aom2rsNVfLyDgU/eigvlJGJ08OQ4w==}
    engines: {node: '>= 0.4'}

  es-object-atoms@1.1.1:
    resolution: {integrity: sha512-FGgH2h8zKNim9ljj7dankFPcICIK9Cp5bm+c2gQSYePhpaG5+esrLODihIorn+Pe6FGJzWhXQotPv73jTaldXA==}
    engines: {node: '>= 0.4'}

  es-set-tostringtag@2.1.0:
    resolution: {integrity: sha512-j6vWzfrGVfyXxge+O0x5sh6cvxAog0a/4Rdd2K36zCMV5eJ+/+tOAngRO8cODMNWbVRdVlmGZQL2YS3yR8bIUA==}
    engines: {node: '>= 0.4'}

  es-shim-unscopables@1.1.0:
    resolution: {integrity: sha512-d9T8ucsEhh8Bi1woXCf+TIKDIROLG5WCkxg8geBCbvk22kzwC5G2OnXVMO6FUsvQlgUUXQ2itephWDLqDzbeCw==}
    engines: {node: '>= 0.4'}

  es-to-primitive@1.3.0:
    resolution: {integrity: sha512-w+5mJ3GuFL+NjVtJlvydShqE1eN3h3PbI7/5LAsYJP/2qtuMXjfL2LpHSRqo4b4eSF5K/DH1JXKUAHSB2UW50g==}
    engines: {node: '>= 0.4'}

  esbuild-register@3.6.0:
    resolution: {integrity: sha512-H2/S7Pm8a9CL1uhp9OvjwrBh5Pvx0H8qVOxNu8Wed9Y7qv56MPtq+GGM8RJpq6glYJn9Wspr8uw7l55uyinNeg==}
    peerDependencies:
      esbuild: '>=0.12 <1'

  esbuild@0.18.20:
    resolution: {integrity: sha512-ceqxoedUrcayh7Y7ZX6NdbbDzGROiyVBgC4PriJThBKSVPWnnFHZAkfI1lJT8QFkOwH4qOS2SJkS4wvpGl8BpA==}
    engines: {node: '>=12'}
    hasBin: true

  esbuild@0.19.12:
    resolution: {integrity: sha512-aARqgq8roFBj054KvQr5f1sFu0D65G+miZRCuJyJ0G13Zwx7vRar5Zhn2tkQNzIXcBrNVsv/8stehpj+GAjgbg==}
    engines: {node: '>=12'}
    hasBin: true

  escape-string-regexp@4.0.0:
    resolution: {integrity: sha512-TtpcNJ3XAzx3Gq8sWRzJaVajRs0uVxA2YAkdb1jm2YkPz4G6egUFAyA3n5vtEIZefPk5Wa4UXbKuS5fKkJWdgA==}
    engines: {node: '>=10'}

  eslint-config-next@15.1.6:
    resolution: {integrity: sha512-Wd1uy6y7nBbXUSg9QAuQ+xYEKli5CgUhLjz1QHW11jLDis5vK5XB3PemL6jEmy7HrdhaRFDz+GTZ/3FoH+EUjg==}
    peerDependencies:
      eslint: ^7.23.0 || ^8.0.0 || ^9.0.0
      typescript: '>=3.3.1'
    peerDependenciesMeta:
      typescript:
        optional: true

  eslint-import-resolver-node@0.3.9:
    resolution: {integrity: sha512-WFj2isz22JahUv+B788TlO3N6zL3nNJGU8CcZbPZvVEkBPaJdCV4vy5wyghty5ROFbCRnm132v8BScu5/1BQ8g==}

  eslint-import-resolver-typescript@3.8.3:
    resolution: {integrity: sha512-A0bu4Ks2QqDWNpeEgTQMPTngaMhuDu4yv6xpftBMAf+1ziXnpx+eSR1WRfoPTe2BAiAjHFZ7kSNx1fvr5g5pmQ==}
    engines: {node: ^14.18.0 || >=16.0.0}
    peerDependencies:
      eslint: '*'
      eslint-plugin-import: '*'
      eslint-plugin-import-x: '*'
    peerDependenciesMeta:
      eslint-plugin-import:
        optional: true
      eslint-plugin-import-x:
        optional: true

  eslint-module-utils@2.12.0:
    resolution: {integrity: sha512-wALZ0HFoytlyh/1+4wuZ9FJCD/leWHQzzrxJ8+rebyReSLk7LApMyd3WJaLVoN+D5+WIdJyDK1c6JnE65V4Zyg==}
    engines: {node: '>=4'}
    peerDependencies:
      '@typescript-eslint/parser': '*'
      eslint: '*'
      eslint-import-resolver-node: '*'
      eslint-import-resolver-typescript: '*'
      eslint-import-resolver-webpack: '*'
    peerDependenciesMeta:
      '@typescript-eslint/parser':
        optional: true
      eslint:
        optional: true
      eslint-import-resolver-node:
        optional: true
      eslint-import-resolver-typescript:
        optional: true
      eslint-import-resolver-webpack:
        optional: true

  eslint-plugin-import@2.31.0:
    resolution: {integrity: sha512-ixmkI62Rbc2/w8Vfxyh1jQRTdRTF52VxwRVHl/ykPAmqG+Nb7/kNn+byLP0LxPgI7zWA16Jt82SybJInmMia3A==}
    engines: {node: '>=4'}
    peerDependencies:
      '@typescript-eslint/parser': '*'
      eslint: ^2 || ^3 || ^4 || ^5 || ^6 || ^7.2.0 || ^8 || ^9
    peerDependenciesMeta:
      '@typescript-eslint/parser':
        optional: true

  eslint-plugin-jsx-a11y@6.10.2:
    resolution: {integrity: sha512-scB3nz4WmG75pV8+3eRUQOHZlNSUhFNq37xnpgRkCCELU3XMvXAxLk1eqWWyE22Ki4Q01Fnsw9BA3cJHDPgn2Q==}
    engines: {node: '>=4.0'}
    peerDependencies:
      eslint: ^3 || ^4 || ^5 || ^6 || ^7 || ^8 || ^9

  eslint-plugin-react-hooks@5.2.0:
    resolution: {integrity: sha512-+f15FfK64YQwZdJNELETdn5ibXEUQmW1DZL6KXhNnc2heoy/sg9VJJeT7n8TlMWouzWqSWavFkIhHyIbIAEapg==}
    engines: {node: '>=10'}
    peerDependencies:
      eslint: ^3.0.0 || ^4.0.0 || ^5.0.0 || ^6.0.0 || ^7.0.0 || ^8.0.0-0 || ^9.0.0

  eslint-plugin-react@7.37.4:
    resolution: {integrity: sha512-BGP0jRmfYyvOyvMoRX/uoUeW+GqNj9y16bPQzqAHf3AYII/tDs+jMN0dBVkl88/OZwNGwrVFxE7riHsXVfy/LQ==}
    engines: {node: '>=4'}
    peerDependencies:
      eslint: ^3 || ^4 || ^5 || ^6 || ^7 || ^8 || ^9.7

  eslint-scope@8.2.0:
    resolution: {integrity: sha512-PHlWUfG6lvPc3yvP5A4PNyBL1W8fkDUccmI21JUu/+GKZBoH/W5u6usENXUrWFRsyoW5ACUjFGgAFQp5gUlb/A==}
    engines: {node: ^18.18.0 || ^20.9.0 || >=21.1.0}

  eslint-visitor-keys@3.4.3:
    resolution: {integrity: sha512-wpc+LXeiyiisxPlEkUzU6svyS1frIO3Mgxj1fdy7Pm8Ygzguax2N3Fa/D/ag1WqbOprdI+uY6wMUl8/a2G+iag==}
    engines: {node: ^12.22.0 || ^14.17.0 || >=16.0.0}

  eslint-visitor-keys@4.2.0:
    resolution: {integrity: sha512-UyLnSehNt62FFhSwjZlHmeokpRK59rcz29j+F1/aDgbkbRTk7wIc9XzdoasMUbRNKDM0qQt/+BJ4BrpFeABemw==}
    engines: {node: ^18.18.0 || ^20.9.0 || >=21.1.0}

  eslint@9.21.0:
    resolution: {integrity: sha512-KjeihdFqTPhOMXTt7StsDxriV4n66ueuF/jfPNC3j/lduHwr/ijDwJMsF+wyMJethgiKi5wniIE243vi07d3pg==}
    engines: {node: ^18.18.0 || ^20.9.0 || >=21.1.0}
    hasBin: true
    peerDependencies:
      jiti: '*'
    peerDependenciesMeta:
      jiti:
        optional: true

  espree@10.3.0:
    resolution: {integrity: sha512-0QYC8b24HWY8zjRnDTL6RiHfDbAWn63qb4LMj1Z4b076A4une81+z03Kg7l7mn/48PUTqoLptSXez8oknU8Clg==}
    engines: {node: ^18.18.0 || ^20.9.0 || >=21.1.0}

  esquery@1.6.0:
    resolution: {integrity: sha512-ca9pw9fomFcKPvFLXhBKUK90ZvGibiGOvRJNbjljY7s7uq/5YO4BOzcYtJqExdx99rF6aAcnRxHmcUHcz6sQsg==}
    engines: {node: '>=0.10'}

  esrecurse@4.3.0:
    resolution: {integrity: sha512-KmfKL3b6G+RXvP8N1vr3Tq1kL/oCFgn2NYXEtqP8/L3pKapUA4G8cFVaoF3SU323CD4XypR/ffioHmkti6/Tag==}
    engines: {node: '>=4.0'}

  estraverse@5.3.0:
    resolution: {integrity: sha512-MMdARuVEQziNTeJD8DgMqmhwR11BRQ/cBP+pLtYdSTnf3MIO8fFeiINEbX36ZdNlfU/7A9f3gUw49B3oQsvwBA==}
    engines: {node: '>=4.0'}

  estree-util-is-identifier-name@3.0.0:
    resolution: {integrity: sha512-hFtqIDZTIUZ9BXLb8y4pYGyk6+wekIivNVTcmvk8NoOh+VeRn5y6cEHzbURrWbfp1fIqdVipilzj+lfaadNZmg==}

  esutils@2.0.3:
    resolution: {integrity: sha512-kVscqXk4OCp68SZ0dkgEKVi6/8ij300KBWTJq32P/dYeWTSwK41WyTxalN1eRmA5Z9UU/LX9D7FWSmV9SAYx6g==}
    engines: {node: '>=0.10.0'}

  eventemitter3@4.0.7:
    resolution: {integrity: sha512-8guHBZCwKnFhYdHr2ysuRWErTwhoN2X8XELRlrRwpmfeY2jjuUN4taQMsULKUVo1K4DvZl+0pgfyoysHxvmvEw==}

  eventemitter3@5.0.1:
    resolution: {integrity: sha512-GWkBvjiSZK87ELrYOSESUYeVIc9mvLLf/nXalMOS5dYrgZq9o5OVkbZAVM06CVxYsCwH9BDZFPlQTlPA1j4ahA==}

  execa@8.0.1:
    resolution: {integrity: sha512-VyhnebXciFV2DESc+p6B+y0LjSm0krU4OgJN44qFAhBY0TJ+1V61tYD2+wHusZ6F9n5K+vl8k0sTy7PEfV4qpg==}
    engines: {node: '>=16.17'}

  extend@3.0.2:
    resolution: {integrity: sha512-fjquC59cD7CyW6urNXK0FBufkZcoiGG80wTuPujX590cB5Ttln20E2UB4S/WARVqhXffZl2LNgS+gQdPIIim/g==}

  fast-deep-equal@2.0.1:
    resolution: {integrity: sha512-bCK/2Z4zLidyB4ReuIsvALH6w31YfAQDmXMqMx6FyfHqvBxtjC0eRumeSu4Bs3XtXwpyIywtSTrVT99BxY1f9w==}

  fast-deep-equal@3.1.3:
    resolution: {integrity: sha512-f3qQ9oQy9j2AhBe/H9VC91wLmKBCCU/gDOnKNAYG5hswO7BLKj09Hc5HYNz9cGI++xlpDCIgDaitVs03ATR84Q==}

  fast-equals@5.2.2:
    resolution: {integrity: sha512-V7/RktU11J3I36Nwq2JnZEM7tNm17eBJz+u25qdxBZeCKiX6BkVSZQjwWIr+IobgnZy+ag73tTZgZi7tr0LrBw==}
    engines: {node: '>=6.0.0'}

  fast-glob@3.3.1:
    resolution: {integrity: sha512-kNFPyjhh5cKjrUltxs+wFx+ZkbRaxxmZ+X0ZU31SOsxCEtP9VPgtq2teZw1DebupL5GmDaNQ6yKMMVcM41iqDg==}
    engines: {node: '>=8.6.0'}

  fast-glob@3.3.3:
    resolution: {integrity: sha512-7MptL8U0cqcFdzIzwOTHoilX9x5BrNqye7Z/LuC7kCMRio1EMSyqRK3BEAUD7sXRq4iT4AzTVuZdhgQ2TCvYLg==}
    engines: {node: '>=8.6.0'}

  fast-json-stable-stringify@2.1.0:
    resolution: {integrity: sha512-lhd/wF+Lk98HZoTCtlVraHtfh5XYijIjalXck7saUtuanSDyLMxnHhSXEDJqHxD7msR8D0uCmqlkwjCV8xvwHw==}

  fast-levenshtein@2.0.6:
    resolution: {integrity: sha512-DCXu6Ifhqcks7TZKY3Hxp3y6qphY5SJZmrWMDrKcERSOXWQdMhU9Ig/PYrzyw/ul9jOIyh0N4M0tbC5hodg8dw==}

  fast-shallow-equal@1.0.0:
    resolution: {integrity: sha512-HPtaa38cPgWvaCFmRNhlc6NG7pv6NUHqjPgVAkWGoB9mQMwYB27/K0CvOM5Czy+qpT3e8XJ6Q4aPAnzpNpzNaw==}

  fastest-stable-stringify@2.0.2:
    resolution: {integrity: sha512-bijHueCGd0LqqNK9b5oCMHc0MluJAx0cwqASgbWMvkO01lCYgIhacVRLcaDz3QnyYIRNJRDwMb41VuT6pHJ91Q==}

  fastq@1.19.1:
    resolution: {integrity: sha512-GwLTyxkCXjXbxqIhTsMI2Nui8huMPtnxg7krajPJAjnEG/iiOS7i+zCtWGZR9G0NBKbXKh6X9m9UIsYX/N6vvQ==}

  fdir@6.4.3:
    resolution: {integrity: sha512-PMXmW2y1hDDfTSRc9gaXIuCCRpuoz3Kaz8cUelp3smouvfT632ozg2vrT6lJsHKKOF59YLbOGfAWGUcKEfRMQw==}
    peerDependencies:
      picomatch: ^3 || ^4
    peerDependenciesMeta:
      picomatch:
        optional: true

  file-entry-cache@8.0.0:
    resolution: {integrity: sha512-XXTUwCvisa5oacNGRP9SfNtYBNAMi+RPwBFmblZEF7N7swHYQS6/Zfk7SRwx4D5j3CH211YNRco1DEMNVfZCnQ==}
    engines: {node: '>=16.0.0'}

  fill-range@7.1.1:
    resolution: {integrity: sha512-YsGpe3WHLK8ZYi4tWDg2Jy3ebRz2rXowDxnld4bkQB00cc/1Zw9AWnC0i9ztDJitivtQvaI9KaLyKrc+hBW0yg==}
    engines: {node: '>=8'}

  find-up@5.0.0:
    resolution: {integrity: sha512-78/PXT1wlLLDgTzDs7sjq9hzz0vXD+zn+7wypEe4fXQxCmdmqfGsEPQxmiCSQI3ajFV91bVSsvNtrJRiW6nGng==}
    engines: {node: '>=10'}

  flat-cache@4.0.1:
    resolution: {integrity: sha512-f7ccFPK3SXFHpx15UIGyRJ/FJQctuKZ0zVuN3frBo4HnK3cay9VEW0R6yPYFHC0AgqhukPzKjq22t5DmAyqGyw==}
    engines: {node: '>=16'}

  flatted@3.3.3:
    resolution: {integrity: sha512-GX+ysw4PBCz0PzosHDepZGANEuFCMLrnRTiEy9McGjmkCQYwRq4A/X786G/fjM/+OjsWSU1ZrY5qyARZmO/uwg==}

  follow-redirects@1.15.9:
    resolution: {integrity: sha512-gew4GsXizNgdoRyqmyfMHyAmXsZDk6mHkSxZFCzW9gwlbtOW44CDtYavM+y+72qD/Vq2l550kMF52DT8fOLJqQ==}
    engines: {node: '>=4.0'}
    peerDependencies:
      debug: '*'
    peerDependenciesMeta:
      debug:
        optional: true

  for-each@0.3.5:
    resolution: {integrity: sha512-dKx12eRCVIzqCxFGplyFKJMPvLEWgmNtUrpTiJIR5u97zEhRG8ySrtboPHZXx7daLxQVrl643cTzbab2tkQjxg==}
    engines: {node: '>= 0.4'}

  foreground-child@3.3.1:
    resolution: {integrity: sha512-gIXjKqtFuWEgzFRJA9WCQeSJLZDjgJUOMCMzxtvFq/37KojM1BFGufqsCy0r4qSQmYLsZYMeyRqzIWOMup03sw==}
    engines: {node: '>=14'}

  form-data@4.0.2:
    resolution: {integrity: sha512-hGfm/slu0ZabnNt4oaRZ6uREyfCj6P4fT/n6A1rGV+Z0VdGXjfOhVUpkn6qVQONHGIFwmveGXyDs75+nr6FM8w==}
    engines: {node: '>= 6'}

  framer-motion@12.4.7:
    resolution: {integrity: sha512-VhrcbtcAMXfxlrjeHPpWVu2+mkcoR31e02aNSR7OUS/hZAciKa8q6o3YN2mA1h+jjscRsSyKvX6E1CiY/7OLMw==}
    peerDependencies:
      '@emotion/is-prop-valid': '*'
      react: ^18.0.0 || ^19.0.0
      react-dom: ^18.0.0 || ^19.0.0
    peerDependenciesMeta:
      '@emotion/is-prop-valid':
        optional: true
      react:
        optional: true
      react-dom:
        optional: true

  framework-utils@1.1.0:
    resolution: {integrity: sha512-KAfqli5PwpFJ8o3psRNs8svpMGyCSAe8nmGcjQ0zZBWN2H6dZDnq+ABp3N3hdUmFeMrLtjOCTXD4yplUJIWceg==}

  fsevents@2.3.3:
    resolution: {integrity: sha512-5xoDfX+fL7faATnagmWPpbFtwh/R77WmMMqqHGS65C3vvB0YHrgF+B1YmZ3441tMj5n63k0212XNoJwzlhffQw==}
    engines: {node: ^8.16.0 || ^10.6.0 || >=11.0.0}
    os: [darwin]

  function-bind@1.1.2:
    resolution: {integrity: sha512-7XHNxH7qX9xG5mIwxkhumTox/MIRNcOgDrxWsMt2pAr23WHp6MrRlN7FBSFpCpr+oVO0F744iUgR82nJMfG2SA==}

  function.prototype.name@1.1.8:
    resolution: {integrity: sha512-e5iwyodOHhbMr/yNrc7fDYG4qlbIvI5gajyzPnb5TCwyhjApznQh1BMFou9b30SevY43gCJKXycoCBjMbsuW0Q==}
    engines: {node: '>= 0.4'}

  functions-have-names@1.2.3:
    resolution: {integrity: sha512-xckBUXyTIqT97tq2x2AMb+g163b5JFysYk0x4qxNFwbfQkmNZoiRHb6sPzI9/QV33WeuvVYBUIiD4NzNIyqaRQ==}

  gaxios@6.7.1:
    resolution: {integrity: sha512-LDODD4TMYx7XXdpwxAVRAIAuB0bzv0s+ywFonY46k126qzQHT9ygyoa9tncmOiQmmDrik65UYsEkv3lbfqQ3yQ==}
    engines: {node: '>=14'}

  gcp-metadata@6.1.1:
    resolution: {integrity: sha512-a4tiq7E0/5fTjxPAaH4jpjkSv/uCaU2p5KC6HVGrvl0cDjA8iBZv4vv1gyzlmK0ZUKqwpOyQMKzZQe3lTit77A==}
    engines: {node: '>=14'}

<<<<<<< HEAD
=======
  gel@2.0.0:
    resolution: {integrity: sha512-Oq3Fjay71s00xzDc0BF/mpcLmnA+uRqMEJK8p5K4PaZjUEsxaeo+kR9OHBVAf289/qPd+0OcLOLUN0UhqiUCog==}
    engines: {node: '>= 18.0.0'}
    hasBin: true

>>>>>>> 7a542ce6
  gesto@1.19.4:
    resolution: {integrity: sha512-hfr/0dWwh0Bnbb88s3QVJd1ZRJeOWcgHPPwmiH6NnafDYvhTsxg+SLYu+q/oPNh9JS3V+nlr6fNs8kvPAtcRDQ==}

  get-east-asian-width@1.3.0:
    resolution: {integrity: sha512-vpeMIQKxczTD/0s2CdEWHcb0eeJe6TFjxb+J5xgX7hScxqrGuyjmv4c1D4A/gelKfyox0gJJwIHF+fLjeaM8kQ==}
    engines: {node: '>=18'}

  get-intrinsic@1.3.0:
    resolution: {integrity: sha512-9fSjSaos/fRIVIp+xSJlE6lfwhES7LNtKaCBIamHsjr2na1BiABJPo0mOjjz8GJDURarmCPGqaiVg5mfjb98CQ==}
    engines: {node: '>= 0.4'}

  get-nonce@1.0.1:
    resolution: {integrity: sha512-FJhYRoDaiatfEkUK8HKlicmu/3SGFD51q3itKDGoSTysQJBnfOcxU5GxnhE1E6soB76MbT0MBtnKJuXyAx+96Q==}
    engines: {node: '>=6'}

  get-proto@1.0.1:
    resolution: {integrity: sha512-sTSfBjoXBp89JvIKIefqw7U2CCebsc74kiY6awiGogKtoSGbgjYE/G/+l9sF3MWFPNc9IcoOC4ODfKHfxFmp0g==}
    engines: {node: '>= 0.4'}

  get-stream@8.0.1:
    resolution: {integrity: sha512-VaUJspBffn/LMCJVoMvSAdmscJyS1auj5Zulnn5UoYcY531UWmdwhRWkcGKnGU93m5HSXP9LP2usOryrBtQowA==}
    engines: {node: '>=16'}

  get-symbol-description@1.1.0:
    resolution: {integrity: sha512-w9UMqWwJxHNOvoNzSJ2oPF5wvYcvP7jUvYzhp67yEhTi17ZDBBC1z9pTdGuzjD+EFIqLSYRweZjqfiPzQ06Ebg==}
    engines: {node: '>= 0.4'}

  get-tsconfig@4.10.0:
    resolution: {integrity: sha512-kGzZ3LWWQcGIAmg6iWvXn0ei6WDtV26wzHRMwDSzmAbcXrTEXxHy6IehI6/4eT6VRKyMP1eF1VqwrVUmE/LR7A==}

  glob-parent@5.1.2:
    resolution: {integrity: sha512-AOIgSQCepiJYwP3ARnGx+5VnTu2HBYdzbGP45eLw1vr3zB3vZLeyed1sC9hnbcOc9/SrMyM5RPQrkGz4aS9Zow==}
    engines: {node: '>= 6'}

  glob-parent@6.0.2:
    resolution: {integrity: sha512-XxwI8EOhVQgWp6iDL+3b0r86f4d6AX6zSU55HfB4ydCEuXLXc5FcYeOu+nnGftS4TEju/11rt4KJPTMgbfmv4A==}
    engines: {node: '>=10.13.0'}

  glob@10.4.5:
    resolution: {integrity: sha512-7Bv8RF0k6xjo7d4A/PxYLbUCfb6c+Vpd2/mB2yRDlew7Jb5hEXiCD9ibfO7wpk8i4sevK6DFny9h7EYbM3/sHg==}
    hasBin: true

  globals@14.0.0:
    resolution: {integrity: sha512-oahGvuMGQlPw/ivIYBjVSrWAfWLBeku5tpPE2fOPLi+WHffIWbuh2tCjhyQhTBPMf5E9jDEH4FOmTYgYwbKwtQ==}
    engines: {node: '>=18'}

  globalthis@1.0.4:
    resolution: {integrity: sha512-DpLKbNU4WylpxJykQujfCcwYWiV/Jhm50Goo0wrVILAv5jOr9d+H+UR3PhSCD2rCCEIg0uc+G+muBTwD54JhDQ==}
    engines: {node: '>= 0.4'}

  google-auth-library@9.15.1:
    resolution: {integrity: sha512-Jb6Z0+nvECVz+2lzSMt9u98UsoakXxA2HGHMCxh+so3n90XgYWkq5dur19JAJV7ONiJY22yBTyJB1TSkvPq9Ng==}
    engines: {node: '>=14'}

  google-logging-utils@0.0.2:
    resolution: {integrity: sha512-NEgUnEcBiP5HrPzufUkBzJOD/Sxsco3rLNo1F1TNf7ieU8ryUzBhqba8r756CjLX7rn3fHl6iLEwPYuqpoKgQQ==}
    engines: {node: '>=14'}

  googleapis-common@7.2.0:
    resolution: {integrity: sha512-/fhDZEJZvOV3X5jmD+fKxMqma5q2Q9nZNSF3kn1F18tpxmA86BcTxAGBQdM0N89Z3bEaIs+HVznSmFJEAmMTjA==}
    engines: {node: '>=14.0.0'}

  googleapis@144.0.0:
    resolution: {integrity: sha512-ELcWOXtJxjPX4vsKMh+7V+jZvgPwYMlEhQFiu2sa9Qmt5veX8nwXPksOWGGN6Zk4xCiLygUyaz7xGtcMO+Onxw==}
    engines: {node: '>=14.0.0'}

  gopd@1.2.0:
    resolution: {integrity: sha512-ZUKRh6/kUFoAiTAtTYPZJ3hw9wNxx+BIBOijnlG9PnrJsCcSjs1wyyD6vJpaYtgnzDrKYRSqf3OO6Rfa93xsRg==}
    engines: {node: '>= 0.4'}

  graceful-fs@4.2.11:
    resolution: {integrity: sha512-RbJ5/jmFcNNCcDV5o9eTnBLJ/HszWV0P73bc+Ff4nS/rJj+YaS6IGyiOL0VoBYX+l1Wrl3k63h/KrH+nhJ0XvQ==}

  graphemer@1.4.0:
    resolution: {integrity: sha512-EtKwoO6kxCL9WO5xipiHTZlSzBm7WLT627TqC/uVRd0HKmq8NXyebnNYxDoBi7wt8eTWrUrKXCOVaFq9x1kgag==}

  gtoken@7.1.0:
    resolution: {integrity: sha512-pCcEwRi+TKpMlxAQObHDQ56KawURgyAf6jtIY046fJ5tIv3zDe/LEIubckAO8fj6JnAxLdmWkUfNyulQ2iKdEw==}
    engines: {node: '>=14.0.0'}

  has-bigints@1.1.0:
    resolution: {integrity: sha512-R3pbpkcIqv2Pm3dUwgjclDRVmWpTJW2DcMzcIhEXEx1oh/CEMObMm3KLmRJOdvhM7o4uQBnwr8pzRK2sJWIqfg==}
    engines: {node: '>= 0.4'}

  has-flag@4.0.0:
    resolution: {integrity: sha512-EykJT/Q1KjTWctppgIAgfSO0tKVuZUjhgMr17kqTumMl6Afv3EISleU7qZUzoXDFTAHTDC4NOoG/ZxU3EvlMPQ==}
    engines: {node: '>=8'}

  has-property-descriptors@1.0.2:
    resolution: {integrity: sha512-55JNKuIW+vq4Ke1BjOTjM2YctQIvCT7GFzHwmfZPGo5wnrgkid0YQtnAleFSqumZm4az3n2BS+erby5ipJdgrg==}

  has-proto@1.2.0:
    resolution: {integrity: sha512-KIL7eQPfHQRC8+XluaIw7BHUwwqL19bQn4hzNgdr+1wXoU0KKj6rufu47lhY7KbJR2C6T6+PfyN0Ea7wkSS+qQ==}
    engines: {node: '>= 0.4'}

  has-symbols@1.1.0:
    resolution: {integrity: sha512-1cDNdwJ2Jaohmb3sg4OmKaMBwuC48sYni5HUw2DvsC8LjGTLK9h+eb1X6RyuOHe4hT0ULCW68iomhjUoKUqlPQ==}
    engines: {node: '>= 0.4'}

  has-tostringtag@1.0.2:
    resolution: {integrity: sha512-NqADB8VjPFLM2V0VvHUewwwsw0ZWBaIdgo+ieHtK3hasLz4qeCRjYcqfB6AQrBggRKppKF8L52/VqdVsO47Dlw==}
    engines: {node: '>= 0.4'}

  hasown@2.0.2:
    resolution: {integrity: sha512-0hJU9SCPvmMzIBdZFqNPXWa6dqh7WdH0cII9y+CyS8rG3nL48Bclra9HmKhVVUHyPWNH5Y7xDwAB7bfgSjkUMQ==}
    engines: {node: '>= 0.4'}

  hast-util-to-jsx-runtime@2.3.5:
    resolution: {integrity: sha512-gHD+HoFxOMmmXLuq9f2dZDMQHVcplCVpMfBNRpJsF03yyLZvJGzsFORe8orVuYDX9k2w0VH0uF8oryFd1whqKQ==}

  hast-util-whitespace@3.0.0:
    resolution: {integrity: sha512-88JUN06ipLwsnv+dVn+OIYOvAuvBMy/Qoi6O7mQHxdPXpjy+Cd6xRkWwux7DKO+4sYILtLBRIKgsdpS2gQc7qw==}

  he@1.2.0:
    resolution: {integrity: sha512-F/1DnUGPopORZi0ni+CvrCgHQ5FyEAHRLSApuYWMmrbSwoN2Mn/7k+Gl38gJnR7yyDZk6WLXwiGod1JOWNDKGw==}
    hasBin: true

  highlight.js@11.11.1:
    resolution: {integrity: sha512-Xwwo44whKBVCYoliBQwaPvtd/2tYFkRQtXDWj1nackaV2JPXx3L0+Jvd8/qCJ2p+ML0/XVkJ2q+Mr+UVdpJK5w==}
    engines: {node: '>=12.0.0'}

  html-to-text@9.0.5:
    resolution: {integrity: sha512-qY60FjREgVZL03vJU6IfMV4GDjGBIoOyvuFdpBDIX9yTlDw0TjxVBQp+P8NvpdIXNJvfWBTNul7fsAQJq2FNpg==}
    engines: {node: '>=14'}

  html-url-attributes@3.0.1:
    resolution: {integrity: sha512-ol6UPyBWqsrO6EJySPz2O7ZSr856WDrEzM5zMqp+FJJLGMW35cLYmmZnl0vztAZxRUoNZJFTCohfjuIJ8I4QBQ==}

  htmlparser2@8.0.2:
    resolution: {integrity: sha512-GYdjWKDkbRLkZ5geuHs5NY1puJ+PXwP7+fHPRz06Eirsb9ugf6d8kkXav6ADhcODhFFPMIXyxkxSuMf3D6NCFA==}

  htmlparser2@9.1.0:
    resolution: {integrity: sha512-5zfg6mHUoaer/97TxnGpxmbR7zJtPwIYFMZ/H5ucTlPZhKvtum05yiPK3Mgai3a0DyVxv7qYqoweaEd2nrYQzQ==}

  https-proxy-agent@7.0.6:
    resolution: {integrity: sha512-vK9P5/iUfdl95AI+JVyUuIcVtd4ofvtrOr3HNtM2yxC9bnMbEdp3x01OhQNnjb8IJYi38VlTE3mBXwcfvywuSw==}
    engines: {node: '>= 14'}

  human-signals@5.0.0:
    resolution: {integrity: sha512-AXcZb6vzzrFAUE61HnN4mpLqd/cSIwNQjtNWR0euPm6y0iqx3G4gOXaIDdtdDwZmhwe82LA6+zinmW4UBWVePQ==}
    engines: {node: '>=16.17.0'}

  husky@9.1.7:
    resolution: {integrity: sha512-5gs5ytaNjBrh5Ow3zrvdUUY+0VxIuWVL4i9irt6friV+BqdCfmV11CQTWMiBYWHbXhco+J1kHfTOUkePhCDvMA==}
    engines: {node: '>=18'}
    hasBin: true

  hyphenate-style-name@1.1.0:
    resolution: {integrity: sha512-WDC/ui2VVRrz3jOVi+XtjqkDjiVjTtFaAGiW37k6b+ohyQ5wYDOGkvCZa8+H0nx3gyvv0+BST9xuOgIyGQ00gw==}

  iconv-lite@0.6.3:
    resolution: {integrity: sha512-4fCk79wshMdzMp2rH06qWrJE4iolqLhCUH+OiuIgU++RB0+94NlDL81atO7GX55uUKueo0txHNtvEyI6D7WdMw==}
    engines: {node: '>=0.10.0'}

  ignore@5.3.2:
    resolution: {integrity: sha512-hsBTNUqQTDwkWtcdYI2i06Y/nUBEsNEDJKjWdigLvegy8kDuJAS8uRlpkkcQpyEXL0Z/pjDy5HBmMjRCJ2gq+g==}
    engines: {node: '>= 4'}

  import-fresh@3.3.1:
    resolution: {integrity: sha512-TR3KfrTZTYLPB6jUjfx6MF9WcWrHL9su5TObK4ZkYgBdWKPOFoSoQIdEuTuR82pmtxH2spWG9h6etwfr1pLBqQ==}
    engines: {node: '>=6'}

  imurmurhash@0.1.4:
    resolution: {integrity: sha512-JmXMZ6wuvDmLiHEml9ykzqO6lwFbof0GG4IkcGaENdCRDDmMVnny7s5HsIgHCbaq0w2MyPhDqkhTUgS2LU2PHA==}
    engines: {node: '>=0.8.19'}

  ini@1.3.8:
    resolution: {integrity: sha512-JV/yugV2uzW5iMRSiZAyDtQd+nxtUnjeLt0acNdw98kKLrvuRVyB80tsREOE7yvGVgalhZ6RNXCmEHkUKBKxew==}

  inline-style-parser@0.2.4:
    resolution: {integrity: sha512-0aO8FkhNZlj/ZIbNi7Lxxr12obT7cL1moPfE4tg1LkX7LlLfC6DeX4l2ZEud1ukP9jNQyNnfzQVqwbwmAATY4Q==}

  inline-style-prefixer@7.0.1:
    resolution: {integrity: sha512-lhYo5qNTQp3EvSSp3sRvXMbVQTLrvGV6DycRMJ5dm2BLMiJ30wpXKdDdgX+GmJZ5uQMucwRKHamXSst3Sj/Giw==}

  internal-slot@1.1.0:
    resolution: {integrity: sha512-4gd7VpWNQNB4UKKCFFVcp1AVv+FMOgs9NKzjHKusc8jTMhd5eL1NqQqOpE0KzMds804/yHlglp3uxgluOqAPLw==}
    engines: {node: '>= 0.4'}

  internmap@2.0.3:
    resolution: {integrity: sha512-5Hh7Y1wQbvY5ooGgPbDaL5iYLAPzMTUrjMulskHLH6wnv/A+1q5rgEaiuqEjB+oxGXIVZs1FF+R/KPN3ZSQYYg==}
    engines: {node: '>=12'}

  is-alphabetical@2.0.1:
    resolution: {integrity: sha512-FWyyY60MeTNyeSRpkM2Iry0G9hpr7/9kD40mD/cGQEuilcZYS4okz8SN2Q6rLCJ8gbCt6fN+rC+6tMGS99LaxQ==}

  is-alphanumerical@2.0.1:
    resolution: {integrity: sha512-hmbYhX/9MUMF5uh7tOXyK/n0ZvWpad5caBA17GsC6vyuCqaWliRG5K1qS9inmUhEMaOBIW7/whAnSwveW/LtZw==}

  is-array-buffer@3.0.5:
    resolution: {integrity: sha512-DDfANUiiG2wC1qawP66qlTugJeL5HyzMpfr8lLK+jMQirGzNod0B12cFB/9q838Ru27sBwfw78/rdoU7RERz6A==}
    engines: {node: '>= 0.4'}

  is-arrayish@0.3.2:
    resolution: {integrity: sha512-eVRqCvVlZbuw3GrM63ovNSNAeA1K16kaR/LRY/92w0zxQ5/1YzwblUX652i4Xs9RwAGjW9d9y6X88t8OaAJfWQ==}

  is-async-function@2.1.1:
    resolution: {integrity: sha512-9dgM/cZBnNvjzaMYHVoxxfPj2QXt22Ev7SuuPrs+xav0ukGB0S6d4ydZdEiM48kLx5kDV+QBPrpVnFyefL8kkQ==}
    engines: {node: '>= 0.4'}

  is-bigint@1.1.0:
    resolution: {integrity: sha512-n4ZT37wG78iz03xPRKJrHTdZbe3IicyucEtdRsV5yglwc3GyUfbAfpSeD0FJ41NbUNSt5wbhqfp1fS+BgnvDFQ==}
    engines: {node: '>= 0.4'}

  is-binary-path@2.1.0:
    resolution: {integrity: sha512-ZMERYes6pDydyuGidse7OsHxtbI7WVeUEozgR/g7rd0xUimYNlvZRE/K2MgZTjWy725IfelLeVcEM97mmtRGXw==}
    engines: {node: '>=8'}

  is-boolean-object@1.2.2:
    resolution: {integrity: sha512-wa56o2/ElJMYqjCjGkXri7it5FbebW5usLw/nPmCMs5DeZ7eziSYZhSmPRn0txqeW4LnAmQQU7FgqLpsEFKM4A==}
    engines: {node: '>= 0.4'}

  is-bun-module@1.3.0:
    resolution: {integrity: sha512-DgXeu5UWI0IsMQundYb5UAOzm6G2eVnarJ0byP6Tm55iZNKceD59LNPA2L4VvsScTtHcw0yEkVwSf7PC+QoLSA==}

  is-callable@1.2.7:
    resolution: {integrity: sha512-1BC0BVFhS/p0qtw6enp8e+8OD0UrK0oFLztSjNzhcKA3WDuJxxAPXzPuPtKkjEY9UUoEWlX/8fgKeu2S8i9JTA==}
    engines: {node: '>= 0.4'}

  is-core-module@2.16.1:
    resolution: {integrity: sha512-UfoeMA6fIJ8wTYFEUjelnaGI67v6+N7qXJEvQuIGa99l4xsCruSYOVSQ0uPANn4dAzm8lkYPaKLrrijLq7x23w==}
    engines: {node: '>= 0.4'}

  is-data-view@1.0.2:
    resolution: {integrity: sha512-RKtWF8pGmS87i2D6gqQu/l7EYRlVdfzemCJN/P3UOs//x1QE7mfhvzHIApBTRf7axvT6DMGwSwBXYCT0nfB9xw==}
    engines: {node: '>= 0.4'}

  is-date-object@1.1.0:
    resolution: {integrity: sha512-PwwhEakHVKTdRNVOw+/Gyh0+MzlCl4R6qKvkhuvLtPMggI1WAHt9sOwZxQLSGpUaDnrdyDsomoRgNnCfKNSXXg==}
    engines: {node: '>= 0.4'}

  is-decimal@2.0.1:
    resolution: {integrity: sha512-AAB9hiomQs5DXWcRB1rqsxGUstbRroFOPPVAomNk/3XHR5JyEZChOyTWe2oayKnsSsr/kcGqF+z6yuH6HHpN0A==}

  is-extglob@2.1.1:
    resolution: {integrity: sha512-SbKbANkN603Vi4jEZv49LeVJMn4yGwsbzZworEoyEiutsN3nJYdbO36zfhGJ6QEDpOZIFkDtnq5JRxmvl3jsoQ==}
    engines: {node: '>=0.10.0'}

  is-finalizationregistry@1.1.1:
    resolution: {integrity: sha512-1pC6N8qWJbWoPtEjgcL2xyhQOP491EQjeUo3qTKcmV8YSDDJrOepfG8pcC7h/QgnQHYSv0mJ3Z/ZWxmatVrysg==}
    engines: {node: '>= 0.4'}

  is-fullwidth-code-point@3.0.0:
    resolution: {integrity: sha512-zymm5+u+sCsSWyD9qNaejV3DFvhCKclKdizYaJUuHA83RLjb7nSuGnddCHGv0hk+KY7BMAlsWeK4Ueg6EV6XQg==}
    engines: {node: '>=8'}

  is-fullwidth-code-point@4.0.0:
    resolution: {integrity: sha512-O4L094N2/dZ7xqVdrXhh9r1KODPJpFms8B5sGdJLPy664AgvXsreZUyCQQNItZRDlYug4xStLjNp/sz3HvBowQ==}
    engines: {node: '>=12'}

  is-fullwidth-code-point@5.0.0:
    resolution: {integrity: sha512-OVa3u9kkBbw7b8Xw5F9P+D/T9X+Z4+JruYVNapTjPYZYUznQ5YfWeFkOj606XYYW8yugTfC8Pj0hYqvi4ryAhA==}
    engines: {node: '>=18'}

  is-generator-function@1.1.0:
    resolution: {integrity: sha512-nPUB5km40q9e8UfN/Zc24eLlzdSf9OfKByBw9CIdw4H1giPMeA0OIJvbchsCu4npfI2QcMVBsGEBHKZ7wLTWmQ==}
    engines: {node: '>= 0.4'}

  is-glob@4.0.3:
    resolution: {integrity: sha512-xelSayHH36ZgE7ZWhli7pW34hNbNl8Ojv5KVmkJD4hBdD3th8Tfk9vYasLM+mXWOZhFkgZfxhLSnrwRr4elSSg==}
    engines: {node: '>=0.10.0'}

  is-hexadecimal@2.0.1:
    resolution: {integrity: sha512-DgZQp241c8oO6cA1SbTEWiXeoxV42vlcJxgH+B3hi1AiqqKruZR3ZGF8In3fj4+/y/7rHvlOZLZtgJ/4ttYGZg==}

  is-map@2.0.3:
    resolution: {integrity: sha512-1Qed0/Hr2m+YqxnM09CjA2d/i6YZNfF6R2oRAOj36eUdS6qIV/huPJNSEpKbupewFs+ZsJlxsjjPbc0/afW6Lw==}
    engines: {node: '>= 0.4'}

  is-number-object@1.1.1:
    resolution: {integrity: sha512-lZhclumE1G6VYD8VHe35wFaIif+CTy5SJIi5+3y4psDgWu4wPDoBhF8NxUOinEc7pHgiTsT6MaBb92rKhhD+Xw==}
    engines: {node: '>= 0.4'}

  is-number@7.0.0:
    resolution: {integrity: sha512-41Cifkg6e8TylSpdtTpeLVMqvSBEVzTttHvERD741+pnZ8ANv0004MRL43QKPDlK9cGvNp6NZWZUBlbGXYxxng==}
    engines: {node: '>=0.12.0'}

  is-plain-obj@4.1.0:
    resolution: {integrity: sha512-+Pgi+vMuUNkJyExiMBt5IlFoMyKnr5zhJ4Uspz58WOhBF5QoIZkFyNHIbBAtHwzVAgk5RtndVNsDRN61/mmDqg==}
    engines: {node: '>=12'}

  is-plain-object@5.0.0:
    resolution: {integrity: sha512-VRSzKkbMm5jMDoKLbltAkFQ5Qr7VDiTFGXxYFXXowVj387GeGNOCsOH6Msy00SGZ3Fp84b1Naa1psqgcCIEP5Q==}
    engines: {node: '>=0.10.0'}

  is-regex@1.2.1:
    resolution: {integrity: sha512-MjYsKHO5O7mCsmRGxWcLWheFqN9DJ/2TmngvjKXihe6efViPqc274+Fx/4fYj/r03+ESvBdTXK0V6tA3rgez1g==}
    engines: {node: '>= 0.4'}

  is-set@2.0.3:
    resolution: {integrity: sha512-iPAjerrse27/ygGLxw+EBR9agv9Y6uLeYVJMu+QNCoouJ1/1ri0mGrcWpfCqFZuzzx3WjtwxG098X+n4OuRkPg==}
    engines: {node: '>= 0.4'}

  is-shared-array-buffer@1.0.4:
    resolution: {integrity: sha512-ISWac8drv4ZGfwKl5slpHG9OwPNty4jOWPRIhBpxOoD+hqITiwuipOQ2bNthAzwA3B4fIjO4Nln74N0S9byq8A==}
    engines: {node: '>= 0.4'}

  is-stream@2.0.1:
    resolution: {integrity: sha512-hFoiJiTl63nn+kstHGBtewWSKnQLpyb155KHheA1l39uvtO9nWIop1p3udqPcUd/xbF1VLMO4n7OI6p7RbngDg==}
    engines: {node: '>=8'}

  is-stream@3.0.0:
    resolution: {integrity: sha512-LnQR4bZ9IADDRSkvpqMGvt/tEJWclzklNgSw48V5EAaAeDd6qGvN8ei6k5p0tvxSR171VmGyHuTiAOfxAbr8kA==}
    engines: {node: ^12.20.0 || ^14.13.1 || >=16.0.0}

  is-string@1.1.1:
    resolution: {integrity: sha512-BtEeSsoaQjlSPBemMQIrY1MY0uM6vnS1g5fmufYOtnxLGUZM2178PKbhsk7Ffv58IX+ZtcvoGwccYsh0PglkAA==}
    engines: {node: '>= 0.4'}

  is-symbol@1.1.1:
    resolution: {integrity: sha512-9gGx6GTtCQM73BgmHQXfDmLtfjjTUDSyoxTCbp5WtoixAhfgsDirWIcVQ/IHpvI5Vgd5i/J5F7B9cN/WlVbC/w==}
    engines: {node: '>= 0.4'}

  is-typed-array@1.1.15:
    resolution: {integrity: sha512-p3EcsicXjit7SaskXHs1hA91QxgTw46Fv6EFKKGS5DRFLD8yKnohjF3hxoju94b/OcMZoQukzpPpBE9uLVKzgQ==}
    engines: {node: '>= 0.4'}

  is-weakmap@2.0.2:
    resolution: {integrity: sha512-K5pXYOm9wqY1RgjpL3YTkF39tni1XajUIkawTLUo9EZEVUFga5gSQJF8nNS7ZwJQ02y+1YCNYcMh+HIf1ZqE+w==}
    engines: {node: '>= 0.4'}

  is-weakref@1.1.1:
    resolution: {integrity: sha512-6i9mGWSlqzNMEqpCp93KwRS1uUOodk2OJ6b+sq7ZPDSy2WuI5NFIxp/254TytR8ftefexkWn5xNiHUNpPOfSew==}
    engines: {node: '>= 0.4'}

  is-weakset@2.0.4:
    resolution: {integrity: sha512-mfcwb6IzQyOKTs84CQMrOwW4gQcaTOAWJ0zzJCl2WSPDrWk/OzDaImWFH3djXhb24g4eudZfLRozAvPGw4d9hQ==}
    engines: {node: '>= 0.4'}

  isarray@2.0.5:
    resolution: {integrity: sha512-xHjhDr3cNBK0BzdUJSPXZntQUx/mwMS5Rw4A7lPJ90XGAO6ISP/ePDNuo0vhqOZU+UD5JoodwCAAoZQd3FeAKw==}

  isexe@2.0.0:
    resolution: {integrity: sha512-RHxMLp9lnKHGHRng9QFhRCMbYAcVpn69smSGcq3f36xjgVVWThj4qqLbTLlq7Ssj8B+fIQ1EuCEGI2lKsyQeIw==}

  isexe@3.1.1:
    resolution: {integrity: sha512-LpB/54B+/2J5hqQ7imZHfdU31OlgQqx7ZicVlkm9kzg9/w8GKLEcFfJl/t7DCEDueOyBAD6zCCwTO6Fzs0NoEQ==}
    engines: {node: '>=16'}

  iterator.prototype@1.1.5:
    resolution: {integrity: sha512-H0dkQoCa3b2VEeKQBOxFph+JAbcrQdE7KC0UkqwpLmv2EC4P41QXP+rqo9wYodACiG5/WM5s9oDApTU8utwj9g==}
    engines: {node: '>= 0.4'}

  jackspeak@3.4.3:
    resolution: {integrity: sha512-OGlZQpz2yfahA/Rd1Y8Cd9SIEsqvXkLVoSw/cgwhnhFMDbsQFeZYoJJ7bIZBS9BcamUW96asq/npPWugM+RQBw==}

  jiti@1.21.7:
    resolution: {integrity: sha512-/imKNG4EbWNrVjoNC/1H5/9GFy+tqjGBHCaSsN+P2RnPqjsLmv6UD3Ej+Kj8nBWaRAwyk7kK5ZUc+OEatnTR3A==}
    hasBin: true

  jose@5.10.0:
    resolution: {integrity: sha512-s+3Al/p9g32Iq+oqXxkW//7jk2Vig6FF1CFqzVXoTUXt2qz89YWbL+OwS17NFYEvxC35n0FKeGO2LGYSxeM2Gg==}

  jotai@2.12.1:
    resolution: {integrity: sha512-VUW0nMPYIru5g89tdxwr9ftiVdc/nGV9jvHISN8Ucx+m1vI9dBeHemfqYzEuw5XSkmYjD/MEyApN9k6yrATsZQ==}
    engines: {node: '>=12.20.0'}
    peerDependencies:
      '@types/react': '>=17.0.0'
      react: '>=17.0.0'
    peerDependenciesMeta:
      '@types/react':
        optional: true
      react:
        optional: true

  js-beautify@1.15.4:
    resolution: {integrity: sha512-9/KXeZUKKJwqCXUdBxFJ3vPh467OCckSBmYDwSK/EtV090K+iMJ7zx2S3HLVDIWFQdqMIsZWbnaGiba18aWhaA==}
    engines: {node: '>=14'}
    hasBin: true

  js-cookie@2.2.1:
    resolution: {integrity: sha512-HvdH2LzI/EAZcUwA8+0nKNtWHqS+ZmijLA30RwZA0bo7ToCckjK5MkGhjED9KoRcXO6BaGI3I9UIzSA1FKFPOQ==}

  js-cookie@3.0.5:
    resolution: {integrity: sha512-cEiJEAEoIbWfCZYKWhVwFuvPX1gETRYPw6LlaTKoxD3s2AkXzkCjnp6h0V77ozyqj0jakteJ4YqDJT830+lVGw==}
    engines: {node: '>=14'}

  js-tokens@4.0.0:
    resolution: {integrity: sha512-RdJUflcE3cUzKiMqQgsCu06FPu9UdIJO0beYbPhHN4k6apgJtifcoCtT9bcxOpYBtpD2kCM6Sbzg4CausW/PKQ==}

  js-yaml@4.1.0:
    resolution: {integrity: sha512-wpxZs9NoxZaJESJGIZTyDEaYpl0FKSA+FB9aJiyemKhMwkxQg63h4T1KJgUGHpTqPDNRcmmYLugrRjJlBtWvRA==}
    hasBin: true

  json-bigint@1.0.0:
    resolution: {integrity: sha512-SiPv/8VpZuWbvLSMtTDU8hEfrZWg/mH/nV/b4o0CYbSxu1UIQPLdwKOCIyLQX+VIPO5vrLX3i8qtqFyhdPSUSQ==}

  json-buffer@3.0.1:
    resolution: {integrity: sha512-4bV5BfR2mqfQTJm+V5tPPdf+ZpuhiIvTuAB5g8kcrXOZpTT/QwwVRWBywX1ozr6lEuPdbHxwaJlm9G6mI2sfSQ==}

  json-schema-traverse@0.4.1:
    resolution: {integrity: sha512-xbbCH5dCYU5T8LcEhhuh7HJ88HXuW3qsI3Y0zOZFKfZEHcpWiHU/Jxzk629Brsab/mMiHQti9wMP+845RPe3Vg==}

  json-stable-stringify-without-jsonify@1.0.1:
    resolution: {integrity: sha512-Bdboy+l7tA3OGW6FjyFHWkP5LuByj1Tk33Ljyq0axyzdk9//JSi2u3fP1QSmd1KNwq6VOKYGlAu87CisVir6Pw==}

  json5@1.0.2:
    resolution: {integrity: sha512-g1MWMLBiz8FKi1e4w0UyVL3w+iJceWAFBAaBnnGKOpNa5f8TLktkbre1+s6oICydWAm+HRUGTmI+//xv2hvXYA==}
    hasBin: true

  jsx-ast-utils@3.3.5:
    resolution: {integrity: sha512-ZZow9HBI5O6EPgSJLUb8n2NKgmVWTwCvHGwFuJlMjvLFqlGG6pjirPhtdsseaLZjSibD8eegzmYpUZwoIlj2cQ==}
    engines: {node: '>=4.0'}

  jwa@2.0.0:
    resolution: {integrity: sha512-jrZ2Qx916EA+fq9cEAeCROWPTfCwi1IVHqT2tapuqLEVVDKFDENFw1oL+MwrTvH6msKxsd1YTDVw6uKEcsrLEA==}

  jws@4.0.0:
    resolution: {integrity: sha512-KDncfTmOZoOMTFG4mBlG0qUIOlc03fmzH+ru6RgYVZhPkyiy/92Owlt/8UEN+a4TXR1FQetfIpJE8ApdvdVxTg==}

  katex@0.16.21:
    resolution: {integrity: sha512-XvqR7FgOHtWupfMiigNzmh+MgUVmDGU2kXZm899ZkPfcuoPuFxyHmXsgATDpFZDAXCI8tvinaVcDo8PIIJSo4A==}
    hasBin: true

  keycode@2.2.1:
    resolution: {integrity: sha512-Rdgz9Hl9Iv4QKi8b0OlCRQEzp4AgVxyCtz5S/+VIHezDmrDhkp2N2TqBWOLz0/gbeREXOOiI9/4b8BY9uw2vFg==}

  keycon@1.4.0:
    resolution: {integrity: sha512-p1NAIxiRMH3jYfTeXRs2uWbVJ1WpEjpi8ktzUyBJsX7/wn2qu2VRXktneBLNtKNxJmlUYxRi9gOJt1DuthXR7A==}

  keyv@4.5.4:
    resolution: {integrity: sha512-oxVHkHR/EJf2CNXnWxRLW6mg7JyCCUcG0DtEGmL2ctUo1PNTin1PUil+r/+4r5MpVgC/fn1kjsx7mjSujKqIpw==}

  kysely@0.27.5:
    resolution: {integrity: sha512-s7hZHcQeSNKpzCkHRm8yA+0JPLjncSWnjb+2TIElwS2JAqYr+Kv3Ess+9KFfJS0C1xcQ1i9NkNHpWwCYpHMWsA==}
    engines: {node: '>=14.0.0'}

  language-subtag-registry@0.3.23:
    resolution: {integrity: sha512-0K65Lea881pHotoGEa5gDlMxt3pctLi2RplBb7Ezh4rRdLEOtgi7n4EwK9lamnUCkKBqaeKRVebTq6BAxSkpXQ==}

  language-tags@1.0.9:
    resolution: {integrity: sha512-MbjN408fEndfiQXbFQ1vnd+1NoLDsnQW41410oQBXiyXDMYH5z505juWa4KUE1LqxRC7DgOgZDbKLxHIwm27hA==}
    engines: {node: '>=0.10'}

  leac@0.6.0:
    resolution: {integrity: sha512-y+SqErxb8h7nE/fiEX07jsbuhrpO9lL8eca7/Y1nuWV2moNlXhyd59iDGcRf6moVyDMbmTNzL40SUyrFU/yDpg==}

  levn@0.4.1:
    resolution: {integrity: sha512-+bT2uH4E5LGE7h/n3evcS/sQlJXCpIp6ym8OWJ5eV6+67Dsql/LaaT7qJBAt2rzfoa/5QBGBhxDix1dMt2kQKQ==}
    engines: {node: '>= 0.8.0'}

  lilconfig@3.1.3:
    resolution: {integrity: sha512-/vlFKAoH5Cgt3Ie+JLhRbwOsCQePABiU3tJ1egGvyQ+33R/vcwM2Zl2QR/LzjsBeItPt3oSVXapn+m4nQDvpzw==}
    engines: {node: '>=14'}

  lines-and-columns@1.2.4:
    resolution: {integrity: sha512-7ylylesZQ/PV29jhEDl3Ufjo6ZX7gCqJr5F7PKrqc93v7fzSymt1BpwEU8nAUXs8qzzvqhbjhK5QZg6Mt/HkBg==}

  linkify-it@5.0.0:
    resolution: {integrity: sha512-5aHCbzQRADcdP+ATqnDuhhJ/MRIqDkZX5pyjFHRRysS8vZ5AbqGEoFIb6pYHPZ+L/OC2Lc+xT8uHVVR5CAK/wQ==}

  linkifyjs@4.2.0:
    resolution: {integrity: sha512-pCj3PrQyATaoTYKHrgWRF3SJwsm61udVh+vuls/Rl6SptiDhgE7ziUIudAedRY9QEfynmM7/RmLEfPUyw1HPCw==}

  lint-staged@15.4.3:
    resolution: {integrity: sha512-FoH1vOeouNh1pw+90S+cnuoFwRfUD9ijY2GKy5h7HS3OR7JVir2N2xrsa0+Twc1B7cW72L+88geG5cW4wIhn7g==}
    engines: {node: '>=18.12.0'}
    hasBin: true

  listr2@8.2.5:
    resolution: {integrity: sha512-iyAZCeyD+c1gPyE9qpFu8af0Y+MRtmKOncdGoA2S5EY8iFq99dmmvkNnHiWo+pj0s7yH7l3KPIgee77tKpXPWQ==}
    engines: {node: '>=18.0.0'}

  locate-path@6.0.0:
    resolution: {integrity: sha512-iPZK6eYjbxRu3uB4/WZ3EsEIMJFMqAoopl3R+zuq0UjcAm/MO6KCweDgPfP3elTztoKP3KtnVHxTn2NHBSDVUw==}
    engines: {node: '>=10'}

  lodash.castarray@4.4.0:
    resolution: {integrity: sha512-aVx8ztPv7/2ULbArGJ2Y42bG1mEQ5mGjpdvrbJcJFU3TbYybe+QlLS4pst9zV52ymy2in1KpFPiZnAOATxD4+Q==}

  lodash.isplainobject@4.0.6:
    resolution: {integrity: sha512-oSXzaWypCMHkPC3NvBEaPHf0KsA5mvPrOPgQWDsbg8n7orZ290M0BmC/jgRZ4vcJ6DTAhjrsSYgdsW/F+MFOBA==}

  lodash.merge@4.6.2:
    resolution: {integrity: sha512-0KpjqXRVvrYyCsX1swR/XTK0va6VQkQM6MNo7PqW77ByjAhoARA8EfrP1N4+KlKj8YS0ZUCtRT/YUuhyYDujIQ==}

  lodash@4.17.21:
    resolution: {integrity: sha512-v2kDEe57lecTulaDIuNTPy3Ry4gLGJ6Z1O3vE1krgXZNrsQ+LFTGHVxVjcXPs17LhbZVGedAJv8XZ1tvj5FvSg==}

  log-update@6.1.0:
    resolution: {integrity: sha512-9ie8ItPR6tjY5uYJh8K/Zrv/RMZ5VOlOWvtZdEHYSTFKZfIBPQa9tOAEeAWhd+AnIneLJ22w5fjOYtoutpWq5w==}
    engines: {node: '>=18'}

  longest-streak@3.1.0:
    resolution: {integrity: sha512-9Ri+o0JYgehTaVBBDoMqIl8GXtbWg711O3srftcHhZ0dqnETqLaoIK0x17fUw9rFSlK/0NlsKe0Ahhyl5pXE2g==}

  loose-envify@1.4.0:
    resolution: {integrity: sha512-lyuxPGr/Wfhrlem2CL/UcnUc1zcqKAImBDzukY7Y5F/yQiNdko6+fRLevlw1HgMySw7f611UIY408EtxRSoK3Q==}
    hasBin: true

  lowlight@3.3.0:
    resolution: {integrity: sha512-0JNhgFoPvP6U6lE/UdVsSq99tn6DhjjpAj5MxG49ewd2mOBVtwWYIT8ClyABhq198aXXODMU6Ox8DrGy/CpTZQ==}

  lru-cache@10.4.3:
    resolution: {integrity: sha512-JNAzZcXrCt42VGLuYz0zfAzDfAvJWW6AfYlDBQyDV5DClI2m5sAmK+OIO7s59XfsRsWHp02jAJrRadPRGTt6SQ==}

  lucide-react@0.474.0:
    resolution: {integrity: sha512-CmghgHkh0OJNmxGKWc0qfPJCYHASPMVSyGY8fj3xgk4v84ItqDg64JNKFZn5hC6E0vHi6gxnbCgwhyVB09wQtA==}
    peerDependencies:
      react: ^16.5.1 || ^17.0.0 || ^18.0.0 || ^19.0.0

  lz-string@1.5.0:
    resolution: {integrity: sha512-h5bgJWpxJNswbU7qCrV0tIKQCaS3blPDrqKWx+QxzuzL1zGUzij9XCWLrSLsJPu5t+eWA/ycetzYAO5IOMcWAQ==}
    hasBin: true

  markdown-it@14.1.0:
    resolution: {integrity: sha512-a54IwgWPaeBCAAsv13YgmALOF1elABB08FxO9i+r4VFk5Vl4pKokRPeX8u5TCgSsPi6ec1otfLjdOpVcgbpshg==}
    hasBin: true

  math-intrinsics@1.1.0:
    resolution: {integrity: sha512-/IXtbwEk5HTPyEwyKX6hGkYXxM9nbj64B+ilVJnC/R6B0pH5G4V3b0pVbL7DBj4tkhBAppbQUlf6F6Xl9LHu1g==}
    engines: {node: '>= 0.4'}

  mdast-util-from-markdown@2.0.2:
    resolution: {integrity: sha512-uZhTV/8NBuw0WHkPTrCqDOl0zVe1BIng5ZtHoDk49ME1qqcjYmmLmOf0gELgcRMxN4w2iuIeVso5/6QymSrgmA==}

  mdast-util-mdx-expression@2.0.1:
    resolution: {integrity: sha512-J6f+9hUp+ldTZqKRSg7Vw5V6MqjATc+3E4gf3CFNcuZNWD8XdyI6zQ8GqH7f8169MM6P7hMBRDVGnn7oHB9kXQ==}

  mdast-util-mdx-jsx@3.2.0:
    resolution: {integrity: sha512-lj/z8v0r6ZtsN/cGNNtemmmfoLAFZnjMbNyLzBafjzikOM+glrjNHPlf6lQDOTccj9n5b0PPihEBbhneMyGs1Q==}

  mdast-util-mdxjs-esm@2.0.1:
    resolution: {integrity: sha512-EcmOpxsZ96CvlP03NghtH1EsLtr0n9Tm4lPUJUBccV9RwUOneqSycg19n5HGzCf+10LozMRSObtVr3ee1WoHtg==}

  mdast-util-phrasing@4.1.0:
    resolution: {integrity: sha512-TqICwyvJJpBwvGAMZjj4J2n0X8QWp21b9l0o7eXyVJ25YNWYbJDVIyD1bZXE6WtV6RmKJVYmQAKWa0zWOABz2w==}

  mdast-util-to-hast@13.2.0:
    resolution: {integrity: sha512-QGYKEuUsYT9ykKBCMOEDLsU5JRObWQusAolFMeko/tYPufNkRffBAQjIE+99jbA87xv6FgmjLtwjh9wBWajwAA==}

  mdast-util-to-markdown@2.1.2:
    resolution: {integrity: sha512-xj68wMTvGXVOKonmog6LwyJKrYXZPvlwabaryTjLh9LuvovB/KAH+kvi8Gjj+7rJjsFi23nkUxRQv1KqSroMqA==}

  mdast-util-to-string@4.0.0:
    resolution: {integrity: sha512-0H44vDimn51F0YwvxSJSm0eCDOJTRlmN0R1yBh4HLj9wiV1Dn0QoXGbvFAWj2hSItVTlCmBF1hqKlIyUBVFLPg==}

  mdn-data@2.0.14:
    resolution: {integrity: sha512-dn6wd0uw5GsdswPFfsgMp5NSB0/aDe6fK94YJV/AJDYXL6HVLWBsxeq7js7Ad+mU2K9LAlwpk6kN2D5mwCPVow==}

  mdurl@2.0.0:
    resolution: {integrity: sha512-Lf+9+2r+Tdp5wXDXC4PcIBjTDtq4UKjCPMQhKIuzpJNW0b96kVqSwW0bT7FhRSfmAiFYgP+SCRvdrDozfh0U5w==}

  merge-stream@2.0.0:
    resolution: {integrity: sha512-abv/qOcuPfk3URPfDzmZU1LKmuw8kT+0nIHvKrKgFrwifol/doWcdA4ZqsWQ8ENrFKkd67Mfpo/LovbIUsbt3w==}

  merge2@1.4.1:
    resolution: {integrity: sha512-8q7VEgMJW4J8tcfVPy8g09NcQwZdbwFEqhe/WZkoIzjn/3TGDwtOCYtXGxA3O8tPzpczCCDgv+P2P5y00ZJOOg==}
    engines: {node: '>= 8'}

<<<<<<< HEAD
  micromark-core-commonmark@2.0.2:
    resolution: {integrity: sha512-FKjQKbxd1cibWMM1P9N+H8TwlgGgSkWZMmfuVucLCHaYqeSvJ0hFeHsIa65pA2nYbes0f8LDHPMrd9X7Ujxg9w==}
=======
  micromark-core-commonmark@2.0.3:
    resolution: {integrity: sha512-RDBrHEMSxVFLg6xvnXmb1Ayr2WzLAWjeSATAoxwKYJV94TeNavgoIdA0a9ytzDSVzBy2YKFK+emCPOEibLeCrg==}
>>>>>>> 7a542ce6

  micromark-factory-destination@2.0.1:
    resolution: {integrity: sha512-Xe6rDdJlkmbFRExpTOmRj9N3MaWmbAgdpSrBQvCFqhezUn4AHqJHbaEnfbVYYiexVSs//tqOdY/DxhjdCiJnIA==}

  micromark-factory-label@2.0.1:
    resolution: {integrity: sha512-VFMekyQExqIW7xIChcXn4ok29YE3rnuyveW3wZQWWqF4Nv9Wk5rgJ99KzPvHjkmPXF93FXIbBp6YdW3t71/7Vg==}

  micromark-factory-space@2.0.1:
    resolution: {integrity: sha512-zRkxjtBxxLd2Sc0d+fbnEunsTj46SWXgXciZmHq0kDYGnck/ZSGj9/wULTV95uoeYiK5hRXP2mJ98Uo4cq/LQg==}

  micromark-factory-title@2.0.1:
    resolution: {integrity: sha512-5bZ+3CjhAd9eChYTHsjy6TGxpOFSKgKKJPJxr293jTbfry2KDoWkhBb6TcPVB4NmzaPhMs1Frm9AZH7OD4Cjzw==}

  micromark-factory-whitespace@2.0.1:
    resolution: {integrity: sha512-Ob0nuZ3PKt/n0hORHyvoD9uZhr+Za8sFoP+OnMcnWK5lngSzALgQYKMr9RJVOWLqQYuyn6ulqGWSXdwf6F80lQ==}

  micromark-util-character@2.1.1:
    resolution: {integrity: sha512-wv8tdUTJ3thSFFFJKtpYKOYiGP2+v96Hvk4Tu8KpCAsTMs6yi+nVmGh1syvSCsaxz45J6Jbw+9DD6g97+NV67Q==}

  micromark-util-chunked@2.0.1:
    resolution: {integrity: sha512-QUNFEOPELfmvv+4xiNg2sRYeS/P84pTW0TCgP5zc9FpXetHY0ab7SxKyAQCNCc1eK0459uoLI1y5oO5Vc1dbhA==}

  micromark-util-classify-character@2.0.1:
    resolution: {integrity: sha512-K0kHzM6afW/MbeWYWLjoHQv1sgg2Q9EccHEDzSkxiP/EaagNzCm7T/WMKZ3rjMbvIpvBiZgwR3dKMygtA4mG1Q==}

  micromark-util-combine-extensions@2.0.1:
    resolution: {integrity: sha512-OnAnH8Ujmy59JcyZw8JSbK9cGpdVY44NKgSM7E9Eh7DiLS2E9RNQf0dONaGDzEG9yjEl5hcqeIsj4hfRkLH/Bg==}

  micromark-util-decode-numeric-character-reference@2.0.2:
    resolution: {integrity: sha512-ccUbYk6CwVdkmCQMyr64dXz42EfHGkPQlBj5p7YVGzq8I7CtjXZJrubAYezf7Rp+bjPseiROqe7G6foFd+lEuw==}

  micromark-util-decode-string@2.0.1:
    resolution: {integrity: sha512-nDV/77Fj6eH1ynwscYTOsbK7rR//Uj0bZXBwJZRfaLEJ1iGBR6kIfNmlNqaqJf649EP0F3NWNdeJi03elllNUQ==}

  micromark-util-encode@2.0.1:
    resolution: {integrity: sha512-c3cVx2y4KqUnwopcO9b/SCdo2O67LwJJ/UyqGfbigahfegL9myoEFoDYZgkT7f36T0bLrM9hZTAaAyH+PCAXjw==}

  micromark-util-html-tag-name@2.0.1:
    resolution: {integrity: sha512-2cNEiYDhCWKI+Gs9T0Tiysk136SnR13hhO8yW6BGNyhOC4qYFnwF1nKfD3HFAIXA5c45RrIG1ub11GiXeYd1xA==}

  micromark-util-normalize-identifier@2.0.1:
    resolution: {integrity: sha512-sxPqmo70LyARJs0w2UclACPUUEqltCkJ6PhKdMIDuJ3gSf/Q+/GIe3WKl0Ijb/GyH9lOpUkRAO2wp0GVkLvS9Q==}

  micromark-util-resolve-all@2.0.1:
    resolution: {integrity: sha512-VdQyxFWFT2/FGJgwQnJYbe1jjQoNTS4RjglmSjTUlpUMa95Htx9NHeYW4rGDJzbjvCsl9eLjMQwGeElsqmzcHg==}

  micromark-util-sanitize-uri@2.0.1:
    resolution: {integrity: sha512-9N9IomZ/YuGGZZmQec1MbgxtlgougxTodVwDzzEouPKo3qFWvymFHWcnDi2vzV1ff6kas9ucW+o3yzJK9YB1AQ==}

<<<<<<< HEAD
  micromark-util-subtokenize@2.0.4:
    resolution: {integrity: sha512-N6hXjrin2GTJDe3MVjf5FuXpm12PGm80BrUAeub9XFXca8JZbP+oIwY4LJSVwFUCL1IPm/WwSVUN7goFHmSGGQ==}
=======
  micromark-util-subtokenize@2.1.0:
    resolution: {integrity: sha512-XQLu552iSctvnEcgXw6+Sx75GflAPNED1qx7eBJ+wydBb2KCbRZe+NwvIEEMM83uml1+2WSXpBAcp9IUCgCYWA==}
>>>>>>> 7a542ce6

  micromark-util-symbol@2.0.1:
    resolution: {integrity: sha512-vs5t8Apaud9N28kgCrRUdEed4UJ+wWNvicHLPxCa9ENlYuAY31M0ETy5y1vA33YoNPDFTghEbnh6efaE8h4x0Q==}

<<<<<<< HEAD
  micromark-util-types@2.0.1:
    resolution: {integrity: sha512-534m2WhVTddrcKVepwmVEVnUAmtrx9bfIjNoQHRqfnvdaHQiFytEhJoTgpWJvDEXCO5gLTQh3wYC1PgOJA4NSQ==}

  micromark@4.0.1:
    resolution: {integrity: sha512-eBPdkcoCNvYcxQOAKAlceo5SNdzZWfF+FcSupREAzdAh9rRmE239CEQAiTwIgblwnoM8zzj35sZ5ZwvSEOF6Kw==}
=======
  micromark-util-types@2.0.2:
    resolution: {integrity: sha512-Yw0ECSpJoViF1qTU4DC6NwtC4aWGt1EkzaQB8KPPyCRR8z9TWeV0HbEFGTO+ZY1wB22zmxnJqhPyTpOVCpeHTA==}

  micromark@4.0.2:
    resolution: {integrity: sha512-zpe98Q6kvavpCr1NPVSCMebCKfD7CA2NqZ+rykeNhONIJBpc1tFKt9hucLGwha3jNTNI8lHpctWJWoimVF4PfA==}
>>>>>>> 7a542ce6

  micromatch@4.0.8:
    resolution: {integrity: sha512-PXwfBhYu0hBCPw8Dn0E+WDYb7af3dSLVWKi3HGv84IdF4TyFoC0ysxFd0Goxw7nSv4T/PzEJQxsYsEiFCKo2BA==}
    engines: {node: '>=8.6'}

  mime-db@1.52.0:
    resolution: {integrity: sha512-sPU4uV7dYlvtWJxwwxHD0PuihVNiE7TyAbQ5SWxDCB9mUYvOgroQOwYQQOKPJ8CIbE+1ETVlOoK1UC2nU3gYvg==}
    engines: {node: '>= 0.6'}

  mime-types@2.1.35:
    resolution: {integrity: sha512-ZDY+bPm5zTTF+YpCrAU9nK0UgICYPT0QtT1NZWFv4s++TNkcgVaT0g6+4R2uI4MjQjzysHB1zxuWL50hzaeXiw==}
    engines: {node: '>= 0.6'}

  mimic-fn@4.0.0:
    resolution: {integrity: sha512-vqiC06CuhBTUdZH+RYl8sFrL096vA45Ok5ISO6sE/Mr1jRbGH4Csnhi8f3wKVl7x8mO4Au7Ir9D3Oyv1VYMFJw==}
    engines: {node: '>=12'}

  mimic-function@5.0.1:
    resolution: {integrity: sha512-VP79XUPxV2CigYP3jWwAUFSku2aKqBH7uTAapFWCBqutsbmDo96KY5o8uh6U+/YSIn5OxJnXp73beVkpqMIGhA==}
    engines: {node: '>=18'}

  mini-svg-data-uri@1.4.4:
    resolution: {integrity: sha512-r9deDe9p5FJUPZAk3A59wGH7Ii9YrjjWw0jmw/liSbHl2CHiyXj6FcDXDu2K3TjVAXqiJdaw3xxwlZZr9E6nHg==}
    hasBin: true

  minimatch@3.1.2:
    resolution: {integrity: sha512-J7p63hRiAjw1NDEww1W7i37+ByIrOWO5XQQAzZ3VOcL0PNybwpfmV/N05zFAzwQ9USyEcX6t3UO+K5aqBQOIHw==}

  minimatch@9.0.1:
    resolution: {integrity: sha512-0jWhJpD/MdhPXwPuiRkCbfYfSKp2qnn2eOc279qI7f+osl/l+prKSrvhg157zSYvx/1nmgn2NqdT6k2Z7zSH9w==}
    engines: {node: '>=16 || 14 >=14.17'}

  minimatch@9.0.5:
    resolution: {integrity: sha512-G6T0ZX48xgozx7587koeX9Ys2NYy6Gmv//P89sEte9V9whIapMNF4idKxnW2QtCcLiTWlb/wfCabAtAFWhhBow==}
    engines: {node: '>=16 || 14 >=14.17'}

  minimist@1.2.8:
    resolution: {integrity: sha512-2yyAR8qBkN3YuheJanUpWC5U3bb5osDywNB8RzDVlDwDHbocAJveqqj1u8+SVD7jkWT4yvsHCpWqqWqAxb0zCA==}

  minipass@7.1.2:
    resolution: {integrity: sha512-qOOzS1cBTWYF4BH8fVePDBOO9iptMnGUEZwNc/cMWnTV2nVLZ7VoNWEPHkYczZA0pdoA7dl6e7FL659nX9S2aw==}
    engines: {node: '>=16 || 14 >=14.17'}

  mitt@3.0.1:
    resolution: {integrity: sha512-vKivATfr97l2/QBCYAkXYDbrIWPM2IIKEl7YPhjCvKlG3kE2gm+uBo6nEXK3M5/Ffh/FLpKExzOQ3JJoJGFKBw==}

  motion-dom@12.4.5:
    resolution: {integrity: sha512-Q2xmhuyYug1CGTo0jdsL05EQ4RhIYXlggFS/yPhQQRNzbrhjKQ1tbjThx5Plv68aX31LsUQRq4uIkuDxdO5vRQ==}

  motion-utils@12.0.0:
    resolution: {integrity: sha512-MNFiBKbbqnmvOjkPyOKgHUp3Q6oiokLkI1bEwm5QA28cxMZrv0CbbBGDNmhF6DIXsi1pCQBSs0dX8xjeER1tmA==}

  motion@12.4.7:
    resolution: {integrity: sha512-mhegHAbf1r80fr+ytC6OkjKvIUegRNXKLWNPrCN2+GnixlNSPwT03FtKqp9oDny1kNcLWZvwbmEr+JqVryFrcg==}
    peerDependencies:
      '@emotion/is-prop-valid': '*'
      react: ^18.0.0 || ^19.0.0
      react-dom: ^18.0.0 || ^19.0.0
    peerDependenciesMeta:
      '@emotion/is-prop-valid':
        optional: true
      react:
        optional: true
      react-dom:
        optional: true

  ms@2.1.3:
    resolution: {integrity: sha512-6FlzubTLZG3J2a/NVCAleEhjzq5oxgHyaCU9yYXvcLsvoVaHJq/s5xXI6/XXP6tz7R9xAOtHnSO/tXtF3WRTlA==}

  mz@2.7.0:
    resolution: {integrity: sha512-z81GNO7nnYMEhrGh9LeymoE4+Yr0Wn5McHIZMK5cfQCl+NDX08sCZgUc9/6MHni9IWuFLm1Z3HTCXu2z9fN62Q==}

  nano-css@5.6.2:
    resolution: {integrity: sha512-+6bHaC8dSDGALM1HJjOHVXpuastdu2xFoZlC77Jh4cg+33Zcgm+Gxd+1xsnpZK14eyHObSp82+ll5y3SX75liw==}
    peerDependencies:
      react: '*'
      react-dom: '*'

  nanoid@3.3.8:
    resolution: {integrity: sha512-WNLf5Sd8oZxOm+TzppcYk8gVOgP+l58xNy58D0nbUnOxOWRWvlcCV4kUF7ltmI6PsrLl/BgKEyS4mqsGChFN0w==}
    engines: {node: ^10 || ^12 || ^13.7 || ^14 || >=15.0.1}
    hasBin: true

  nanostores@0.11.4:
    resolution: {integrity: sha512-k1oiVNN4hDK8NcNERSZLQiMfRzEGtfnvZvdBvey3SQbgn8Dcrk0h1I6vpxApjb10PFUflZrgJ2WEZyJQ+5v7YQ==}
    engines: {node: ^18.0.0 || >=20.0.0}

  natural-compare@1.4.0:
    resolution: {integrity: sha512-OWND8ei3VtNC9h7V60qff3SVobHr996CTwgxubgyQYEpg290h9J0buyECNNJexkFm5sOajh5G116RYA1c8ZMSw==}

  next-themes@0.4.4:
    resolution: {integrity: sha512-LDQ2qIOJF0VnuVrrMSMLrWGjRMkq+0mpgl6e0juCLqdJ+oo8Q84JRWT6Wh11VDQKkMMe+dVzDKLWs5n87T+PkQ==}
    peerDependencies:
      react: ^16.8 || ^17 || ^18 || ^19 || ^19.0.0-rc
      react-dom: ^16.8 || ^17 || ^18 || ^19 || ^19.0.0-rc

  next@15.1.6:
    resolution: {integrity: sha512-Hch4wzbaX0vKQtalpXvUiw5sYivBy4cm5rzUKrBnUB/y436LGrvOUqYvlSeNVCWFO/770gDlltR9gqZH62ct4Q==}
    engines: {node: ^18.18.0 || ^19.8.0 || >= 20.0.0}
    hasBin: true
    peerDependencies:
      '@opentelemetry/api': ^1.1.0
      '@playwright/test': ^1.41.2
      babel-plugin-react-compiler: '*'
      react: ^18.2.0 || 19.0.0-rc-de68d2f4-20241204 || ^19.0.0
      react-dom: ^18.2.0 || 19.0.0-rc-de68d2f4-20241204 || ^19.0.0
      sass: ^1.3.0
    peerDependenciesMeta:
      '@opentelemetry/api':
        optional: true
      '@playwright/test':
        optional: true
      babel-plugin-react-compiler:
        optional: true
      sass:
        optional: true

  node-fetch@2.7.0:
    resolution: {integrity: sha512-c4FRfUm/dbcWZ7U+1Wq0AwCyFL+3nt2bEw05wfxSz+DWpWsitgmSgYmy2dQdWyKC1694ELPqMs/YzUSNozLt8A==}
    engines: {node: 4.x || >=6.0.0}
    peerDependencies:
      encoding: ^0.1.0
    peerDependenciesMeta:
      encoding:
        optional: true

  nopt@7.2.1:
    resolution: {integrity: sha512-taM24ViiimT/XntxbPyJQzCG+p4EKOpgD3mxFwW38mGjVUrfERQOeY4EDHjdnptttfHuHQXFx+lTP08Q+mLa/w==}
    engines: {node: ^14.17.0 || ^16.13.0 || >=18.0.0}
    hasBin: true

  normalize-path@3.0.0:
    resolution: {integrity: sha512-6eZs5Ls3WtCisHWp9S2GUy8dqkpGi4BVSz3GaqiE6ezub0512ESztXUwUB6C6IKbQkY2Pnb/mD4WYojCRwcwLA==}
    engines: {node: '>=0.10.0'}

  novel@1.0.2:
    resolution: {integrity: sha512-lyMtoBsRCqgrQaNhlc8Ngpp+npJEQjPoGBLcnYlEr8mEf+lXZV7/m6CbEpGRfma+HZQVlU3YJOs4gCmzbLG+ow==}
    peerDependencies:
      react: '>=18'

  npm-run-path@5.3.0:
    resolution: {integrity: sha512-ppwTtiJZq0O/ai0z7yfudtBpWIoxM8yE6nHi1X47eFR2EWORqfbu6CnPlNsjeN683eT0qG6H/Pyf9fCcvjnnnQ==}
    engines: {node: ^12.20.0 || ^14.13.1 || >=16.0.0}

  nth-check@2.1.1:
    resolution: {integrity: sha512-lqjrjmaOoAnWfMmBPL+XNnynZh2+swxiX3WUE0s4yEHI6m+AwrK2UZOimIRl3X/4QctVqS8AiZjFqyOGrMXb/w==}

<<<<<<< HEAD
  nuqs@2.3.2:
    resolution: {integrity: sha512-WeG78r8e3a30JY3P8npldvNiAZwGIk499lnpeRs3UYA3PpSvs2/PLunKGgjuF/JMw4BOowD3K2xgGEOZ3PeODA==}
=======
  nuqs@2.4.0:
    resolution: {integrity: sha512-+yOdX0q/wdYlseSYtWC8StDDt2QFcYX/zV5/E67J1cOJo3PR0mggxMx4acZGC0Hu66xFHENKQkqI2zSpH742xQ==}
>>>>>>> 7a542ce6
    peerDependencies:
      '@remix-run/react': '>=2'
      next: '>=14.2.0'
      react: '>=18.2.0 || ^19.0.0-0'
      react-router: ^6 || ^7
      react-router-dom: ^6 || ^7
    peerDependenciesMeta:
      '@remix-run/react':
        optional: true
      next:
        optional: true
      react-router:
        optional: true
      react-router-dom:
        optional: true

  object-assign@4.1.1:
    resolution: {integrity: sha512-rJgTQnkUnH1sFw8yT6VSU3zD3sWmu6sZhIseY8VX+GRu3P6F7Fu+JNDoXfklElbLJSnc3FUQHVe4cU5hj+BcUg==}
    engines: {node: '>=0.10.0'}

  object-hash@3.0.0:
    resolution: {integrity: sha512-RSn9F68PjH9HqtltsSnqYC1XXoWe9Bju5+213R98cNGttag9q9yAOTzdbsqvIa7aNm5WffBZFpWYr2aWrklWAw==}
    engines: {node: '>= 6'}

  object-inspect@1.13.4:
    resolution: {integrity: sha512-W67iLl4J2EXEGTbfeHCffrjDfitvLANg0UlX3wFUUSTx92KXRFegMHUVgSqE+wvhAbi4WqjGg9czysTV2Epbew==}
    engines: {node: '>= 0.4'}

  object-keys@1.1.1:
    resolution: {integrity: sha512-NuAESUOUMrlIXOfHKzD6bpPu3tYt3xvjNdRIQ+FeT0lNb4K8WR70CaDxhuNguS2XG+GjkyMwOzsN5ZktImfhLA==}
    engines: {node: '>= 0.4'}

  object.assign@4.1.7:
    resolution: {integrity: sha512-nK28WOo+QIjBkDduTINE4JkF/UJJKyf2EJxvJKfblDpyg0Q+pkOHNTL0Qwy6NP6FhE/EnzV73BxxqcJaXY9anw==}
    engines: {node: '>= 0.4'}

  object.entries@1.1.8:
    resolution: {integrity: sha512-cmopxi8VwRIAw/fkijJohSfpef5PdN0pMQJN6VC/ZKvn0LIknWD8KtgY6KlQdEc4tIjcQ3HxSMmnvtzIscdaYQ==}
    engines: {node: '>= 0.4'}

  object.fromentries@2.0.8:
    resolution: {integrity: sha512-k6E21FzySsSK5a21KRADBd/NGneRegFO5pLHfdQLpRDETUNJueLXs3WCzyQ3tFRDYgbq3KHGXfTbi2bs8WQ6rQ==}
    engines: {node: '>= 0.4'}

  object.groupby@1.0.3:
    resolution: {integrity: sha512-+Lhy3TQTuzXI5hevh8sBGqbmurHbbIjAi0Z4S63nthVLmLxfbj4T54a4CfZrXIrt9iP4mVAPYMo/v99taj3wjQ==}
    engines: {node: '>= 0.4'}

  object.values@1.2.1:
    resolution: {integrity: sha512-gXah6aZrcUxjWg2zR2MwouP2eHlCBzdV4pygudehaKXSGW4v2AsRQUK+lwwXhii6KFZcunEnmSUoYp5CXibxtA==}
    engines: {node: '>= 0.4'}

  onetime@6.0.0:
    resolution: {integrity: sha512-1FlR+gjXK7X+AsAHso35MnyN5KqGwJRi/31ft6x0M194ht7S+rWAvd7PHss9xSKMzE0asv1pyIHaJYq+BbacAQ==}
    engines: {node: '>=12'}

  onetime@7.0.0:
    resolution: {integrity: sha512-VXJjc87FScF88uafS3JllDgvAm+c/Slfz06lorj2uAY34rlUu0Nt+v8wreiImcrgAjjIHp1rXpTDlLOGw29WwQ==}
    engines: {node: '>=18'}

  optionator@0.9.4:
    resolution: {integrity: sha512-6IpQ7mKUxRcZNLIObR0hz7lxsapSSIYNZJwXPGeF0mTVqGKFIXj1DQcMoT22S3ROcLyY/rz0PWaWZ9ayWmad9g==}
    engines: {node: '>= 0.8.0'}

  orderedmap@2.1.1:
    resolution: {integrity: sha512-TvAWxi0nDe1j/rtMcWcIj94+Ffe6n7zhow33h40SKxmsmozs6dz/e+EajymfoFcHd7sxNn8yHM8839uixMOV6g==}

  overlap-area@1.1.0:
    resolution: {integrity: sha512-3dlJgJCaVeXH0/eZjYVJvQiLVVrPO4U1ZGqlATtx6QGO3b5eNM6+JgUKa7oStBTdYuGTk7gVoABCW6Tp+dhRdw==}

  own-keys@1.0.1:
    resolution: {integrity: sha512-qFOyK5PjiWZd+QQIh+1jhdb9LpxTF0qs7Pm8o5QHYZ0M3vKqSqzsZaEB6oWlxZ+q2sJBMI/Ktgd2N5ZwQoRHfg==}
    engines: {node: '>= 0.4'}

  p-limit@3.1.0:
    resolution: {integrity: sha512-TYOanM3wGwNGsZN2cVTYPArw454xnXj5qmWF1bEoAc4+cU/ol7GVh7odevjp1FNHduHc3KZMcFduxU5Xc6uJRQ==}
    engines: {node: '>=10'}

  p-locate@5.0.0:
    resolution: {integrity: sha512-LaNjtRWUBY++zB5nE/NwcaoMylSPk+S+ZHNB1TzdbMJMny6dynpAGt7X/tl/QYq3TIeE6nxHppbo2LGymrG5Pw==}
    engines: {node: '>=10'}

  package-json-from-dist@1.0.1:
    resolution: {integrity: sha512-UEZIS3/by4OC8vL3P2dTXRETpebLI2NiI5vIrjaD/5UtrkFX/tNbwjTSRAGC/+7CAo2pIcBaRgWmcBBHcsaCIw==}

  parent-module@1.0.1:
    resolution: {integrity: sha512-GQ2EWRpQV8/o+Aw8YqtfZZPfNRWZYkbidE9k5rpl/hC3vtHHBfGm2Ifi6qWV+coDGkrUKZAxE3Lot5kcsRlh+g==}
    engines: {node: '>=6'}

  parse-entities@4.0.2:
    resolution: {integrity: sha512-GG2AQYWoLgL877gQIKeRPGO1xF9+eG1ujIb5soS5gPvLQ1y2o8FL90w2QWNdf9I361Mpp7726c+lj3U0qK1uGw==}

  parse-srcset@1.0.2:
    resolution: {integrity: sha512-/2qh0lav6CmI15FzA3i/2Bzk2zCgQhGMkvhOhKNcBVQ1ldgpbfiNTVslmooUmWJcADi1f1kIeynbDRVzNlfR6Q==}

  parse5-htmlparser2-tree-adapter@7.1.0:
    resolution: {integrity: sha512-ruw5xyKs6lrpo9x9rCZqZZnIUntICjQAd0Wsmp396Ul9lN/h+ifgVV1x1gZHi8euej6wTfpqX8j+BFQxF0NS/g==}

  parse5-parser-stream@7.1.2:
    resolution: {integrity: sha512-JyeQc9iwFLn5TbvvqACIF/VXG6abODeB3Fwmv/TGdLk2LfbWkaySGY72at4+Ty7EkPZj854u4CrICqNk2qIbow==}

  parse5@7.2.1:
    resolution: {integrity: sha512-BuBYQYlv1ckiPdQi/ohiivi9Sagc9JG+Ozs0r7b/0iK3sKmrb0b9FdWdBbOdx6hBCM/F9Ir82ofnBhtZOjCRPQ==}

  parseley@0.12.1:
    resolution: {integrity: sha512-e6qHKe3a9HWr0oMRVDTRhKce+bRO8VGQR3NyVwcjwrbhMmFCX9KszEV35+rn4AdilFAq9VPxP/Fe1wC9Qjd2lw==}

  path-exists@4.0.0:
    resolution: {integrity: sha512-ak9Qy5Q7jYb2Wwcey5Fpvg2KoAc/ZIhLSLOSBmRmygPsGwkVVt0fZa0qrtMz+m6tJTAHfZQ8FnmB4MG4LWy7/w==}
    engines: {node: '>=8'}

  path-key@3.1.1:
    resolution: {integrity: sha512-ojmeN0qd+y0jszEtoY48r0Peq5dwMEkIlCOu6Q5f41lfkswXuKtYrhgoTpLnyIcHm24Uhqx+5Tqm2InSwLhE6Q==}
    engines: {node: '>=8'}

  path-key@4.0.0:
    resolution: {integrity: sha512-haREypq7xkM7ErfgIyA0z+Bj4AGKlMSdlQE2jvJo6huWD1EdkKYV+G/T4nq0YEF2vgTT8kqMFKo1uHn950r4SQ==}
    engines: {node: '>=12'}

  path-parse@1.0.7:
    resolution: {integrity: sha512-LDJzPVEEEPR+y48z93A0Ed0yXb8pAByGWo/k5YYdYgpY2/2EsOsksJrq7lOHxryrVOn1ejG6oAp8ahvOIQD8sw==}

  path-scurry@1.11.1:
    resolution: {integrity: sha512-Xa4Nw17FS9ApQFJ9umLiJS4orGjm7ZzwUrwamcGQuHSzDyth9boKDaycYdDcZDuqYATXw4HFXgaqWTctW/v1HA==}
    engines: {node: '>=16 || 14 >=14.18'}

  peberminta@0.9.0:
    resolution: {integrity: sha512-XIxfHpEuSJbITd1H3EeQwpcZbTLHc+VVr8ANI9t5sit565tsI4/xK3KWTUFE2e6QiangUkh3B0jihzmGnNrRsQ==}

  picocolors@1.1.1:
    resolution: {integrity: sha512-xceH2snhtb5M9liqDsmEw56le376mTZkEX/jEb/RxNFyegNul7eNslCXP9FDj/Lcu0X8KEyMceP2ntpaHrDEVA==}

  picomatch@2.3.1:
    resolution: {integrity: sha512-JU3teHTNjmE2VCGFzuY8EXzCDVwEqB2a8fsIvwaStHhAWJEeVd1o1QD80CU6+ZdEXXSLbSsuLwJjkCBWqRQUVA==}
    engines: {node: '>=8.6'}

  picomatch@4.0.2:
    resolution: {integrity: sha512-M7BAV6Rlcy5u+m6oPhAPFgJTzAioX/6B0DxyvDlo9l8+T3nLKbrczg2WLUyzd45L8RqfUMyGPzekbMvX2Ldkwg==}
    engines: {node: '>=12'}

  pidtree@0.6.0:
    resolution: {integrity: sha512-eG2dWTVw5bzqGRztnHExczNxt5VGsE6OwTeCG3fdUf9KBsZzO3R5OIIIzWR+iZA0NtZ+RDVdaoE2dK1cn6jH4g==}
    engines: {node: '>=0.10'}
    hasBin: true

  pify@2.3.0:
    resolution: {integrity: sha512-udgsAY+fTnvv7kI7aaxbqwWNb0AHiB0qBO89PZKPkoTmGOgdbrHDKD+0B2X4uTfJ/FT1R09r9gTsjUjNJotuog==}
    engines: {node: '>=0.10.0'}

  pirates@4.0.6:
    resolution: {integrity: sha512-saLsH7WeYYPiD25LDuLRRY/i+6HaPYr6G1OUlN39otzkSTxKnubR9RTxS3/Kk50s1g2JTgFwWQDQyplC5/SHZg==}
    engines: {node: '>= 6'}

  possible-typed-array-names@1.1.0:
    resolution: {integrity: sha512-/+5VFTchJDoVj3bhoqi6UeymcD00DAwb1nJwamzPvHEszJ4FpF6SNNbUbOS8yI56qHzdV8eK0qEfOSiodkTdxg==}
    engines: {node: '>= 0.4'}

  postcss-import@15.1.0:
    resolution: {integrity: sha512-hpr+J05B2FVYUAXHeK1YyI267J/dDDhMU6B6civm8hSY1jYJnBXxzKDKDswzJmtLHryrjhnDjqqp/49t8FALew==}
    engines: {node: '>=14.0.0'}
    peerDependencies:
      postcss: ^8.0.0

  postcss-js@4.0.1:
    resolution: {integrity: sha512-dDLF8pEO191hJMtlHFPRa8xsizHaM82MLfNkUHdUtVEV3tgTp5oj+8qbEqYM57SLfc74KSbw//4SeJma2LRVIw==}
    engines: {node: ^12 || ^14 || >= 16}
    peerDependencies:
      postcss: ^8.4.21

  postcss-load-config@4.0.2:
    resolution: {integrity: sha512-bSVhyJGL00wMVoPUzAVAnbEoWyqRxkjv64tUl427SKnPrENtq6hJwUojroMz2VB+Q1edmi4IfrAPpami5VVgMQ==}
    engines: {node: '>= 14'}
    peerDependencies:
      postcss: '>=8.0.9'
      ts-node: '>=9.0.0'
    peerDependenciesMeta:
      postcss:
        optional: true
      ts-node:
        optional: true

  postcss-nested@6.2.0:
    resolution: {integrity: sha512-HQbt28KulC5AJzG+cZtj9kvKB93CFCdLvog1WFLf1D+xmMvPGlBstkpTEZfK5+AN9hfJocyBFCNiqyS48bpgzQ==}
    engines: {node: '>=12.0'}
    peerDependencies:
      postcss: ^8.2.14

  postcss-selector-parser@6.0.10:
    resolution: {integrity: sha512-IQ7TZdoaqbT+LCpShg46jnZVlhWD2w6iQYAcYXfHARZ7X1t/UGhhceQDs5X0cGqKvYlHNOuv7Oa1xmb0oQuA3w==}
    engines: {node: '>=4'}

  postcss-selector-parser@6.1.2:
    resolution: {integrity: sha512-Q8qQfPiZ+THO/3ZrOrO0cJJKfpYCagtMUkXbnEfmgUjwXg6z/WBeOyS9APBBPCTSiDV+s4SwQGu8yFsiMRIudg==}
    engines: {node: '>=4'}

  postcss-value-parser@4.2.0:
    resolution: {integrity: sha512-1NNCs6uurfkVbeXG4S8JFT9t19m45ICnif8zWLd5oPSZ50QnwMfK+H3jv408d4jw/7Bttv5axS5IiHoLaVNHeQ==}

  postcss@8.4.31:
    resolution: {integrity: sha512-PS08Iboia9mts/2ygV3eLpY5ghnUcfLV/EXTOW1E2qYxJKGGBUtNjN76FYHnMs36RmARn41bC0AZmn+rR0OVpQ==}
    engines: {node: ^10 || ^12 || >=14}

  postcss@8.5.3:
    resolution: {integrity: sha512-dle9A3yYxlBSrt8Fu+IpjGT8SY8hN0mlaA6GY8t0P5PjIOZemULz/E2Bnm/2dcUOena75OTNkHI76uZBNUUq3A==}
    engines: {node: ^10 || ^12 || >=14}

  postgres@3.4.5:
    resolution: {integrity: sha512-cDWgoah1Gez9rN3H4165peY9qfpEo+SA61oQv65O3cRUE1pOEoJWwddwcqKE8XZYjbblOJlYDlLV4h67HrEVDg==}
    engines: {node: '>=12'}

  prelude-ls@1.2.1:
    resolution: {integrity: sha512-vkcDPrRZo1QZLbn5RLGPpg/WmIQ65qoWWhcGKf/b5eplkkarX0m9z8ppCat4mlOqUsWpyNuYgO3VRyrYHSzX5g==}
    engines: {node: '>= 0.8.0'}

  prettier-plugin-sort-imports@1.8.6:
    resolution: {integrity: sha512-jOEzFCyvdDL8geCmr4DP/VBKULZ6OaDQHBEmHTuFHf4EzWyedmwnHg2KawNy5rnrQ6gnCqwrfgymMQZctzCE1Q==}
    peerDependencies:
      typescript: '>4.0.0'

  prettier-plugin-tailwindcss@0.6.11:
    resolution: {integrity: sha512-YxaYSIvZPAqhrrEpRtonnrXdghZg1irNg4qrjboCXrpybLWVs55cW2N3juhspVJiO0JBvYJT8SYsJpc8OQSnsA==}
    engines: {node: '>=14.21.3'}
    peerDependencies:
      '@ianvs/prettier-plugin-sort-imports': '*'
      '@prettier/plugin-pug': '*'
      '@shopify/prettier-plugin-liquid': '*'
      '@trivago/prettier-plugin-sort-imports': '*'
      '@zackad/prettier-plugin-twig': '*'
      prettier: ^3.0
      prettier-plugin-astro: '*'
      prettier-plugin-css-order: '*'
      prettier-plugin-import-sort: '*'
      prettier-plugin-jsdoc: '*'
      prettier-plugin-marko: '*'
      prettier-plugin-multiline-arrays: '*'
      prettier-plugin-organize-attributes: '*'
      prettier-plugin-organize-imports: '*'
      prettier-plugin-sort-imports: '*'
      prettier-plugin-style-order: '*'
      prettier-plugin-svelte: '*'
    peerDependenciesMeta:
      '@ianvs/prettier-plugin-sort-imports':
        optional: true
      '@prettier/plugin-pug':
        optional: true
      '@shopify/prettier-plugin-liquid':
        optional: true
      '@trivago/prettier-plugin-sort-imports':
        optional: true
      '@zackad/prettier-plugin-twig':
        optional: true
      prettier-plugin-astro:
        optional: true
      prettier-plugin-css-order:
        optional: true
      prettier-plugin-import-sort:
        optional: true
      prettier-plugin-jsdoc:
        optional: true
      prettier-plugin-marko:
        optional: true
      prettier-plugin-multiline-arrays:
        optional: true
      prettier-plugin-organize-attributes:
        optional: true
      prettier-plugin-organize-imports:
        optional: true
      prettier-plugin-sort-imports:
        optional: true
      prettier-plugin-style-order:
        optional: true
      prettier-plugin-svelte:
        optional: true

  prettier@3.5.2:
    resolution: {integrity: sha512-lc6npv5PH7hVqozBR7lkBNOGXV9vMwROAPlumdBkX0wTbbzPu/U1hk5yL8p2pt4Xoc+2mkT8t/sow2YrV/M5qg==}
    engines: {node: '>=14'}
    hasBin: true

  prop-types@15.8.1:
    resolution: {integrity: sha512-oj87CgZICdulUohogVAR7AjlC0327U4el4L6eAvOqCeudMDVU0NThNaV+b9Df4dXgSP1gXMTnPdhfe/2qDH5cg==}

  property-information@7.0.0:
    resolution: {integrity: sha512-7D/qOz/+Y4X/rzSB6jKxKUsQnphO046ei8qxG59mtM3RG3DHgTK81HrxrmoDVINJb8NKT5ZsRbwHvQ6B68Iyhg==}

  prosemirror-changeset@2.2.1:
    resolution: {integrity: sha512-J7msc6wbxB4ekDFj+n9gTW/jav/p53kdlivvuppHsrZXCaQdVgRghoZbSS3kwrRyAstRVQ4/+u5k7YfLgkkQvQ==}

  prosemirror-collab@1.3.1:
    resolution: {integrity: sha512-4SnynYR9TTYaQVXd/ieUvsVV4PDMBzrq2xPUWutHivDuOshZXqQ5rGbZM84HEaXKbLdItse7weMGOUdDVcLKEQ==}

  prosemirror-commands@1.7.0:
    resolution: {integrity: sha512-6toodS4R/Aah5pdsrIwnTYPEjW70SlO5a66oo5Kk+CIrgJz3ukOoS+FYDGqvQlAX5PxoGWDX1oD++tn5X3pyRA==}

  prosemirror-dropcursor@1.8.1:
    resolution: {integrity: sha512-M30WJdJZLyXHi3N8vxN6Zh5O8ZBbQCz0gURTfPmTIBNQ5pxrdU7A58QkNqfa98YEjSAL1HUyyU34f6Pm5xBSGw==}

  prosemirror-gapcursor@1.3.2:
    resolution: {integrity: sha512-wtjswVBd2vaQRrnYZaBCbyDqr232Ed4p2QPtRIUK5FuqHYKGWkEwl08oQM4Tw7DOR0FsasARV5uJFvMZWxdNxQ==}

  prosemirror-history@1.4.1:
    resolution: {integrity: sha512-2JZD8z2JviJrboD9cPuX/Sv/1ChFng+xh2tChQ2X4bB2HeK+rra/bmJ3xGntCcjhOqIzSDG6Id7e8RJ9QPXLEQ==}

  prosemirror-inputrules@1.4.0:
    resolution: {integrity: sha512-6ygpPRuTJ2lcOXs9JkefieMst63wVJBgHZGl5QOytN7oSZs3Co/BYbc3Yx9zm9H37Bxw8kVzCnDsihsVsL4yEg==}

  prosemirror-keymap@1.2.2:
    resolution: {integrity: sha512-EAlXoksqC6Vbocqc0GtzCruZEzYgrn+iiGnNjsJsH4mrnIGex4qbLdWWNza3AW5W36ZRrlBID0eM6bdKH4OStQ==}

  prosemirror-markdown@1.13.1:
    resolution: {integrity: sha512-Sl+oMfMtAjWtlcZoj/5L/Q39MpEnVZ840Xo330WJWUvgyhNmLBLN7MsHn07s53nG/KImevWHSE6fEj4q/GihHw==}

  prosemirror-menu@1.2.4:
    resolution: {integrity: sha512-S/bXlc0ODQup6aiBbWVsX/eM+xJgCTAfMq/nLqaO5ID/am4wS0tTCIkzwytmao7ypEtjj39i7YbJjAgO20mIqA==}

  prosemirror-model@1.24.1:
    resolution: {integrity: sha512-YM053N+vTThzlWJ/AtPtF1j0ebO36nvbmDy4U7qA2XQB8JVaQp1FmB9Jhrps8s+z+uxhhVTny4m20ptUvhk0Mg==}

  prosemirror-schema-basic@1.2.3:
    resolution: {integrity: sha512-h+H0OQwZVqMon1PNn0AG9cTfx513zgIG2DY00eJ00Yvgb3UD+GQ/VlWW5rcaxacpCGT1Yx8nuhwXk4+QbXUfJA==}

  prosemirror-schema-list@1.5.0:
    resolution: {integrity: sha512-gg1tAfH1sqpECdhIHOA/aLg2VH3ROKBWQ4m8Qp9mBKrOxQRW61zc+gMCI8nh22gnBzd1t2u1/NPLmO3nAa3ssg==}

  prosemirror-state@1.4.3:
    resolution: {integrity: sha512-goFKORVbvPuAQaXhpbemJFRKJ2aixr+AZMGiquiqKxaucC6hlpHNZHWgz5R7dS4roHiwq9vDctE//CZ++o0W1Q==}

  prosemirror-tables@1.6.4:
    resolution: {integrity: sha512-TkDY3Gw52gRFRfRn2f4wJv5WOgAOXLJA2CQJYIJ5+kdFbfj3acR4JUW6LX2e1hiEBiUwvEhzH5a3cZ5YSztpIA==}

  prosemirror-trailing-node@3.0.0:
    resolution: {integrity: sha512-xiun5/3q0w5eRnGYfNlW1uU9W6x5MoFKWwq/0TIRgt09lv7Hcser2QYV8t4muXbEr+Fwo0geYn79Xs4GKywrRQ==}
    peerDependencies:
      prosemirror-model: ^1.22.1
      prosemirror-state: ^1.4.2
      prosemirror-view: ^1.33.8

  prosemirror-transform@1.10.2:
    resolution: {integrity: sha512-2iUq0wv2iRoJO/zj5mv8uDUriOHWzXRnOTVgCzSXnktS/2iQRa3UUQwVlkBlYZFtygw6Nh1+X4mGqoYBINn5KQ==}

  prosemirror-view@1.38.0:
    resolution: {integrity: sha512-O45kxXQTaP9wPdXhp8TKqCR+/unS/gnfg9Q93svQcB3j0mlp2XSPAmsPefxHADwzC+fbNS404jqRxm3UQaGvgw==}

  proto-list@1.2.4:
    resolution: {integrity: sha512-vtK/94akxsTMhe0/cbfpR+syPuszcuwhqVjJq26CuNDgFGj682oRBXOP5MJpv2r7JtE8MsiepGIqvvOTBwn2vA==}

  proxy-from-env@1.1.0:
    resolution: {integrity: sha512-D+zkORCbA9f1tdWRK0RaCR3GPv50cMxcrz4X8k5LTSUD1Dkw47mKJEZQNunItRTkWwgtaUSo1RVFRIG9ZXiFYg==}

  punycode.js@2.3.1:
    resolution: {integrity: sha512-uxFIHU0YlHYhDQtV4R9J6a52SLx28BCjT+4ieh7IGbgwVJWO+km431c4yRlREUAsAmt/uMjQUyQHNEPf0M39CA==}
    engines: {node: '>=6'}

  punycode@2.3.1:
    resolution: {integrity: sha512-vYt7UD1U9Wg6138shLtLOvdAu+8DsC/ilFtEVHcH+wydcSpNE20AfSOduf6MkRFahL5FY7X1oU7nKVZFtfq8Fg==}
    engines: {node: '>=6'}

  pvtsutils@1.3.6:
    resolution: {integrity: sha512-PLgQXQ6H2FWCaeRak8vvk1GW462lMxB5s3Jm673N82zI4vqtVUPuZdffdZbPDFRoU8kAhItWFtPCWiPpp4/EDg==}

  pvutils@1.1.3:
    resolution: {integrity: sha512-pMpnA0qRdFp32b1sJl1wOJNxZLQ2cbQx+k6tjNtZ8CpvVhNqEPRgivZ2WOUev2YMajecdH7ctUPDvEe87nariQ==}
    engines: {node: '>=6.0.0'}

  qs@6.14.0:
    resolution: {integrity: sha512-YWWTjgABSKcvs/nWBi9PycY/JiPJqOD4JA6o9Sej2AtvSGarXxKC3OQSk4pAarbdQlKAh5D4FCQkJNkW+GAn3w==}
    engines: {node: '>=0.6'}

  queue-microtask@1.2.3:
    resolution: {integrity: sha512-NuaNSa6flKT5JaSYQzJok04JzTL1CA6aGhv5rfLW3PgqA+M2ChpZQnAC8h8i4ZFkBS8X5RqkDBHA7r4hej3K9A==}

  react-css-styled@1.1.9:
    resolution: {integrity: sha512-M7fJZ3IWFaIHcZEkoFOnkjdiUFmwd8d+gTh2bpqMOcnxy/0Gsykw4dsL4QBiKsxcGow6tETUa4NAUcmJF+/nfw==}

  react-day-picker@8.10.1:
    resolution: {integrity: sha512-TMx7fNbhLk15eqcMt+7Z7S2KF7mfTId/XJDjKE8f+IUcFn0l08/kI4FiYTL/0yuOLmEcbR4Fwe3GJf/NiiMnPA==}
    peerDependencies:
      date-fns: ^2.28.0 || ^3.0.0
      react: ^16.8.0 || ^17.0.0 || ^18.0.0

  react-dom@19.0.0:
    resolution: {integrity: sha512-4GV5sHFG0e/0AD4X+ySy6UJd3jVl1iNsNHdpad0qhABJ11twS3TTBnseqsKurKcsNqCEFeGL3uLpVChpIO3QfQ==}
    peerDependencies:
      react: ^19.0.0

  react-hook-form@7.54.2:
    resolution: {integrity: sha512-eHpAUgUjWbZocoQYUHposymRb4ZP6d0uwUnooL2uOybA9/3tPUvoAKqEWK1WaSiTxxOfTpffNZP7QwlnM3/gEg==}
    engines: {node: '>=18.0.0'}
    peerDependencies:
      react: ^16.8.0 || ^17 || ^18 || ^19

  react-is@16.13.1:
    resolution: {integrity: sha512-24e6ynE2H+OKt4kqsOvNd8kBpV65zoxbA4BVsEOB3ARVWQki/DHzaUoC5KuON/BiccDaCCTZBuOcfZs70kR8bQ==}

  react-is@18.3.1:
    resolution: {integrity: sha512-/LLMVyas0ljjAtoYiPqYiL8VWXzUUdThrmU5+n20DZv+a+ClRoevUzw5JxU+Ieh5/c87ytoTBV9G1FiKfNJdmg==}

  react-markdown@9.1.0:
    resolution: {integrity: sha512-xaijuJB0kzGiUdG7nc2MOMDUDBWPyGAjZtUrow9XxUeua8IqeP+VlIfAZ3bphpcLTnSZXz6z9jcVC/TCwbfgdw==}
    peerDependencies:
      '@types/react': '>=18'
      react: '>=18'

  react-moveable@0.56.0:
    resolution: {integrity: sha512-FmJNmIOsOA36mdxbrc/huiE4wuXSRlmon/o+/OrfNhSiYYYL0AV5oObtPluEhb2Yr/7EfYWBHTxF5aWAvjg1SA==}

  react-promise-suspense@0.3.4:
    resolution: {integrity: sha512-I42jl7L3Ze6kZaq+7zXWSunBa3b1on5yfvUW6Eo/3fFOj6dZ5Bqmcd264nJbTK/gn1HjjILAjSwnZbV4RpSaNQ==}

  react-remove-scroll-bar@2.3.8:
    resolution: {integrity: sha512-9r+yi9+mgU33AKcj6IbT9oRCO78WriSj6t/cF8DWBZJ9aOGPOTEDvdUDz1FwKim7QXWwmHqtdHnRJfhAxEG46Q==}
    engines: {node: '>=10'}
    peerDependencies:
      '@types/react': '*'
      react: ^16.8.0 || ^17.0.0 || ^18.0.0 || ^19.0.0
    peerDependenciesMeta:
      '@types/react':
        optional: true

  react-remove-scroll@2.5.5:
    resolution: {integrity: sha512-ImKhrzJJsyXJfBZ4bzu8Bwpka14c/fQt0k+cyFp/PBhTfyDnU5hjOtM4AG/0AMyy8oKzOTR0lDgJIM7pYXI0kw==}
    engines: {node: '>=10'}
    peerDependencies:
      '@types/react': ^16.8.0 || ^17.0.0 || ^18.0.0
      react: ^16.8.0 || ^17.0.0 || ^18.0.0
    peerDependenciesMeta:
      '@types/react':
        optional: true

  react-remove-scroll@2.6.3:
    resolution: {integrity: sha512-pnAi91oOk8g8ABQKGF5/M9qxmmOPxaAnopyTHYfqYEwJhyFrbbBtHuSgtKEoH0jpcxx5o3hXqH1mNd9/Oi+8iQ==}
    engines: {node: '>=10'}
    peerDependencies:
      '@types/react': '*'
      react: ^16.8.0 || ^17.0.0 || ^18.0.0 || ^19.0.0 || ^19.0.0-rc
    peerDependenciesMeta:
      '@types/react':
        optional: true

  react-resizable-panels@2.1.7:
    resolution: {integrity: sha512-JtT6gI+nURzhMYQYsx8DKkx6bSoOGFp7A3CwMrOb8y5jFHFyqwo9m68UhmXRw57fRVJksFn1TSlm3ywEQ9vMgA==}
    peerDependencies:
      react: ^16.14.0 || ^17.0.0 || ^18.0.0 || ^19.0.0 || ^19.0.0-rc
      react-dom: ^16.14.0 || ^17.0.0 || ^18.0.0 || ^19.0.0 || ^19.0.0-rc

  react-selecto@1.26.3:
    resolution: {integrity: sha512-Ubik7kWSnZyQEBNro+1k38hZaI1tJarE+5aD/qsqCOA1uUBSjgKVBy3EWRzGIbdmVex7DcxznFZLec/6KZNvwQ==}

  react-smooth@4.0.4:
    resolution: {integrity: sha512-gnGKTpYwqL0Iii09gHobNolvX4Kiq4PKx6eWBCYYix+8cdw+cGo3do906l1NBPKkSWx1DghC1dlWG9L2uGd61Q==}
    peerDependencies:
      react: ^16.8.0 || ^17.0.0 || ^18.0.0 || ^19.0.0
      react-dom: ^16.8.0 || ^17.0.0 || ^18.0.0 || ^19.0.0

  react-style-singleton@2.2.3:
    resolution: {integrity: sha512-b6jSvxvVnyptAiLjbkWLE/lOnR4lfTtDAl+eUC7RZy+QQWc6wRzIV2CE6xBuMmDxc2qIihtDCZD5NPOFl7fRBQ==}
    engines: {node: '>=10'}
    peerDependencies:
      '@types/react': '*'
      react: ^16.8.0 || ^17.0.0 || ^18.0.0 || ^19.0.0 || ^19.0.0-rc
    peerDependenciesMeta:
      '@types/react':
        optional: true

  react-transition-group@4.4.5:
    resolution: {integrity: sha512-pZcd1MCJoiKiBR2NRxeCRg13uCXbydPnmB4EOeRrY7480qNWO8IIgQG6zlDkm6uRMsURXPuKq0GWtiM59a5Q6g==}
    peerDependencies:
      react: '>=16.6.0'
      react-dom: '>=16.6.0'

  react-tweet@3.2.2:
    resolution: {integrity: sha512-hIkxAVPpN2RqWoDEbo3TTnN/pDcp9/Jb6pTgiA4EbXa9S+m2vHIvvZKHR+eS0PDIsYqe+zTmANRa5k6+/iwGog==}
    peerDependencies:
      react: ^18.0.0 || ^19.0.0
      react-dom: ^18.0.0 || ^19.0.0

  react-universal-interface@0.6.2:
    resolution: {integrity: sha512-dg8yXdcQmvgR13RIlZbTRQOoUrDciFVoSBZILwjE2LFISxZZ8loVJKAkuzswl5js8BHda79bIb2b84ehU8IjXw==}
    peerDependencies:
      react: '*'
      tslib: '*'

  react-use@17.6.0:
    resolution: {integrity: sha512-OmedEScUMKFfzn1Ir8dBxiLLSOzhKe/dPZwVxcujweSj45aNM7BEGPb9BEVIgVEqEXx6f3/TsXzwIktNgUR02g==}
    peerDependencies:
      react: '*'
      react-dom: '*'

  react-wrap-balancer@1.1.1:
    resolution: {integrity: sha512-AB+l7FPRWl6uZ28VcJ8skkwLn2+UC62bjiw8tQUrZPlEWDVnR9MG0lghyn7EyxuJSsFEpht4G+yh2WikEqQ/5Q==}
    peerDependencies:
      react: '>=16.8.0 || ^17.0.0 || ^18'

  react@19.0.0:
    resolution: {integrity: sha512-V8AVnmPIICiWpGfm6GLzCR/W5FXLchHop40W4nXBmdlEceh16rCN8O8LNWm5bh5XUX91fh7KpA+W0TgMKmgTpQ==}
    engines: {node: '>=0.10.0'}

  read-cache@1.0.0:
    resolution: {integrity: sha512-Owdv/Ft7IjOgm/i0xvNDZ1LrRANRfew4b2prF3OWMQLxLfu3bS8FVhCsrSCMK4lR56Y9ya+AThoTpDCTxCmpRA==}

  readdirp@3.6.0:
    resolution: {integrity: sha512-hOS089on8RduqdbhvQ5Z37A0ESjsqz6qnRcffsMU3495FuTdqSm+7bhJ29JvIOsBDEEnan5DPu9t3To9VRlMzA==}
    engines: {node: '>=8.10.0'}

  recharts-scale@0.4.5:
    resolution: {integrity: sha512-kivNFO+0OcUNu7jQquLXAxz1FIwZj8nrj+YkOKc5694NbjCvcT6aSZiIzNzd2Kul4o4rTto8QVR9lMNtxD4G1w==}

  recharts@2.15.1:
    resolution: {integrity: sha512-v8PUTUlyiDe56qUj82w/EDVuzEFXwEHp9/xOowGAZwfLjB9uAy3GllQVIYMWF6nU+qibx85WF75zD7AjqoT54Q==}
    engines: {node: '>=14'}
    peerDependencies:
      react: ^16.0.0 || ^17.0.0 || ^18.0.0 || ^19.0.0
      react-dom: ^16.0.0 || ^17.0.0 || ^18.0.0 || ^19.0.0

  reflect.getprototypeof@1.0.10:
    resolution: {integrity: sha512-00o4I+DVrefhv+nX0ulyi3biSHCPDe+yLv5o/p6d/UVlirijB8E16FtfwSAi4g3tcqrQ4lRAqQSoFEZJehYEcw==}
    engines: {node: '>= 0.4'}

  regenerator-runtime@0.14.1:
    resolution: {integrity: sha512-dYnhHh0nJoMfnkZs6GmmhFknAGRrLznOu5nc9ML+EJxGvrx6H7teuevqVqCuPcPK//3eDrrjQhehXVx9cnkGdw==}

  regexp.prototype.flags@1.5.4:
    resolution: {integrity: sha512-dYqgNSZbDwkaJ2ceRd9ojCGjBq+mOm9LmtXnAnEGyHhN/5R7iDW2TRw3h+o/jCFxus3P2LfWIIiwowAjANm7IA==}
    engines: {node: '>= 0.4'}

  remark-parse@11.0.0:
    resolution: {integrity: sha512-FCxlKLNGknS5ba/1lmpYijMUzX2esxW5xQqjWxw2eHFfS2MSdaHVINFmhjo+qN1WhZhNimq0dZATN9pH0IDrpA==}

  remark-rehype@11.1.1:
    resolution: {integrity: sha512-g/osARvjkBXb6Wo0XvAeXQohVta8i84ACbenPpoSsxTOQH/Ae0/RGP4WZgnMH5pMLpsj4FG7OHmcIcXxpza8eQ==}

  resend@4.1.2:
    resolution: {integrity: sha512-km0btrAj/BqIaRlS+SoLNMaCAUUWEgcEvZpycfVvoXEwAHCxU+vp/ikxPgKRkyKyiR2iDcdUq5uIBTDK9oSSSQ==}
    engines: {node: '>=18'}

  resize-observer-polyfill@1.5.1:
    resolution: {integrity: sha512-LwZrotdHOo12nQuZlHEmtuXdqGoOD0OhaxopaNFxWzInpEgaLWoVuAMbTzixuosCx2nEG58ngzW3vxdWoxIgdg==}

  resolve-from@4.0.0:
    resolution: {integrity: sha512-pb/MYmXstAkysRFx8piNI1tGFNQIFA3vkE3Gq4EuA1dF6gHp/+vgZqsCGJapvy8N3Q+4o7FwvquPJcnZ7RYy4g==}
    engines: {node: '>=4'}

  resolve-pkg-maps@1.0.0:
    resolution: {integrity: sha512-seS2Tj26TBVOC2NIc2rOe2y2ZO7efxITtLZcGSOnHHNOQ7CkiUBfw0Iw2ck6xkIhPwLhKNLS8BO+hEpngQlqzw==}

  resolve@1.22.10:
    resolution: {integrity: sha512-NPRy+/ncIMeDlTAsuqwKIiferiawhefFJtkNSW0qZJEqMEb+qBt/77B/jGeeek+F0uOeN05CDa6HXbbIgtVX4w==}
    engines: {node: '>= 0.4'}
    hasBin: true

  resolve@2.0.0-next.5:
    resolution: {integrity: sha512-U7WjGVG9sH8tvjW5SmGbQuui75FiyjAX72HX15DwBBwF9dNiQZRQAg9nnPhYy+TUnE0+VcrttuvNI8oSxZcocA==}
    hasBin: true

  restore-cursor@5.1.0:
    resolution: {integrity: sha512-oMA2dcrw6u0YfxJQXm342bFKX/E4sG9rbTzO9ptUcR/e8A33cHuvStiYOwH7fszkZlZ1z/ta9AAoPk2F4qIOHA==}
    engines: {node: '>=18'}

  reusify@1.1.0:
    resolution: {integrity: sha512-g6QUff04oZpHs0eG5p83rFLhHeV00ug/Yf9nZM6fLeUrPguBTkTQOdpAWWspMh55TZfVQDPaN3NQJfbVRAxdIw==}
    engines: {iojs: '>=1.0.0', node: '>=0.10.0'}

  rfdc@1.4.1:
    resolution: {integrity: sha512-q1b3N5QkRUWUl7iyylaaj3kOpIT0N2i9MqIEQXP73GVsN9cw3fdx8X63cEmWhJGi2PPCF23Ijp7ktmd39rawIA==}

  rope-sequence@1.3.4:
    resolution: {integrity: sha512-UT5EDe2cu2E/6O4igUr5PSFs23nvvukicWHx6GnOPlHAiiYbzNuCRQCuiUdHJQcqKalLKlrYJnjY0ySGsXNQXQ==}

  rou3@0.5.1:
    resolution: {integrity: sha512-OXMmJ3zRk2xeXFGfA3K+EOPHC5u7RDFG7lIOx0X1pdnhUkI8MdVrbV+sNsD80ElpUZ+MRHdyxPnFthq9VHs8uQ==}

  rtl-css-js@1.16.1:
    resolution: {integrity: sha512-lRQgou1mu19e+Ya0LsTvKrVJ5TYUbqCVPAiImX3UfLTenarvPUl1QFdvu5Z3PYmHT9RCcwIfbjRQBntExyj3Zg==}

  run-parallel@1.2.0:
    resolution: {integrity: sha512-5l4VyZR86LZ/lDxZTR6jqL8AFE2S0IFLMP26AbjsLVADxHdhB/c0GUsH+y39UfCi3dzz8OlQuPmnaJOMoDHQBA==}

  safe-array-concat@1.1.3:
    resolution: {integrity: sha512-AURm5f0jYEOydBj7VQlVvDrjeFgthDdEF5H1dP+6mNpoXOMo1quQqJ4wvJDyRZ9+pO3kGWoOdmV08cSv2aJV6Q==}
    engines: {node: '>=0.4'}

  safe-buffer@5.2.1:
    resolution: {integrity: sha512-rp3So07KcdmmKbGvgaNxQSJr7bGVSVk5S9Eq1F+ppbRo70+YeaDxkw5Dd8NPN+GD6bjnYm2VuPuCXmpuYvmCXQ==}

  safe-push-apply@1.0.0:
    resolution: {integrity: sha512-iKE9w/Z7xCzUMIZqdBsp6pEQvwuEebH4vdpjcDWnyzaI6yl6O9FHvVpmGelvEHNsoY6wGblkxR6Zty/h00WiSA==}
    engines: {node: '>= 0.4'}

  safe-regex-test@1.1.0:
    resolution: {integrity: sha512-x/+Cz4YrimQxQccJf5mKEbIa1NzeCRNI5Ecl/ekmlYaampdNLPalVyIcCZNNH3MvmqBugV5TMYZXv0ljslUlaw==}
    engines: {node: '>= 0.4'}

  safer-buffer@2.1.2:
    resolution: {integrity: sha512-YZo3K82SD7Riyi0E1EQPojLz7kpepnSQI9IyPbHHg1XXXevb5dJI7tpyN2ADxGcQbHG7vcyRHk0cbwqcQriUtg==}

  sanitize-html@2.14.0:
    resolution: {integrity: sha512-CafX+IUPxZshXqqRaG9ZClSlfPVjSxI0td7n07hk8QO2oO+9JDnlcL8iM8TWeOXOIBFgIOx6zioTzM53AOMn3g==}

  scheduler@0.25.0:
    resolution: {integrity: sha512-xFVuu11jh+xcO7JOAGJNOXld8/TcEHK/4CituBUeUb5hqxJLj9YuemAEuvm9gQ/+pgXYfbQuqAkiYu+u7YEsNA==}

  screenfull@5.2.0:
    resolution: {integrity: sha512-9BakfsO2aUQN2K9Fdbj87RJIEZ82Q9IGim7FqM5OsebfoFC6ZHXgDq/KvniuLTPdeM8wY2o6Dj3WQ7KeQCj3cA==}
    engines: {node: '>=0.10.0'}

  selderee@0.11.0:
    resolution: {integrity: sha512-5TF+l7p4+OsnP8BCCvSyZiSPc4x4//p5uPwK8TCnVPJYRmU2aYKMpOXvw8zM5a5JvuuCGN1jmsMwuU2W02ukfA==}

  selecto@1.26.3:
    resolution: {integrity: sha512-gZHgqMy5uyB6/2YDjv3Qqaf7bd2hTDOpPdxXlrez4R3/L0GiEWDCFaUfrflomgqdb3SxHF2IXY0Jw0EamZi7cw==}

  semver@6.3.1:
    resolution: {integrity: sha512-BR7VvDCVHO+q2xBEWskxS6DJE1qRnb7DxzUrogb71CWoSficBxYsiAGd+Kl0mmq/MprG9yArRkyrQxTO6XjMzA==}
    hasBin: true

  semver@7.7.1:
    resolution: {integrity: sha512-hlq8tAfn0m/61p4BVRcPzIGr6LKiMwo4VM6dGi6pt4qcRkmNzTcWq6eCEjEh+qXjkMDvPlOFFSGwQjoEa6gyMA==}
    engines: {node: '>=10'}
    hasBin: true

  set-function-length@1.2.2:
    resolution: {integrity: sha512-pgRc4hJ4/sNjWCSS9AmnS40x3bNMDTknHgL5UaMBTMyJnU90EgWh1Rz+MC9eFu4BuN/UwZjKQuY/1v3rM7HMfg==}
    engines: {node: '>= 0.4'}

  set-function-name@2.0.2:
    resolution: {integrity: sha512-7PGFlmtwsEADb0WYyvCMa1t+yke6daIG4Wirafur5kcf+MhUnPms1UeR0CKQdTZD81yESwMHbtn+TR+dMviakQ==}
    engines: {node: '>= 0.4'}

  set-harmonic-interval@1.0.1:
    resolution: {integrity: sha512-AhICkFV84tBP1aWqPwLZqFvAwqEoVA9kxNMniGEUvzOlm4vLmOFLiTT3UZ6bziJTy4bOVpzWGTfSCbmaayGx8g==}
    engines: {node: '>=6.9'}

  set-proto@1.0.0:
    resolution: {integrity: sha512-RJRdvCo6IAnPdsvP/7m6bsQqNnn1FCBX5ZNtFL98MmFF/4xAIJTIg1YbHW5DC2W5SKZanrC6i4HsJqlajw/dZw==}
    engines: {node: '>= 0.4'}

  sharp@0.33.5:
    resolution: {integrity: sha512-haPVm1EkS9pgvHrQ/F3Xy+hgcuMV0Wm9vfIBSiwZ05k+xgb0PkBQpGsAA/oWdDobNaZTH5ppvHtzCFbnSEwHVw==}
    engines: {node: ^18.17.0 || ^20.3.0 || >=21.0.0}

  shebang-command@2.0.0:
    resolution: {integrity: sha512-kHxr2zZpYtdmrN1qDjrrX/Z1rR1kG8Dx+gkpK1G4eXmvXswmcE1hTWBWYUzlraYw1/yZp6YuDY77YtvbN0dmDA==}
    engines: {node: '>=8'}

  shebang-regex@3.0.0:
    resolution: {integrity: sha512-7++dFhtcx3353uBaq8DDR4NuxBetBzC7ZQOhmTQInHEd6bSrXdiEyzCvG07Z44UYdLShWUyXt5M/yhz8ekcb1A==}
    engines: {node: '>=8'}

  shell-quote@1.8.2:
    resolution: {integrity: sha512-AzqKpGKjrj7EM6rKVQEPpB288oCfnrEIuyoT9cyF4nmGa7V8Zk6f7RRqYisX8X9m+Q7bd632aZW4ky7EhbQztA==}
    engines: {node: '>= 0.4'}

  side-channel-list@1.0.0:
    resolution: {integrity: sha512-FCLHtRD/gnpCiCHEiJLOwdmFP+wzCmDEkc9y7NsYxeF4u7Btsn1ZuwgwJGxImImHicJArLP4R0yX4c2KCrMrTA==}
    engines: {node: '>= 0.4'}

  side-channel-map@1.0.1:
    resolution: {integrity: sha512-VCjCNfgMsby3tTdo02nbjtM/ewra6jPHmpThenkTYh8pG9ucZ/1P8So4u4FGBek/BjpOVsDCMoLA/iuBKIFXRA==}
    engines: {node: '>= 0.4'}

  side-channel-weakmap@1.0.2:
    resolution: {integrity: sha512-WPS/HvHQTYnHisLo9McqBHOJk2FkHO/tlpvldyrnem4aeQp4hai3gythswg6p01oSoTl58rcpiFAjF2br2Ak2A==}
    engines: {node: '>= 0.4'}

  side-channel@1.1.0:
    resolution: {integrity: sha512-ZX99e6tRweoUXqR+VBrslhda51Nh5MTQwou5tnUDgbtyM0dBgmhEDtWGP/xbKn6hqfPRHujUNwz5fy/wbbhnpw==}
    engines: {node: '>= 0.4'}

  signal-exit@4.1.0:
    resolution: {integrity: sha512-bzyZ1e88w9O1iNJbKnOlvYTrWPDl46O1bG0D3XInv+9tkPrxrN8jUUTiFlDkkmKWgn1M6CfIA13SuGqOa9Korw==}
    engines: {node: '>=14'}

  simple-swizzle@0.2.2:
    resolution: {integrity: sha512-JA//kQgZtbuY83m+xT+tXJkmJncGMTFT+C+g2h2R9uxkYIrE2yy9sgmcLhCnw57/WSD+Eh3J97FPEDFnbXnDUg==}

  slice-ansi@5.0.0:
    resolution: {integrity: sha512-FC+lgizVPfie0kkhqUScwRu1O/lF6NOgJmlCgK+/LYxDCTk8sGelYaHDhFcDN+Sn3Cv+3VSa4Byeo+IMCzpMgQ==}
    engines: {node: '>=12'}

  slice-ansi@7.1.0:
    resolution: {integrity: sha512-bSiSngZ/jWeX93BqeIAbImyTbEihizcwNjFoRUIY/T1wWQsfsm2Vw1agPKylXvQTU7iASGdHhyqRlqQzfz+Htg==}
    engines: {node: '>=18'}

  sonner@1.7.4:
    resolution: {integrity: sha512-DIS8z4PfJRbIyfVFDVnK9rO3eYDtse4Omcm6bt0oEr5/jtLgysmjuBl1frJ9E/EQZrFmKx2A8m/s5s9CRXIzhw==}
    peerDependencies:
      react: ^18.0.0 || ^19.0.0 || ^19.0.0-rc
      react-dom: ^18.0.0 || ^19.0.0 || ^19.0.0-rc

  source-map-js@1.2.1:
    resolution: {integrity: sha512-UXWMKhLOwVKb728IUtQPXxfYU+usdybtUrK/8uGE8CQMvrhOpwvzDBwj0QhSL7MQc7vIsISBG8VQ8+IDQxpfQA==}
    engines: {node: '>=0.10.0'}

  source-map-support@0.5.21:
    resolution: {integrity: sha512-uBHU3L3czsIyYXKX88fdrGovxdSCoTGDRZ6SYXtSRxLZUzHg5P/66Ht6uoUlHu9EZod+inXhKo3qQgwXUT/y1w==}

  source-map@0.5.6:
    resolution: {integrity: sha512-MjZkVp0NHr5+TPihLcadqnlVoGIoWo4IBHptutGh9wI3ttUYvCG26HkSuDi+K6lsZ25syXJXcctwgyVCt//xqA==}
    engines: {node: '>=0.10.0'}

  source-map@0.6.1:
    resolution: {integrity: sha512-UjgapumWlbMhkBgzT7Ykc5YXUT46F0iKu8SGXq0bcwP5dz/h0Plj6enJqjz1Zbq2l5WaqYnrVbwWOWMyF3F47g==}
    engines: {node: '>=0.10.0'}

  space-separated-tokens@2.0.2:
    resolution: {integrity: sha512-PEGlAwrG8yXGXRjW32fGbg66JAlOAwbObuqVoJpv/mRgoWDQfgH1wDPvtzWyUSNAXBGSk8h755YDbbcEy3SH2Q==}

  stable-hash@0.0.4:
    resolution: {integrity: sha512-LjdcbuBeLcdETCrPn9i8AYAZ1eCtu4ECAWtP7UleOiZ9LzVxRzzUZEoZ8zB24nhkQnDWyET0I+3sWokSDS3E7g==}

  stack-generator@2.0.10:
    resolution: {integrity: sha512-mwnua/hkqM6pF4k8SnmZ2zfETsRUpWXREfA/goT8SLCV4iOFa4bzOX2nDipWAZFPTjLvQB82f5yaodMVhK0yJQ==}

  stackframe@1.3.4:
    resolution: {integrity: sha512-oeVtt7eWQS+Na6F//S4kJ2K2VbRlS9D43mAlMyVpVWovy9o+jfgH8O9agzANzaiLjclA0oYzUXEM4PurhSUChw==}

  stacktrace-gps@3.1.2:
    resolution: {integrity: sha512-GcUgbO4Jsqqg6RxfyTHFiPxdPqF+3LFmQhm7MgCuYQOYuWyqxo5pwRPz5d/u6/WYJdEnWfK4r+jGbyD8TSggXQ==}

  stacktrace-js@2.0.2:
    resolution: {integrity: sha512-Je5vBeY4S1r/RnLydLl0TBTi3F2qdfWmYsGvtfZgEI+SCprPppaIhQf5nGcal4gI4cGpCV/duLcAzT1np6sQqg==}

  streamsearch@1.1.0:
    resolution: {integrity: sha512-Mcc5wHehp9aXz1ax6bZUyY5afg9u2rv5cqQI3mRrYkGC8rW2hM02jWuwjtL++LS5qinSyhj2QfLyNsuc+VsExg==}
    engines: {node: '>=10.0.0'}

  string-argv@0.3.2:
    resolution: {integrity: sha512-aqD2Q0144Z+/RqG52NeHEkZauTAUWJO8c6yTftGJKO3Tja5tUgIfmIl6kExvhtxSDP7fXB6DvzkfMpCd/F3G+Q==}
    engines: {node: '>=0.6.19'}

  string-width@4.2.3:
    resolution: {integrity: sha512-wKyQRQpjJ0sIp62ErSZdGsjMJWsap5oRNihHhu6G7JVO/9jIB6UyevL+tXuOqrng8j/cxKTWyWUwvSTriiZz/g==}
    engines: {node: '>=8'}

  string-width@5.1.2:
    resolution: {integrity: sha512-HnLOCR3vjcY8beoNLtcjZ5/nxn2afmME6lhrDrebokqMap+XbeW8n9TXpPDOqdGK5qcI3oT0GKTW6wC7EMiVqA==}
    engines: {node: '>=12'}

  string-width@7.2.0:
    resolution: {integrity: sha512-tsaTIkKW9b4N+AEj+SVA+WhJzV7/zMhcSu78mLKWSk7cXMOSHsBKFWUs0fWwq8QyK3MgJBQRX6Gbi4kYbdvGkQ==}
    engines: {node: '>=18'}

  string.prototype.includes@2.0.1:
    resolution: {integrity: sha512-o7+c9bW6zpAdJHTtujeePODAhkuicdAryFsfVKwA+wGw89wJ4GTY484WTucM9hLtDEOpOvI+aHnzqnC5lHp4Rg==}
    engines: {node: '>= 0.4'}

  string.prototype.matchall@4.0.12:
    resolution: {integrity: sha512-6CC9uyBL+/48dYizRf7H7VAYCMCNTBeM78x/VTUe9bFEaxBepPJDa1Ow99LqI/1yF7kuy7Q3cQsYMrcjGUcskA==}
    engines: {node: '>= 0.4'}

  string.prototype.repeat@1.0.0:
    resolution: {integrity: sha512-0u/TldDbKD8bFCQ/4f5+mNRrXwZ8hg2w7ZR8wa16e8z9XpePWl3eGEcUD0OXpEH/VJH/2G3gjUtR3ZOiBe2S/w==}

  string.prototype.trim@1.2.10:
    resolution: {integrity: sha512-Rs66F0P/1kedk5lyYyH9uBzuiI/kNRmwJAR9quK6VOtIpZ2G+hMZd+HQbbv25MgCA6gEffoMZYxlTod4WcdrKA==}
    engines: {node: '>= 0.4'}

  string.prototype.trimend@1.0.9:
    resolution: {integrity: sha512-G7Ok5C6E/j4SGfyLCloXTrngQIQU3PWtXGst3yM7Bea9FRURf1S42ZHlZZtsNque2FN2PoUhfZXYLNWwEr4dLQ==}
    engines: {node: '>= 0.4'}

  string.prototype.trimstart@1.0.8:
    resolution: {integrity: sha512-UXSH262CSZY1tfu3G3Secr6uGLCFVPMhIqHjlgCUtCCcgihYc/xKs9djMTMUOb2j1mVSeU8EU6NWc/iQKU6Gfg==}
    engines: {node: '>= 0.4'}

  stringify-entities@4.0.4:
    resolution: {integrity: sha512-IwfBptatlO+QCJUo19AqvrPNqlVMpW9YEL2LIVY+Rpv2qsjCGxaDLNRgeGsQWJhfItebuJhsGSLjaBbNSQ+ieg==}

  strip-ansi@6.0.1:
    resolution: {integrity: sha512-Y38VPSHcqkFrCpFnQ9vuSXmquuv5oXOKpGeT6aGrr3o3Gc9AlVa6JBfUSOCnbxGGZF+/0ooI7KrPuUSztUdU5A==}
    engines: {node: '>=8'}

  strip-ansi@7.1.0:
    resolution: {integrity: sha512-iq6eVVI64nQQTRYq2KtEg2d2uU7LElhTJwsH4YzIHZshxlgZms/wIc4VoDQTlG/IvVIrBKG06CrZnp0qv7hkcQ==}
    engines: {node: '>=12'}

  strip-bom@3.0.0:
    resolution: {integrity: sha512-vavAMRXOgBVNF6nyEEmL3DBK19iRpDcoIwW+swQ+CbGiu7lju6t+JklA1MHweoWtadgt4ISVUsXLyDq34ddcwA==}
    engines: {node: '>=4'}

  strip-final-newline@3.0.0:
    resolution: {integrity: sha512-dOESqjYr96iWYylGObzd39EuNTa5VJxyvVAEm5Jnh7KGo75V43Hk1odPQkNDyXNmUR6k+gEiDVXnjB8HJ3crXw==}
    engines: {node: '>=12'}

  strip-json-comments@3.1.1:
    resolution: {integrity: sha512-6fPc+R4ihwqP6N/aIv2f1gMH8lOVtWQHoqC4yK6oSDVVocumAsfCqjkXnqiYMhmMwS/mEHLp7Vehlt3ql6lEig==}
    engines: {node: '>=8'}

  style-to-object@1.0.8:
    resolution: {integrity: sha512-xT47I/Eo0rwJmaXC4oilDGDWLohVhR6o/xAQcPQN8q6QBuZVL8qMYL85kLmST5cPjAorwvqIA4qXTRQoYHaL6g==}

  styled-jsx@5.1.6:
    resolution: {integrity: sha512-qSVyDTeMotdvQYoHWLNGwRFJHC+i+ZvdBRYosOFgC+Wg1vx4frN2/RG/NA7SYqqvKNLf39P2LSRA2pu6n0XYZA==}
    engines: {node: '>= 12.0.0'}
    peerDependencies:
      '@babel/core': '*'
      babel-plugin-macros: '*'
      react: '>= 16.8.0 || 17.x.x || ^18.0.0-0 || ^19.0.0-0'
    peerDependenciesMeta:
      '@babel/core':
        optional: true
      babel-plugin-macros:
        optional: true

  stylis@4.3.6:
    resolution: {integrity: sha512-yQ3rwFWRfwNUY7H5vpU0wfdkNSnvnJinhF9830Swlaxl03zsOjCfmX0ugac+3LtK0lYSgwL/KXc8oYL3mG4YFQ==}

  sucrase@3.35.0:
    resolution: {integrity: sha512-8EbVDiu9iN/nESwxeSxDKe0dunta1GOlHufmSSXxMD2z2/tMZpDMpvXQGsc+ajGo8y2uYUmixaSRUc/QPoQ0GA==}
    engines: {node: '>=16 || 14 >=14.17'}
    hasBin: true

  supports-color@7.2.0:
    resolution: {integrity: sha512-qpCAvRl9stuOHveKsn7HncJRvv501qIacKzQlO/+Lwxc9+0q2wLyv4Dfvt80/DPn2pqOBsJdDiogXGR9+OvwRw==}
    engines: {node: '>=8'}

  supports-preserve-symlinks-flag@1.0.0:
    resolution: {integrity: sha512-ot0WnXS9fgdkgIcePe6RHNk1WA8+muPa6cSjeR3V8K27q9BB1rTE3R1p7Hv0z1ZyAc8s6Vvv8DIyWf681MAt0w==}
    engines: {node: '>= 0.4'}

  swr@2.3.2:
    resolution: {integrity: sha512-RosxFpiabojs75IwQ316DGoDRmOqtiAj0tg8wCcbEu4CiLZBs/a9QNtHV7TUfDXmmlgqij/NqzKq/eLelyv9xA==}
    peerDependencies:
      react: ^16.11.0 || ^17.0.0 || ^18.0.0 || ^19.0.0

  tailwind-merge@3.0.2:
    resolution: {integrity: sha512-l7z+OYZ7mu3DTqrL88RiKrKIqO3NcpEO8V/Od04bNpvk0kiIFndGEoqfuzvj4yuhRkHKjRkII2z+KS2HfPcSxw==}

  tailwindcss-animate@1.0.7:
    resolution: {integrity: sha512-bl6mpH3T7I3UFxuvDEXLxy/VuFxBk5bbzplh7tXI68mwMokNYd1t9qPBHlnyTwfa4JGC4zP516I1hYYtQ/vspA==}
    peerDependencies:
      tailwindcss: '>=3.0.0 || insiders'

  tailwindcss@3.4.17:
    resolution: {integrity: sha512-w33E2aCvSDP0tW9RZuNXadXlkHXqFzSkQew/aIa2i/Sj8fThxwovwlXHSPXTbAHwEIhBFXAedUhP2tueAKP8Og==}
    engines: {node: '>=14.0.0'}
    hasBin: true

  tapable@2.2.1:
    resolution: {integrity: sha512-GNzQvQTOIP6RyTfE2Qxb8ZVlNmw0n88vp1szwWRimP02mnTsx3Wtn5qRdqY9w2XduFNUgvOwhNnQsjwCp+kqaQ==}
    engines: {node: '>=6'}

  thenify-all@1.6.0:
    resolution: {integrity: sha512-RNxQH/qI8/t3thXJDwcstUO4zeqo64+Uy/+sNVRBx4Xn2OX+OZ9oP+iJnNFqplFra2ZUVeKCSa2oVWi3T4uVmA==}
    engines: {node: '>=0.8'}

  thenify@3.3.1:
    resolution: {integrity: sha512-RVZSIV5IG10Hk3enotrhvz0T9em6cyHBLkH/YAZuKqd8hRkKhSfCGIcP2KUY0EPxndzANBmNllzWPwak+bheSw==}

  throttle-debounce@3.0.1:
    resolution: {integrity: sha512-dTEWWNu6JmeVXY0ZYoPuH5cRIwc0MeGbJwah9KUNYSJwommQpCzTySTpEe8Gs1J23aeWEuAobe4Ag7EHVt/LOg==}
    engines: {node: '>=10'}

  tiny-invariant@1.3.3:
    resolution: {integrity: sha512-+FbBPE1o9QAYvviau/qC5SE3caw21q3xkvWKBtja5vgqOWIHHJ3ioaq1VPfn/Szqctz2bU/oYeKd9/z5BL+PVg==}

  tinyglobby@0.2.12:
    resolution: {integrity: sha512-qkf4trmKSIiMTs/E63cxH+ojC2unam7rJ0WrauAzpT3ECNTxGRMlaXxVbfxMUC/w0LaYk6jQ4y/nGR9uBO3tww==}
    engines: {node: '>=12.0.0'}

  tippy.js@6.3.7:
    resolution: {integrity: sha512-E1d3oP2emgJ9dRQZdf3Kkn0qJgI6ZLpyS5z6ZkY1DF3kaQaBsGZsndEpHwx+eC+tYM41HaSNvNtLx8tU57FzTQ==}

  tiptap-extension-auto-joiner@0.1.3:
    resolution: {integrity: sha512-nY3aKeCpVb2WjjVEZkLtEqxsK3KU1zGioyglMhK1sUFNjKDccOfRyz/YDKrHRAVsKJPGnk2A8VA1827iGEAXWQ==}

  tiptap-extension-global-drag-handle@0.1.18:
    resolution: {integrity: sha512-jwFuy1K8DP3a4bFy76Hpc63w1Sil0B7uZ3mvhQomVvUFCU787Lg2FowNhn7NFzeyok761qY2VG+PZ/FDthWUdg==}

  to-regex-range@5.0.1:
    resolution: {integrity: sha512-65P7iz6X5yEr1cwcgvQxbbIw7Uk3gOy5dIdtZ4rDveLqhrdJP+Li/Hx6tyK0NEb+2GCyneCMJiGqrADCSNk8sQ==}
    engines: {node: '>=8.0'}

  toggle-selection@1.0.6:
    resolution: {integrity: sha512-BiZS+C1OS8g/q2RRbJmy59xpyghNBqrr6k5L/uKBGRsTfxmu3ffiRnd8mlGPUVayg8pvfi5urfnu8TU7DVOkLQ==}

  tr46@0.0.3:
    resolution: {integrity: sha512-N3WMsuqV66lT30CrXNbEjx4GEwlow3v6rr4mCcv6prnfwhS01rkgyFdjPNBYd9br7LpXV1+Emh01fHnq2Gdgrw==}

  trim-lines@3.0.1:
    resolution: {integrity: sha512-kRj8B+YHZCc9kQYdWfJB2/oUl9rA99qbowYYBtr4ui4mZyAQ2JpvVBd/6U2YloATfqBhBTSMhTpgBHtU0Mf3Rg==}

  trough@2.2.0:
    resolution: {integrity: sha512-tmMpK00BjZiUyVyvrBK7knerNgmgvcV/KLVyuma/SC+TQN167GrMRciANTz09+k3zW8L8t60jWO1GpfkZdjTaw==}

  ts-api-utils@2.0.1:
    resolution: {integrity: sha512-dnlgjFSVetynI8nzgJ+qF62efpglpWRk8isUEWZGWlJYySCTD6aKvbUDu+zbPeDakk3bg5H4XpitHukgfL1m9w==}
    engines: {node: '>=18.12'}
    peerDependencies:
      typescript: '>=4.8.4'

  ts-easing@0.2.0:
    resolution: {integrity: sha512-Z86EW+fFFh/IFB1fqQ3/+7Zpf9t2ebOAxNI/V6Wo7r5gqiqtxmgTlQ1qbqQcjLKYeSHPTsEmvlJUDg/EuL0uHQ==}

  ts-interface-checker@0.1.13:
    resolution: {integrity: sha512-Y/arvbn+rrz3JCKl9C4kVNfTfSm2/mEp5FSz5EsZSANGPSlQrpRI5M4PKF+mJnE52jOO90PnPSc3Ur3bTQw0gA==}

  ts-pattern@5.6.2:
    resolution: {integrity: sha512-d4IxJUXROL5NCa3amvMg6VQW2HVtZYmUTPfvVtO7zJWGYLJ+mry9v2OmYm+z67aniQoQ8/yFNadiEwtNS9qQiw==}

  tsconfig-paths@3.15.0:
    resolution: {integrity: sha512-2Ac2RgzDe/cn48GvOe3M+o82pEFewD3UPbyoUHHdKasHwJKjds4fLXWf/Ux5kATBKN20oaFGu+jbElp1pos0mg==}

  tslib@2.8.1:
    resolution: {integrity: sha512-oJFu94HQb+KVduSUQL7wnpmqnfmLsOA/nAh6b6EH0wCEoK0/mPeXU6c3wKDV83MkOuHPRHtSXKKU99IBazS/2w==}

  tunnel-rat@0.1.2:
    resolution: {integrity: sha512-lR5VHmkPhzdhrM092lI2nACsLO4QubF0/yoOhzX7c+wIpbN1GjHNzCc91QlpxBi+cnx8vVJ+Ur6vL5cEoQPFpQ==}

<<<<<<< HEAD
  turbo-darwin-64@2.4.2:
    resolution: {integrity: sha512-HFfemyWB60CJtEvVQj9yby5rkkWw9fLAdLtAPGtPQoU3tKh8t/uzCAZKso2aPVbib9vGUuGbPGoGpaRXdVhj5g==}
=======
  turbo-darwin-64@2.4.4:
    resolution: {integrity: sha512-5kPvRkLAfmWI0MH96D+/THnDMGXlFNmjeqNRj5grLKiry+M9pKj3pRuScddAXPdlxjO5Ptz06UNaOQrrYGTx1g==}
>>>>>>> 7a542ce6
    cpu: [x64]
    os: [darwin]

  turbo-darwin-arm64@2.4.4:
    resolution: {integrity: sha512-/gtHPqbGQXDFhrmy+Q/MFW2HUTUlThJ97WLLSe4bxkDrKHecDYhAjbZ4rN3MM93RV9STQb3Tqy4pZBtsd4DfCw==}
    cpu: [arm64]
    os: [darwin]

  turbo-linux-64@2.4.4:
    resolution: {integrity: sha512-SR0gri4k0bda56hw5u9VgDXLKb1Q+jrw4lM7WAhnNdXvVoep4d6LmnzgMHQQR12Wxl3KyWPbkz9d1whL6NTm2Q==}
    cpu: [x64]
    os: [linux]

  turbo-linux-arm64@2.4.4:
    resolution: {integrity: sha512-COXXwzRd3vslQIfJhXUklgEqlwq35uFUZ7hnN+AUyXx7hUOLIiD5NblL+ETrHnhY4TzWszrbwUMfe2BYWtaPQg==}
    cpu: [arm64]
    os: [linux]

  turbo-windows-64@2.4.4:
    resolution: {integrity: sha512-PV9rYNouGz4Ff3fd6sIfQy5L7HT9a4fcZoEv8PKRavU9O75G7PoDtm8scpHU10QnK0QQNLbE9qNxOAeRvF0fJg==}
    cpu: [x64]
    os: [win32]

  turbo-windows-arm64@2.4.4:
    resolution: {integrity: sha512-403sqp9t5sx6YGEC32IfZTVWkRAixOQomGYB8kEc6ZD+//LirSxzeCHCnM8EmSXw7l57U1G+Fb0kxgTcKPU/Lg==}
    cpu: [arm64]
    os: [win32]

  turbo@2.4.4:
    resolution: {integrity: sha512-N9FDOVaY3yz0YCOhYIgOGYad7+m2ptvinXygw27WPLQvcZDl3+0Sa77KGVlLSiuPDChOUEnTKE9VJwLSi9BPGQ==}
    hasBin: true

  type-check@0.4.0:
    resolution: {integrity: sha512-XleUoc9uwGXqjWwXaUTZAmzMcFZ5858QA2vvx1Ur5xIcixXIP+8LnFDgRplU30us6teqdlskFfu+ae4K79Ooew==}
    engines: {node: '>= 0.8.0'}

  typed-array-buffer@1.0.3:
    resolution: {integrity: sha512-nAYYwfY3qnzX30IkA6AQZjVbtK6duGontcQm1WSG1MD94YLqK0515GNApXkoxKOWMusVssAHWLh9SeaoefYFGw==}
    engines: {node: '>= 0.4'}

  typed-array-byte-length@1.0.3:
    resolution: {integrity: sha512-BaXgOuIxz8n8pIq3e7Atg/7s+DpiYrxn4vdot3w9KbnBhcRQq6o3xemQdIfynqSeXeDrF32x+WvfzmOjPiY9lg==}
    engines: {node: '>= 0.4'}

  typed-array-byte-offset@1.0.4:
    resolution: {integrity: sha512-bTlAFB/FBYMcuX81gbL4OcpH5PmlFHqlCCpAl8AlEzMz5k53oNDvN8p1PNOWLEmI2x4orp3raOFB51tv9X+MFQ==}
    engines: {node: '>= 0.4'}

  typed-array-length@1.0.7:
    resolution: {integrity: sha512-3KS2b+kL7fsuk/eJZ7EQdnEmQoaho/r6KUef7hxvltNA5DR8NAUM+8wJMbJyZ4G9/7i3v5zPBIMN5aybAh2/Jg==}
    engines: {node: '>= 0.4'}

  typescript@5.8.2:
    resolution: {integrity: sha512-aJn6wq13/afZp/jT9QZmwEjDqqvSGp1VT5GVg+f/t6/oVyrgXM6BY1h9BRh/O5p3PlUPAe+WuiEZOmb/49RqoQ==}
    engines: {node: '>=14.17'}
    hasBin: true

  uc.micro@2.1.0:
    resolution: {integrity: sha512-ARDJmphmdvUk6Glw7y9DQ2bFkKBHwQHLi2lsaH6PPmz/Ka9sFOBsBluozhDltWmnv9u/cF6Rt87znRTPV+yp/A==}

  unbox-primitive@1.1.0:
    resolution: {integrity: sha512-nWJ91DjeOkej/TA8pXQ3myruKpKEYgqvpw9lz4OPHj/NWFNluYrjbz9j01CJ8yKQd2g4jFoOkINCTW2I5LEEyw==}
    engines: {node: '>= 0.4'}

  uncrypto@0.1.3:
    resolution: {integrity: sha512-Ql87qFHB3s/De2ClA9e0gsnS6zXG27SkTiSJwjCc9MebbfapQfuPzumMIUMi38ezPZVNFcHI9sUIepeQfw8J8Q==}

  undici-types@6.20.0:
    resolution: {integrity: sha512-Ny6QZ2Nju20vw1SRHe3d9jVu6gJ+4e3+MMpqu7pqE5HT6WsTSlce++GQmK5UXS8mzV8DSYHrQH+Xrf2jVcuKNg==}

  undici@6.21.1:
    resolution: {integrity: sha512-q/1rj5D0/zayJB2FraXdaWxbhWiNKDvu8naDT2dl1yTlvJp4BLtOcp2a5BvgGNQpYYJzau7tf1WgKv3b+7mqpQ==}
    engines: {node: '>=18.17'}
<<<<<<< HEAD
=======

  unified@11.0.5:
    resolution: {integrity: sha512-xKvGhPWw3k84Qjh8bI3ZeJjqnyadK+GEFtazSfZv/rKeTkTjOJho6mFqh2SM96iIcZokxiOpg78GazTSg8+KHA==}

  unist-util-is@6.0.0:
    resolution: {integrity: sha512-2qCTHimwdxLfz+YzdGfkqNlH0tLi9xjTnHddPmJwtIG9MGsdbutfTc4P+haPD7l7Cjxf/WZj+we5qfVPvvxfYw==}

  unist-util-position@5.0.0:
    resolution: {integrity: sha512-fucsC7HjXvkB5R3kTCO7kUjRdrS0BJt3M/FPxmHMBOm8JQi2BsHAHFsy27E0EolP8rp0NzXsJ+jNPyDWvOJZPA==}

  unist-util-stringify-position@4.0.0:
    resolution: {integrity: sha512-0ASV06AAoKCDkS2+xw5RXJywruurpbC4JZSm7nr7MOt1ojAzvyyaO+UxZf18j8FCF6kmzCZKcAgN/yu2gm2XgQ==}

  unist-util-visit-parents@6.0.1:
    resolution: {integrity: sha512-L/PqWzfTP9lzzEa6CKs0k2nARxTdZduw3zyh8d2NVBnsyvHjSX4TWse388YrrQKbvI8w20fGjGlhgT96WwKykw==}

  unist-util-visit@5.0.0:
    resolution: {integrity: sha512-MR04uvD+07cwl/yhVuVWAtw+3GOR/knlL55Nd/wAdblk27GCVt3lqpTivy/tkJcZoNPzTwS1Y+KMojlLDhoTzg==}

  uri-js@4.4.1:
    resolution: {integrity: sha512-7rKUyy33Q1yc98pQ1DAmLtwX109F7TIfWlW1Ydo8Wl1ii1SeHieeh0HHfPeL2fMXK6z0s8ecKs9frCuLJvndBg==}
>>>>>>> 7a542ce6

  unified@11.0.5:
    resolution: {integrity: sha512-xKvGhPWw3k84Qjh8bI3ZeJjqnyadK+GEFtazSfZv/rKeTkTjOJho6mFqh2SM96iIcZokxiOpg78GazTSg8+KHA==}

  unist-util-is@6.0.0:
    resolution: {integrity: sha512-2qCTHimwdxLfz+YzdGfkqNlH0tLi9xjTnHddPmJwtIG9MGsdbutfTc4P+haPD7l7Cjxf/WZj+we5qfVPvvxfYw==}

  unist-util-position@5.0.0:
    resolution: {integrity: sha512-fucsC7HjXvkB5R3kTCO7kUjRdrS0BJt3M/FPxmHMBOm8JQi2BsHAHFsy27E0EolP8rp0NzXsJ+jNPyDWvOJZPA==}

  unist-util-stringify-position@4.0.0:
    resolution: {integrity: sha512-0ASV06AAoKCDkS2+xw5RXJywruurpbC4JZSm7nr7MOt1ojAzvyyaO+UxZf18j8FCF6kmzCZKcAgN/yu2gm2XgQ==}

  unist-util-visit-parents@6.0.1:
    resolution: {integrity: sha512-L/PqWzfTP9lzzEa6CKs0k2nARxTdZduw3zyh8d2NVBnsyvHjSX4TWse388YrrQKbvI8w20fGjGlhgT96WwKykw==}

  unist-util-visit@5.0.0:
    resolution: {integrity: sha512-MR04uvD+07cwl/yhVuVWAtw+3GOR/knlL55Nd/wAdblk27GCVt3lqpTivy/tkJcZoNPzTwS1Y+KMojlLDhoTzg==}

  uri-js@4.4.1:
    resolution: {integrity: sha512-7rKUyy33Q1yc98pQ1DAmLtwX109F7TIfWlW1Ydo8Wl1ii1SeHieeh0HHfPeL2fMXK6z0s8ecKs9frCuLJvndBg==}

  url-template@2.0.8:
    resolution: {integrity: sha512-XdVKMF4SJ0nP/O7XIPB0JwAEuT9lDIYnNsK8yGVe43y0AWoKeJNdv3ZNWh7ksJ6KqQFjOO6ox/VEitLnaVNufw==}

  use-callback-ref@1.3.3:
    resolution: {integrity: sha512-jQL3lRnocaFtu3V00JToYz/4QkNWswxijDaCVNZRiRTO3HQDLsdu1ZtmIUvV4yPp+rvWm5j0y0TG/S61cuijTg==}
    engines: {node: '>=10'}
    peerDependencies:
      '@types/react': '*'
      react: ^16.8.0 || ^17.0.0 || ^18.0.0 || ^19.0.0 || ^19.0.0-rc
    peerDependenciesMeta:
      '@types/react':
        optional: true

  use-sidecar@1.1.3:
    resolution: {integrity: sha512-Fedw0aZvkhynoPYlA5WXrMCAMm+nSWdZt6lzJQ7Ok8S6Q+VsHmHpRWndVRJ8Be0ZbkfPc5LRYH+5XrzXcEeLRQ==}
    engines: {node: '>=10'}
    peerDependencies:
      '@types/react': '*'
      react: ^16.8.0 || ^17.0.0 || ^18.0.0 || ^19.0.0 || ^19.0.0-rc
    peerDependenciesMeta:
      '@types/react':
        optional: true

  use-sync-external-store@1.4.0:
    resolution: {integrity: sha512-9WXSPC5fMv61vaupRkCKCxsPxBocVnwakBEkMIHHpkTTg6icbJtg6jzgtLDm4bl3cSHAca52rYWih0k4K3PfHw==}
    peerDependencies:
      react: ^16.8.0 || ^17.0.0 || ^18.0.0 || ^19.0.0

  util-deprecate@1.0.2:
    resolution: {integrity: sha512-EPD5q1uXyFxJpCrLnCc1nHnq3gOa6DZBocAIiI2TaSCA7VCJ1UJDMagCzIkXNsUYfD1daK//LTEQ8xiIbrHtcw==}

  uuid@9.0.1:
    resolution: {integrity: sha512-b+1eJOlsR9K8HJpow9Ok3fiWOWSIcIzXodvv0rQjVoOVNpWMpxf1wZNpt4y9h10odCNrqnYp1OBzRktckBe3sA==}
    hasBin: true

  vaul@1.1.2:
    resolution: {integrity: sha512-ZFkClGpWyI2WUQjdLJ/BaGuV6AVQiJ3uELGk3OYtP+B6yCO7Cmn9vPFXVJkRaGkOJu3m8bQMgtyzNHixULceQA==}
    peerDependencies:
      react: ^16.8 || ^17.0 || ^18.0 || ^19.0.0 || ^19.0.0-rc
      react-dom: ^16.8 || ^17.0 || ^18.0 || ^19.0.0 || ^19.0.0-rc

  vfile-message@4.0.2:
    resolution: {integrity: sha512-jRDZ1IMLttGj41KcZvlrYAaI3CfqpLpfpf+Mfig13viT6NKvRzWZ+lXz0Y5D60w6uJIBAOGq9mSHf0gktF0duw==}

  vfile@6.0.3:
    resolution: {integrity: sha512-KzIbH/9tXat2u30jf+smMwFCsno4wHVdNmzFyL+T/L3UGqqk6JKfVqOFOZEpZSHADH1k40ab6NUIXZq422ov3Q==}

  victory-vendor@36.9.2:
    resolution: {integrity: sha512-PnpQQMuxlwYdocC8fIJqVXvkeViHYzotI+NJrCuav0ZYFoq912ZHBk3mCeuj+5/VpodOjPe1z0Fk2ihgzlXqjQ==}

  w3c-keyname@2.2.8:
    resolution: {integrity: sha512-dpojBhNsCNN7T82Tm7k26A6G9ML3NkhDsnw9n/eoxSRlVBB4CEtIQ/KTCLI2Fwf3ataSXRhYFkQi3SlnFwPvPQ==}

  webidl-conversions@3.0.1:
    resolution: {integrity: sha512-2JAn3z8AR6rjK8Sm8orRC0h/bcl/DqL7tRPdGZ4I1CjdF+EaMLmYxBHyXuKL849eucPFhvBoxMsflfOb8kxaeQ==}

  whatwg-encoding@3.1.1:
    resolution: {integrity: sha512-6qN4hJdMwfYBtE3YBTTHhoeuUrDBPZmbQaxWAqSALV/MeEnR5z1xd8UKud2RAkFoPkmB+hli1TZSnyi84xz1vQ==}
    engines: {node: '>=18'}

  whatwg-mimetype@4.0.0:
    resolution: {integrity: sha512-QaKxh0eNIi2mE9p2vEdzfagOKHCcj1pJ56EEHGQOVxp8r9/iszLUUV7v89x9O1p/T+NlTM5W7jW6+cz4Fq1YVg==}
    engines: {node: '>=18'}

  whatwg-url@5.0.0:
    resolution: {integrity: sha512-saE57nupxk6v3HY35+jzBwYa0rKSy0XR8JSxZPwgLr7ys0IBzhGviA1/TUGJLmSVqs8pb9AnvICXEuOHLprYTw==}

  which-boxed-primitive@1.1.1:
    resolution: {integrity: sha512-TbX3mj8n0odCBFVlY8AxkqcHASw3L60jIuF8jFP78az3C2YhmGvqbHBpAjTRH2/xqYunrJ9g1jSyjCjpoWzIAA==}
    engines: {node: '>= 0.4'}

  which-builtin-type@1.2.1:
    resolution: {integrity: sha512-6iBczoX+kDQ7a3+YJBnh3T+KZRxM/iYNPXicqk66/Qfm1b93iu+yOImkg0zHbj5LNOcNv1TEADiZ0xa34B4q6Q==}
    engines: {node: '>= 0.4'}

  which-collection@1.0.2:
    resolution: {integrity: sha512-K4jVyjnBdgvc86Y6BkaLZEN933SwYOuBFkdmBu9ZfkcAbdVbpITnDmjvZ/aQjRXQrv5EPkTnD1s39GiiqbngCw==}
    engines: {node: '>= 0.4'}

  which-typed-array@1.1.18:
    resolution: {integrity: sha512-qEcY+KJYlWyLH9vNbsr6/5j59AXk5ni5aakf8ldzBvGde6Iz4sxZGkJyWSAueTG7QhOvNRYb1lDdFmL5Td0QKA==}
    engines: {node: '>= 0.4'}

  which@2.0.2:
    resolution: {integrity: sha512-BLI3Tl1TW3Pvl70l3yq3Y64i+awpwXqsGBYWkkqMtnbXgrMD+yj7rhW0kuEDxzJaYXGjEW5ogapKNMEKNMjibA==}
    engines: {node: '>= 8'}
    hasBin: true

  which@4.0.0:
    resolution: {integrity: sha512-GlaYyEb07DPxYCKhKzplCWBJtvxZcZMrL+4UkrTSJHHPyZU4mYYTv3qaOe77H7EODLSSopAUFAc6W8U4yqvscg==}
    engines: {node: ^16.13.0 || >=18.0.0}
    hasBin: true

  word-wrap@1.2.5:
    resolution: {integrity: sha512-BN22B5eaMMI9UMtjrGd5g5eCYPpCPDUy0FJXbYsaT5zYxjFOckS53SQDE3pWkVoWpHXVb3BrYcEN4Twa55B5cA==}
    engines: {node: '>=0.10.0'}

  wrap-ansi@7.0.0:
    resolution: {integrity: sha512-YVGIj2kamLSTxw6NsZjoBxfSwsn0ycdesmc4p+Q21c5zPuZ1pl+NfxVdxPtdHvmNVOQ6XSYG4AUtyt/Fi7D16Q==}
    engines: {node: '>=10'}

  wrap-ansi@8.1.0:
    resolution: {integrity: sha512-si7QWI6zUMq56bESFvagtmzMdGOtoxfR+Sez11Mobfc7tm+VkUckk9bW2UeffTGVUbOksxmSw0AA2gs8g71NCQ==}
    engines: {node: '>=12'}

  wrap-ansi@9.0.0:
    resolution: {integrity: sha512-G8ura3S+3Z2G+mkgNRq8dqaFZAuxfsxpBB8OCTGRTCtp+l/v9nbFNmCUP1BZMts3G1142MsZfn6eeUKrr4PD1Q==}
    engines: {node: '>=18'}

  yaml@2.7.0:
    resolution: {integrity: sha512-+hSoy/QHluxmC9kCIJyL/uyFmLmc+e5CFR5Wa+bpIhIj85LVb9ZH2nVnqrHoSvKogwODv0ClqZkmiSSaIH5LTA==}
    engines: {node: '>= 14'}
    hasBin: true

  yocto-queue@0.1.0:
    resolution: {integrity: sha512-rVksvsnNCdJ/ohGc6xgPwyN8eheCxsiLM8mxuE/t/mOVqJewPuO1miLpTHQiRgTKCLexL4MeAFVagts7HmNZ2Q==}
    engines: {node: '>=10'}

  zod@3.24.2:
    resolution: {integrity: sha512-lY7CDW43ECgW9u1TcT3IoXHflywfVqDYze4waEz812jR/bZ8FHDsl7pFQoSZTz5N+2NqRXs8GBwnAwo3ZNxqhQ==}

  zustand@4.5.6:
    resolution: {integrity: sha512-ibr/n1hBzLLj5Y+yUcU7dYw8p6WnIVzdJbnX+1YpaScvZVF2ziugqHs+LAmHw4lWO9c/zRj+K1ncgWDQuthEdQ==}
    engines: {node: '>=12.7.0'}
    peerDependencies:
      '@types/react': '>=16.8'
      immer: '>=9.0.6'
      react: '>=16.8'
    peerDependenciesMeta:
      '@types/react':
        optional: true
      immer:
        optional: true
      react:
        optional: true

  zwitch@2.0.4:
    resolution: {integrity: sha512-bXE4cR/kVZhKZX/RjPEflHaKVhUVl85noU3v6b8apfQEc1x4A+zBxjZ4lN8LqGd6WZ3dl98pY4o717VFmoPp+A==}

snapshots:

  '@alloc/quick-lru@5.2.0': {}

  '@babel/runtime@7.26.9':
    dependencies:
      regenerator-runtime: 0.14.1

  '@better-auth/utils@0.2.3':
    dependencies:
      uncrypto: 0.1.3

  '@better-fetch/fetch@1.1.12': {}

  '@cfcs/core@0.0.6':
    dependencies:
      '@egjs/component': 3.0.5

  '@daybrush/utils@1.13.0': {}

  '@drizzle-team/brocli@0.10.2': {}

  '@egjs/agent@2.4.4': {}

  '@egjs/children-differ@1.0.1':
    dependencies:
      '@egjs/list-differ': 1.0.1

  '@egjs/component@3.0.5': {}

  '@egjs/list-differ@1.0.1': {}

  '@emnapi/runtime@1.3.1':
    dependencies:
      tslib: 2.8.1
    optional: true

  '@esbuild-kit/core-utils@3.3.2':
    dependencies:
      esbuild: 0.18.20
      source-map-support: 0.5.21

  '@esbuild-kit/esm-loader@2.6.5':
    dependencies:
      '@esbuild-kit/core-utils': 3.3.2
      get-tsconfig: 4.10.0

  '@esbuild/aix-ppc64@0.19.12':
    optional: true

  '@esbuild/android-arm64@0.18.20':
    optional: true

  '@esbuild/android-arm64@0.19.12':
    optional: true

  '@esbuild/android-arm@0.18.20':
    optional: true

  '@esbuild/android-arm@0.19.12':
    optional: true

  '@esbuild/android-x64@0.18.20':
    optional: true

  '@esbuild/android-x64@0.19.12':
    optional: true

  '@esbuild/darwin-arm64@0.18.20':
    optional: true

  '@esbuild/darwin-arm64@0.19.12':
    optional: true

  '@esbuild/darwin-x64@0.18.20':
    optional: true

  '@esbuild/darwin-x64@0.19.12':
    optional: true

  '@esbuild/freebsd-arm64@0.18.20':
    optional: true

  '@esbuild/freebsd-arm64@0.19.12':
    optional: true

  '@esbuild/freebsd-x64@0.18.20':
    optional: true

  '@esbuild/freebsd-x64@0.19.12':
    optional: true

  '@esbuild/linux-arm64@0.18.20':
    optional: true

  '@esbuild/linux-arm64@0.19.12':
    optional: true

  '@esbuild/linux-arm@0.18.20':
    optional: true

  '@esbuild/linux-arm@0.19.12':
    optional: true

  '@esbuild/linux-ia32@0.18.20':
    optional: true

  '@esbuild/linux-ia32@0.19.12':
    optional: true

  '@esbuild/linux-loong64@0.18.20':
    optional: true

  '@esbuild/linux-loong64@0.19.12':
    optional: true

  '@esbuild/linux-mips64el@0.18.20':
    optional: true

  '@esbuild/linux-mips64el@0.19.12':
    optional: true

  '@esbuild/linux-ppc64@0.18.20':
    optional: true

  '@esbuild/linux-ppc64@0.19.12':
    optional: true

  '@esbuild/linux-riscv64@0.18.20':
    optional: true

  '@esbuild/linux-riscv64@0.19.12':
    optional: true

  '@esbuild/linux-s390x@0.18.20':
    optional: true

  '@esbuild/linux-s390x@0.19.12':
    optional: true

  '@esbuild/linux-x64@0.18.20':
    optional: true

  '@esbuild/linux-x64@0.19.12':
    optional: true

  '@esbuild/netbsd-x64@0.18.20':
    optional: true

  '@esbuild/netbsd-x64@0.19.12':
    optional: true

  '@esbuild/openbsd-x64@0.18.20':
    optional: true

  '@esbuild/openbsd-x64@0.19.12':
    optional: true

  '@esbuild/sunos-x64@0.18.20':
    optional: true

  '@esbuild/sunos-x64@0.19.12':
    optional: true

  '@esbuild/win32-arm64@0.18.20':
    optional: true

  '@esbuild/win32-arm64@0.19.12':
    optional: true

  '@esbuild/win32-ia32@0.18.20':
    optional: true

  '@esbuild/win32-ia32@0.19.12':
    optional: true

  '@esbuild/win32-x64@0.18.20':
    optional: true

  '@esbuild/win32-x64@0.19.12':
    optional: true

  '@eslint-community/eslint-utils@4.4.1(eslint@9.21.0(jiti@1.21.7))':
    dependencies:
      eslint: 9.21.0(jiti@1.21.7)
      eslint-visitor-keys: 3.4.3

  '@eslint-community/regexpp@4.12.1': {}

  '@eslint/config-array@0.19.2':
    dependencies:
      '@eslint/object-schema': 2.1.6
      debug: 4.4.0
      minimatch: 3.1.2
    transitivePeerDependencies:
      - supports-color

  '@eslint/core@0.12.0':
    dependencies:
      '@types/json-schema': 7.0.15

  '@eslint/eslintrc@3.3.0':
    dependencies:
      ajv: 6.12.6
      debug: 4.4.0
      espree: 10.3.0
      globals: 14.0.0
      ignore: 5.3.2
      import-fresh: 3.3.1
      js-yaml: 4.1.0
      minimatch: 3.1.2
      strip-json-comments: 3.1.1
    transitivePeerDependencies:
      - supports-color

  '@eslint/js@9.21.0': {}

  '@eslint/object-schema@2.1.6': {}

  '@eslint/plugin-kit@0.2.7':
    dependencies:
      '@eslint/core': 0.12.0
      levn: 0.4.1

  '@floating-ui/core@1.6.9':
    dependencies:
      '@floating-ui/utils': 0.2.9

  '@floating-ui/dom@1.6.13':
    dependencies:
      '@floating-ui/core': 1.6.9
      '@floating-ui/utils': 0.2.9

  '@floating-ui/react-dom@2.1.2(react-dom@19.0.0(react@19.0.0))(react@19.0.0)':
    dependencies:
      '@floating-ui/dom': 1.6.13
      react: 19.0.0
      react-dom: 19.0.0(react@19.0.0)

  '@floating-ui/utils@0.2.9': {}

  '@hexagon/base64@1.1.28': {}

  '@hookform/resolvers@4.1.2(react-hook-form@7.54.2(react@19.0.0))':
    dependencies:
      '@standard-schema/utils': 0.3.0
      react-hook-form: 7.54.2(react@19.0.0)

  '@humanfs/core@0.19.1': {}

  '@humanfs/node@0.16.6':
    dependencies:
      '@humanfs/core': 0.19.1
      '@humanwhocodes/retry': 0.3.1

  '@humanwhocodes/module-importer@1.0.1': {}

  '@humanwhocodes/retry@0.3.1': {}

  '@humanwhocodes/retry@0.4.2': {}

  '@img/sharp-darwin-arm64@0.33.5':
    optionalDependencies:
      '@img/sharp-libvips-darwin-arm64': 1.0.4
    optional: true

  '@img/sharp-darwin-x64@0.33.5':
    optionalDependencies:
      '@img/sharp-libvips-darwin-x64': 1.0.4
    optional: true

  '@img/sharp-libvips-darwin-arm64@1.0.4':
    optional: true

  '@img/sharp-libvips-darwin-x64@1.0.4':
    optional: true

  '@img/sharp-libvips-linux-arm64@1.0.4':
    optional: true

  '@img/sharp-libvips-linux-arm@1.0.5':
    optional: true

  '@img/sharp-libvips-linux-s390x@1.0.4':
    optional: true

  '@img/sharp-libvips-linux-x64@1.0.4':
    optional: true

  '@img/sharp-libvips-linuxmusl-arm64@1.0.4':
    optional: true

  '@img/sharp-libvips-linuxmusl-x64@1.0.4':
    optional: true

  '@img/sharp-linux-arm64@0.33.5':
    optionalDependencies:
      '@img/sharp-libvips-linux-arm64': 1.0.4
    optional: true

  '@img/sharp-linux-arm@0.33.5':
    optionalDependencies:
      '@img/sharp-libvips-linux-arm': 1.0.5
    optional: true

  '@img/sharp-linux-s390x@0.33.5':
    optionalDependencies:
      '@img/sharp-libvips-linux-s390x': 1.0.4
    optional: true

  '@img/sharp-linux-x64@0.33.5':
    optionalDependencies:
      '@img/sharp-libvips-linux-x64': 1.0.4
    optional: true

  '@img/sharp-linuxmusl-arm64@0.33.5':
    optionalDependencies:
      '@img/sharp-libvips-linuxmusl-arm64': 1.0.4
    optional: true

  '@img/sharp-linuxmusl-x64@0.33.5':
    optionalDependencies:
      '@img/sharp-libvips-linuxmusl-x64': 1.0.4
    optional: true

  '@img/sharp-wasm32@0.33.5':
    dependencies:
      '@emnapi/runtime': 1.3.1
    optional: true

  '@img/sharp-win32-ia32@0.33.5':
    optional: true

  '@img/sharp-win32-x64@0.33.5':
    optional: true

  '@isaacs/cliui@8.0.2':
    dependencies:
      string-width: 5.1.2
      string-width-cjs: string-width@4.2.3
      strip-ansi: 7.1.0
      strip-ansi-cjs: strip-ansi@6.0.1
      wrap-ansi: 8.1.0
      wrap-ansi-cjs: wrap-ansi@7.0.0

  '@jridgewell/gen-mapping@0.3.8':
    dependencies:
      '@jridgewell/set-array': 1.2.1
      '@jridgewell/sourcemap-codec': 1.5.0
      '@jridgewell/trace-mapping': 0.3.25

  '@jridgewell/resolve-uri@3.1.2': {}

  '@jridgewell/set-array@1.2.1': {}

  '@jridgewell/sourcemap-codec@1.5.0': {}

  '@jridgewell/trace-mapping@0.3.25':
    dependencies:
      '@jridgewell/resolve-uri': 3.1.2
      '@jridgewell/sourcemap-codec': 1.5.0

  '@levischuck/tiny-cbor@0.2.11': {}

  '@marsidev/react-turnstile@1.1.0(react-dom@19.0.0(react@19.0.0))(react@19.0.0)':
    dependencies:
      react: 19.0.0
      react-dom: 19.0.0(react@19.0.0)

  '@next/env@15.1.6': {}

  '@next/eslint-plugin-next@15.1.6':
    dependencies:
      fast-glob: 3.3.1

  '@next/swc-darwin-arm64@15.1.6':
    optional: true

  '@next/swc-darwin-x64@15.1.6':
    optional: true

  '@next/swc-linux-arm64-gnu@15.1.6':
    optional: true

  '@next/swc-linux-arm64-musl@15.1.6':
    optional: true

  '@next/swc-linux-x64-gnu@15.1.6':
    optional: true

  '@next/swc-linux-x64-musl@15.1.6':
    optional: true

  '@next/swc-win32-arm64-msvc@15.1.6':
    optional: true

  '@next/swc-win32-x64-msvc@15.1.6':
    optional: true

  '@noble/ciphers@0.6.0': {}

  '@noble/hashes@1.7.1': {}

  '@nodelib/fs.scandir@2.1.5':
    dependencies:
      '@nodelib/fs.stat': 2.0.5
      run-parallel: 1.2.0

  '@nodelib/fs.stat@2.0.5': {}

  '@nodelib/fs.walk@1.2.8':
    dependencies:
      '@nodelib/fs.scandir': 2.1.5
      fastq: 1.19.1

  '@nolyfill/is-core-module@1.0.39': {}

  '@one-ini/wasm@0.1.1': {}

  '@peculiar/asn1-android@2.3.15':
    dependencies:
      '@peculiar/asn1-schema': 2.3.15
      asn1js: 3.0.5
      tslib: 2.8.1

  '@peculiar/asn1-ecc@2.3.15':
    dependencies:
      '@peculiar/asn1-schema': 2.3.15
      '@peculiar/asn1-x509': 2.3.15
      asn1js: 3.0.5
      tslib: 2.8.1

  '@peculiar/asn1-rsa@2.3.15':
    dependencies:
      '@peculiar/asn1-schema': 2.3.15
      '@peculiar/asn1-x509': 2.3.15
      asn1js: 3.0.5
      tslib: 2.8.1

  '@peculiar/asn1-schema@2.3.15':
    dependencies:
      asn1js: 3.0.5
      pvtsutils: 1.3.6
      tslib: 2.8.1

  '@peculiar/asn1-x509@2.3.15':
    dependencies:
      '@peculiar/asn1-schema': 2.3.15
      asn1js: 3.0.5
      pvtsutils: 1.3.6
      tslib: 2.8.1

  '@petamoriken/float16@3.9.1': {}

  '@pkgjs/parseargs@0.11.0':
    optional: true

  '@popperjs/core@2.11.8': {}

  '@radix-ui/number@1.1.0': {}

  '@radix-ui/primitive@1.0.1':
    dependencies:
      '@babel/runtime': 7.26.9

  '@radix-ui/primitive@1.1.1': {}

  '@radix-ui/react-arrow@1.1.2(@types/react-dom@19.0.4(@types/react@19.0.10))(@types/react@19.0.10)(react-dom@19.0.0(react@19.0.0))(react@19.0.0)':
    dependencies:
      '@radix-ui/react-primitive': 2.0.2(@types/react-dom@19.0.4(@types/react@19.0.10))(@types/react@19.0.10)(react-dom@19.0.0(react@19.0.0))(react@19.0.0)
      react: 19.0.0
      react-dom: 19.0.0(react@19.0.0)
    optionalDependencies:
      '@types/react': 19.0.10
      '@types/react-dom': 19.0.4(@types/react@19.0.10)

  '@radix-ui/react-avatar@1.1.3(@types/react-dom@19.0.4(@types/react@19.0.10))(@types/react@19.0.10)(react-dom@19.0.0(react@19.0.0))(react@19.0.0)':
    dependencies:
      '@radix-ui/react-context': 1.1.1(@types/react@19.0.10)(react@19.0.0)
      '@radix-ui/react-primitive': 2.0.2(@types/react-dom@19.0.4(@types/react@19.0.10))(@types/react@19.0.10)(react-dom@19.0.0(react@19.0.0))(react@19.0.0)
      '@radix-ui/react-use-callback-ref': 1.1.0(@types/react@19.0.10)(react@19.0.0)
      '@radix-ui/react-use-layout-effect': 1.1.0(@types/react@19.0.10)(react@19.0.0)
      react: 19.0.0
      react-dom: 19.0.0(react@19.0.0)
    optionalDependencies:
      '@types/react': 19.0.10
      '@types/react-dom': 19.0.4(@types/react@19.0.10)

  '@radix-ui/react-collapsible@1.1.3(@types/react-dom@19.0.4(@types/react@19.0.10))(@types/react@19.0.10)(react-dom@19.0.0(react@19.0.0))(react@19.0.0)':
    dependencies:
      '@radix-ui/primitive': 1.1.1
      '@radix-ui/react-compose-refs': 1.1.1(@types/react@19.0.10)(react@19.0.0)
      '@radix-ui/react-context': 1.1.1(@types/react@19.0.10)(react@19.0.0)
      '@radix-ui/react-id': 1.1.0(@types/react@19.0.10)(react@19.0.0)
      '@radix-ui/react-presence': 1.1.2(@types/react-dom@19.0.4(@types/react@19.0.10))(@types/react@19.0.10)(react-dom@19.0.0(react@19.0.0))(react@19.0.0)
      '@radix-ui/react-primitive': 2.0.2(@types/react-dom@19.0.4(@types/react@19.0.10))(@types/react@19.0.10)(react-dom@19.0.0(react@19.0.0))(react@19.0.0)
      '@radix-ui/react-use-controllable-state': 1.1.0(@types/react@19.0.10)(react@19.0.0)
      '@radix-ui/react-use-layout-effect': 1.1.0(@types/react@19.0.10)(react@19.0.0)
      react: 19.0.0
      react-dom: 19.0.0(react@19.0.0)
    optionalDependencies:
      '@types/react': 19.0.10
      '@types/react-dom': 19.0.4(@types/react@19.0.10)

  '@radix-ui/react-collection@1.1.2(@types/react-dom@19.0.4(@types/react@19.0.10))(@types/react@19.0.10)(react-dom@19.0.0(react@19.0.0))(react@19.0.0)':
    dependencies:
      '@radix-ui/react-compose-refs': 1.1.1(@types/react@19.0.10)(react@19.0.0)
      '@radix-ui/react-context': 1.1.1(@types/react@19.0.10)(react@19.0.0)
      '@radix-ui/react-primitive': 2.0.2(@types/react-dom@19.0.4(@types/react@19.0.10))(@types/react@19.0.10)(react-dom@19.0.0(react@19.0.0))(react@19.0.0)
      '@radix-ui/react-slot': 1.1.2(@types/react@19.0.10)(react@19.0.0)
      react: 19.0.0
      react-dom: 19.0.0(react@19.0.0)
    optionalDependencies:
      '@types/react': 19.0.10
      '@types/react-dom': 19.0.4(@types/react@19.0.10)

  '@radix-ui/react-compose-refs@1.0.1(@types/react@19.0.10)(react@19.0.0)':
    dependencies:
      '@babel/runtime': 7.26.9
      react: 19.0.0
    optionalDependencies:
      '@types/react': 19.0.10

  '@radix-ui/react-compose-refs@1.1.1(@types/react@19.0.10)(react@19.0.0)':
    dependencies:
      react: 19.0.0
    optionalDependencies:
      '@types/react': 19.0.10

  '@radix-ui/react-context@1.0.1(@types/react@19.0.10)(react@19.0.0)':
    dependencies:
      '@babel/runtime': 7.26.9
      react: 19.0.0
    optionalDependencies:
      '@types/react': 19.0.10

  '@radix-ui/react-context@1.1.1(@types/react@19.0.10)(react@19.0.0)':
    dependencies:
      react: 19.0.0
    optionalDependencies:
      '@types/react': 19.0.10

  '@radix-ui/react-dialog@1.0.5(@types/react-dom@19.0.4(@types/react@19.0.10))(@types/react@19.0.10)(react-dom@19.0.0(react@19.0.0))(react@19.0.0)':
    dependencies:
      '@babel/runtime': 7.26.9
      '@radix-ui/primitive': 1.0.1
      '@radix-ui/react-compose-refs': 1.0.1(@types/react@19.0.10)(react@19.0.0)
      '@radix-ui/react-context': 1.0.1(@types/react@19.0.10)(react@19.0.0)
      '@radix-ui/react-dismissable-layer': 1.0.5(@types/react-dom@19.0.4(@types/react@19.0.10))(@types/react@19.0.10)(react-dom@19.0.0(react@19.0.0))(react@19.0.0)
      '@radix-ui/react-focus-guards': 1.0.1(@types/react@19.0.10)(react@19.0.0)
      '@radix-ui/react-focus-scope': 1.0.4(@types/react-dom@19.0.4(@types/react@19.0.10))(@types/react@19.0.10)(react-dom@19.0.0(react@19.0.0))(react@19.0.0)
      '@radix-ui/react-id': 1.0.1(@types/react@19.0.10)(react@19.0.0)
      '@radix-ui/react-portal': 1.0.4(@types/react-dom@19.0.4(@types/react@19.0.10))(@types/react@19.0.10)(react-dom@19.0.0(react@19.0.0))(react@19.0.0)
      '@radix-ui/react-presence': 1.0.1(@types/react-dom@19.0.4(@types/react@19.0.10))(@types/react@19.0.10)(react-dom@19.0.0(react@19.0.0))(react@19.0.0)
      '@radix-ui/react-primitive': 1.0.3(@types/react-dom@19.0.4(@types/react@19.0.10))(@types/react@19.0.10)(react-dom@19.0.0(react@19.0.0))(react@19.0.0)
      '@radix-ui/react-slot': 1.0.2(@types/react@19.0.10)(react@19.0.0)
      '@radix-ui/react-use-controllable-state': 1.0.1(@types/react@19.0.10)(react@19.0.0)
      aria-hidden: 1.2.4
      react: 19.0.0
      react-dom: 19.0.0(react@19.0.0)
      react-remove-scroll: 2.5.5(@types/react@19.0.10)(react@19.0.0)
    optionalDependencies:
      '@types/react': 19.0.10
      '@types/react-dom': 19.0.4(@types/react@19.0.10)

  '@radix-ui/react-dialog@1.1.6(@types/react-dom@19.0.4(@types/react@19.0.10))(@types/react@19.0.10)(react-dom@19.0.0(react@19.0.0))(react@19.0.0)':
    dependencies:
      '@radix-ui/primitive': 1.1.1
      '@radix-ui/react-compose-refs': 1.1.1(@types/react@19.0.10)(react@19.0.0)
      '@radix-ui/react-context': 1.1.1(@types/react@19.0.10)(react@19.0.0)
      '@radix-ui/react-dismissable-layer': 1.1.5(@types/react-dom@19.0.4(@types/react@19.0.10))(@types/react@19.0.10)(react-dom@19.0.0(react@19.0.0))(react@19.0.0)
      '@radix-ui/react-focus-guards': 1.1.1(@types/react@19.0.10)(react@19.0.0)
      '@radix-ui/react-focus-scope': 1.1.2(@types/react-dom@19.0.4(@types/react@19.0.10))(@types/react@19.0.10)(react-dom@19.0.0(react@19.0.0))(react@19.0.0)
      '@radix-ui/react-id': 1.1.0(@types/react@19.0.10)(react@19.0.0)
      '@radix-ui/react-portal': 1.1.4(@types/react-dom@19.0.4(@types/react@19.0.10))(@types/react@19.0.10)(react-dom@19.0.0(react@19.0.0))(react@19.0.0)
      '@radix-ui/react-presence': 1.1.2(@types/react-dom@19.0.4(@types/react@19.0.10))(@types/react@19.0.10)(react-dom@19.0.0(react@19.0.0))(react@19.0.0)
      '@radix-ui/react-primitive': 2.0.2(@types/react-dom@19.0.4(@types/react@19.0.10))(@types/react@19.0.10)(react-dom@19.0.0(react@19.0.0))(react@19.0.0)
      '@radix-ui/react-slot': 1.1.2(@types/react@19.0.10)(react@19.0.0)
      '@radix-ui/react-use-controllable-state': 1.1.0(@types/react@19.0.10)(react@19.0.0)
      aria-hidden: 1.2.4
      react: 19.0.0
      react-dom: 19.0.0(react@19.0.0)
      react-remove-scroll: 2.6.3(@types/react@19.0.10)(react@19.0.0)
    optionalDependencies:
      '@types/react': 19.0.10
      '@types/react-dom': 19.0.4(@types/react@19.0.10)

  '@radix-ui/react-direction@1.1.0(@types/react@19.0.10)(react@19.0.0)':
    dependencies:
      react: 19.0.0
    optionalDependencies:
      '@types/react': 19.0.10

  '@radix-ui/react-dismissable-layer@1.0.5(@types/react-dom@19.0.4(@types/react@19.0.10))(@types/react@19.0.10)(react-dom@19.0.0(react@19.0.0))(react@19.0.0)':
    dependencies:
      '@babel/runtime': 7.26.9
      '@radix-ui/primitive': 1.0.1
      '@radix-ui/react-compose-refs': 1.0.1(@types/react@19.0.10)(react@19.0.0)
      '@radix-ui/react-primitive': 1.0.3(@types/react-dom@19.0.4(@types/react@19.0.10))(@types/react@19.0.10)(react-dom@19.0.0(react@19.0.0))(react@19.0.0)
      '@radix-ui/react-use-callback-ref': 1.0.1(@types/react@19.0.10)(react@19.0.0)
      '@radix-ui/react-use-escape-keydown': 1.0.3(@types/react@19.0.10)(react@19.0.0)
      react: 19.0.0
      react-dom: 19.0.0(react@19.0.0)
    optionalDependencies:
      '@types/react': 19.0.10
      '@types/react-dom': 19.0.4(@types/react@19.0.10)

  '@radix-ui/react-dismissable-layer@1.1.5(@types/react-dom@19.0.4(@types/react@19.0.10))(@types/react@19.0.10)(react-dom@19.0.0(react@19.0.0))(react@19.0.0)':
    dependencies:
      '@radix-ui/primitive': 1.1.1
      '@radix-ui/react-compose-refs': 1.1.1(@types/react@19.0.10)(react@19.0.0)
      '@radix-ui/react-primitive': 2.0.2(@types/react-dom@19.0.4(@types/react@19.0.10))(@types/react@19.0.10)(react-dom@19.0.0(react@19.0.0))(react@19.0.0)
      '@radix-ui/react-use-callback-ref': 1.1.0(@types/react@19.0.10)(react@19.0.0)
      '@radix-ui/react-use-escape-keydown': 1.1.0(@types/react@19.0.10)(react@19.0.0)
      react: 19.0.0
      react-dom: 19.0.0(react@19.0.0)
    optionalDependencies:
      '@types/react': 19.0.10
      '@types/react-dom': 19.0.4(@types/react@19.0.10)

  '@radix-ui/react-dropdown-menu@2.1.6(@types/react-dom@19.0.4(@types/react@19.0.10))(@types/react@19.0.10)(react-dom@19.0.0(react@19.0.0))(react@19.0.0)':
    dependencies:
      '@radix-ui/primitive': 1.1.1
      '@radix-ui/react-compose-refs': 1.1.1(@types/react@19.0.10)(react@19.0.0)
      '@radix-ui/react-context': 1.1.1(@types/react@19.0.10)(react@19.0.0)
      '@radix-ui/react-id': 1.1.0(@types/react@19.0.10)(react@19.0.0)
      '@radix-ui/react-menu': 2.1.6(@types/react-dom@19.0.4(@types/react@19.0.10))(@types/react@19.0.10)(react-dom@19.0.0(react@19.0.0))(react@19.0.0)
      '@radix-ui/react-primitive': 2.0.2(@types/react-dom@19.0.4(@types/react@19.0.10))(@types/react@19.0.10)(react-dom@19.0.0(react@19.0.0))(react@19.0.0)
      '@radix-ui/react-use-controllable-state': 1.1.0(@types/react@19.0.10)(react@19.0.0)
      react: 19.0.0
      react-dom: 19.0.0(react@19.0.0)
    optionalDependencies:
      '@types/react': 19.0.10
      '@types/react-dom': 19.0.4(@types/react@19.0.10)

  '@radix-ui/react-focus-guards@1.0.1(@types/react@19.0.10)(react@19.0.0)':
    dependencies:
      '@babel/runtime': 7.26.9
      react: 19.0.0
    optionalDependencies:
      '@types/react': 19.0.10

  '@radix-ui/react-focus-guards@1.1.1(@types/react@19.0.10)(react@19.0.0)':
    dependencies:
      react: 19.0.0
    optionalDependencies:
      '@types/react': 19.0.10

  '@radix-ui/react-focus-scope@1.0.4(@types/react-dom@19.0.4(@types/react@19.0.10))(@types/react@19.0.10)(react-dom@19.0.0(react@19.0.0))(react@19.0.0)':
    dependencies:
      '@babel/runtime': 7.26.9
      '@radix-ui/react-compose-refs': 1.0.1(@types/react@19.0.10)(react@19.0.0)
      '@radix-ui/react-primitive': 1.0.3(@types/react-dom@19.0.4(@types/react@19.0.10))(@types/react@19.0.10)(react-dom@19.0.0(react@19.0.0))(react@19.0.0)
      '@radix-ui/react-use-callback-ref': 1.0.1(@types/react@19.0.10)(react@19.0.0)
      react: 19.0.0
      react-dom: 19.0.0(react@19.0.0)
    optionalDependencies:
      '@types/react': 19.0.10
      '@types/react-dom': 19.0.4(@types/react@19.0.10)

  '@radix-ui/react-focus-scope@1.1.2(@types/react-dom@19.0.4(@types/react@19.0.10))(@types/react@19.0.10)(react-dom@19.0.0(react@19.0.0))(react@19.0.0)':
    dependencies:
      '@radix-ui/react-compose-refs': 1.1.1(@types/react@19.0.10)(react@19.0.0)
      '@radix-ui/react-primitive': 2.0.2(@types/react-dom@19.0.4(@types/react@19.0.10))(@types/react@19.0.10)(react-dom@19.0.0(react@19.0.0))(react@19.0.0)
      '@radix-ui/react-use-callback-ref': 1.1.0(@types/react@19.0.10)(react@19.0.0)
      react: 19.0.0
      react-dom: 19.0.0(react@19.0.0)
    optionalDependencies:
      '@types/react': 19.0.10
      '@types/react-dom': 19.0.4(@types/react@19.0.10)

  '@radix-ui/react-id@1.0.1(@types/react@19.0.10)(react@19.0.0)':
    dependencies:
      '@babel/runtime': 7.26.9
      '@radix-ui/react-use-layout-effect': 1.0.1(@types/react@19.0.10)(react@19.0.0)
      react: 19.0.0
    optionalDependencies:
      '@types/react': 19.0.10

  '@radix-ui/react-id@1.1.0(@types/react@19.0.10)(react@19.0.0)':
    dependencies:
      '@radix-ui/react-use-layout-effect': 1.1.0(@types/react@19.0.10)(react@19.0.0)
      react: 19.0.0
    optionalDependencies:
      '@types/react': 19.0.10

  '@radix-ui/react-label@2.1.2(@types/react-dom@19.0.4(@types/react@19.0.10))(@types/react@19.0.10)(react-dom@19.0.0(react@19.0.0))(react@19.0.0)':
    dependencies:
      '@radix-ui/react-primitive': 2.0.2(@types/react-dom@19.0.4(@types/react@19.0.10))(@types/react@19.0.10)(react-dom@19.0.0(react@19.0.0))(react@19.0.0)
      react: 19.0.0
      react-dom: 19.0.0(react@19.0.0)
    optionalDependencies:
      '@types/react': 19.0.10
      '@types/react-dom': 19.0.4(@types/react@19.0.10)

  '@radix-ui/react-menu@2.1.6(@types/react-dom@19.0.4(@types/react@19.0.10))(@types/react@19.0.10)(react-dom@19.0.0(react@19.0.0))(react@19.0.0)':
    dependencies:
      '@radix-ui/primitive': 1.1.1
      '@radix-ui/react-collection': 1.1.2(@types/react-dom@19.0.4(@types/react@19.0.10))(@types/react@19.0.10)(react-dom@19.0.0(react@19.0.0))(react@19.0.0)
      '@radix-ui/react-compose-refs': 1.1.1(@types/react@19.0.10)(react@19.0.0)
      '@radix-ui/react-context': 1.1.1(@types/react@19.0.10)(react@19.0.0)
      '@radix-ui/react-direction': 1.1.0(@types/react@19.0.10)(react@19.0.0)
      '@radix-ui/react-dismissable-layer': 1.1.5(@types/react-dom@19.0.4(@types/react@19.0.10))(@types/react@19.0.10)(react-dom@19.0.0(react@19.0.0))(react@19.0.0)
      '@radix-ui/react-focus-guards': 1.1.1(@types/react@19.0.10)(react@19.0.0)
      '@radix-ui/react-focus-scope': 1.1.2(@types/react-dom@19.0.4(@types/react@19.0.10))(@types/react@19.0.10)(react-dom@19.0.0(react@19.0.0))(react@19.0.0)
      '@radix-ui/react-id': 1.1.0(@types/react@19.0.10)(react@19.0.0)
      '@radix-ui/react-popper': 1.2.2(@types/react-dom@19.0.4(@types/react@19.0.10))(@types/react@19.0.10)(react-dom@19.0.0(react@19.0.0))(react@19.0.0)
      '@radix-ui/react-portal': 1.1.4(@types/react-dom@19.0.4(@types/react@19.0.10))(@types/react@19.0.10)(react-dom@19.0.0(react@19.0.0))(react@19.0.0)
      '@radix-ui/react-presence': 1.1.2(@types/react-dom@19.0.4(@types/react@19.0.10))(@types/react@19.0.10)(react-dom@19.0.0(react@19.0.0))(react@19.0.0)
      '@radix-ui/react-primitive': 2.0.2(@types/react-dom@19.0.4(@types/react@19.0.10))(@types/react@19.0.10)(react-dom@19.0.0(react@19.0.0))(react@19.0.0)
      '@radix-ui/react-roving-focus': 1.1.2(@types/react-dom@19.0.4(@types/react@19.0.10))(@types/react@19.0.10)(react-dom@19.0.0(react@19.0.0))(react@19.0.0)
      '@radix-ui/react-slot': 1.1.2(@types/react@19.0.10)(react@19.0.0)
      '@radix-ui/react-use-callback-ref': 1.1.0(@types/react@19.0.10)(react@19.0.0)
      aria-hidden: 1.2.4
      react: 19.0.0
      react-dom: 19.0.0(react@19.0.0)
      react-remove-scroll: 2.6.3(@types/react@19.0.10)(react@19.0.0)
    optionalDependencies:
      '@types/react': 19.0.10
      '@types/react-dom': 19.0.4(@types/react@19.0.10)

  '@radix-ui/react-popover@1.1.6(@types/react-dom@19.0.4(@types/react@19.0.10))(@types/react@19.0.10)(react-dom@19.0.0(react@19.0.0))(react@19.0.0)':
    dependencies:
      '@radix-ui/primitive': 1.1.1
      '@radix-ui/react-compose-refs': 1.1.1(@types/react@19.0.10)(react@19.0.0)
      '@radix-ui/react-context': 1.1.1(@types/react@19.0.10)(react@19.0.0)
      '@radix-ui/react-dismissable-layer': 1.1.5(@types/react-dom@19.0.4(@types/react@19.0.10))(@types/react@19.0.10)(react-dom@19.0.0(react@19.0.0))(react@19.0.0)
      '@radix-ui/react-focus-guards': 1.1.1(@types/react@19.0.10)(react@19.0.0)
      '@radix-ui/react-focus-scope': 1.1.2(@types/react-dom@19.0.4(@types/react@19.0.10))(@types/react@19.0.10)(react-dom@19.0.0(react@19.0.0))(react@19.0.0)
      '@radix-ui/react-id': 1.1.0(@types/react@19.0.10)(react@19.0.0)
      '@radix-ui/react-popper': 1.2.2(@types/react-dom@19.0.4(@types/react@19.0.10))(@types/react@19.0.10)(react-dom@19.0.0(react@19.0.0))(react@19.0.0)
      '@radix-ui/react-portal': 1.1.4(@types/react-dom@19.0.4(@types/react@19.0.10))(@types/react@19.0.10)(react-dom@19.0.0(react@19.0.0))(react@19.0.0)
      '@radix-ui/react-presence': 1.1.2(@types/react-dom@19.0.4(@types/react@19.0.10))(@types/react@19.0.10)(react-dom@19.0.0(react@19.0.0))(react@19.0.0)
      '@radix-ui/react-primitive': 2.0.2(@types/react-dom@19.0.4(@types/react@19.0.10))(@types/react@19.0.10)(react-dom@19.0.0(react@19.0.0))(react@19.0.0)
      '@radix-ui/react-slot': 1.1.2(@types/react@19.0.10)(react@19.0.0)
      '@radix-ui/react-use-controllable-state': 1.1.0(@types/react@19.0.10)(react@19.0.0)
      aria-hidden: 1.2.4
      react: 19.0.0
      react-dom: 19.0.0(react@19.0.0)
      react-remove-scroll: 2.6.3(@types/react@19.0.10)(react@19.0.0)
    optionalDependencies:
      '@types/react': 19.0.10
      '@types/react-dom': 19.0.4(@types/react@19.0.10)

  '@radix-ui/react-popper@1.2.2(@types/react-dom@19.0.4(@types/react@19.0.10))(@types/react@19.0.10)(react-dom@19.0.0(react@19.0.0))(react@19.0.0)':
    dependencies:
      '@floating-ui/react-dom': 2.1.2(react-dom@19.0.0(react@19.0.0))(react@19.0.0)
      '@radix-ui/react-arrow': 1.1.2(@types/react-dom@19.0.4(@types/react@19.0.10))(@types/react@19.0.10)(react-dom@19.0.0(react@19.0.0))(react@19.0.0)
      '@radix-ui/react-compose-refs': 1.1.1(@types/react@19.0.10)(react@19.0.0)
      '@radix-ui/react-context': 1.1.1(@types/react@19.0.10)(react@19.0.0)
      '@radix-ui/react-primitive': 2.0.2(@types/react-dom@19.0.4(@types/react@19.0.10))(@types/react@19.0.10)(react-dom@19.0.0(react@19.0.0))(react@19.0.0)
      '@radix-ui/react-use-callback-ref': 1.1.0(@types/react@19.0.10)(react@19.0.0)
      '@radix-ui/react-use-layout-effect': 1.1.0(@types/react@19.0.10)(react@19.0.0)
      '@radix-ui/react-use-rect': 1.1.0(@types/react@19.0.10)(react@19.0.0)
      '@radix-ui/react-use-size': 1.1.0(@types/react@19.0.10)(react@19.0.0)
      '@radix-ui/rect': 1.1.0
      react: 19.0.0
      react-dom: 19.0.0(react@19.0.0)
    optionalDependencies:
      '@types/react': 19.0.10
      '@types/react-dom': 19.0.4(@types/react@19.0.10)

  '@radix-ui/react-portal@1.0.4(@types/react-dom@19.0.4(@types/react@19.0.10))(@types/react@19.0.10)(react-dom@19.0.0(react@19.0.0))(react@19.0.0)':
    dependencies:
      '@babel/runtime': 7.26.9
      '@radix-ui/react-primitive': 1.0.3(@types/react-dom@19.0.4(@types/react@19.0.10))(@types/react@19.0.10)(react-dom@19.0.0(react@19.0.0))(react@19.0.0)
      react: 19.0.0
      react-dom: 19.0.0(react@19.0.0)
    optionalDependencies:
      '@types/react': 19.0.10
      '@types/react-dom': 19.0.4(@types/react@19.0.10)

  '@radix-ui/react-portal@1.1.4(@types/react-dom@19.0.4(@types/react@19.0.10))(@types/react@19.0.10)(react-dom@19.0.0(react@19.0.0))(react@19.0.0)':
    dependencies:
      '@radix-ui/react-primitive': 2.0.2(@types/react-dom@19.0.4(@types/react@19.0.10))(@types/react@19.0.10)(react-dom@19.0.0(react@19.0.0))(react@19.0.0)
      '@radix-ui/react-use-layout-effect': 1.1.0(@types/react@19.0.10)(react@19.0.0)
      react: 19.0.0
      react-dom: 19.0.0(react@19.0.0)
    optionalDependencies:
      '@types/react': 19.0.10
      '@types/react-dom': 19.0.4(@types/react@19.0.10)

  '@radix-ui/react-presence@1.0.1(@types/react-dom@19.0.4(@types/react@19.0.10))(@types/react@19.0.10)(react-dom@19.0.0(react@19.0.0))(react@19.0.0)':
    dependencies:
      '@babel/runtime': 7.26.9
      '@radix-ui/react-compose-refs': 1.0.1(@types/react@19.0.10)(react@19.0.0)
      '@radix-ui/react-use-layout-effect': 1.0.1(@types/react@19.0.10)(react@19.0.0)
      react: 19.0.0
      react-dom: 19.0.0(react@19.0.0)
    optionalDependencies:
      '@types/react': 19.0.10
      '@types/react-dom': 19.0.4(@types/react@19.0.10)

  '@radix-ui/react-presence@1.1.2(@types/react-dom@19.0.4(@types/react@19.0.10))(@types/react@19.0.10)(react-dom@19.0.0(react@19.0.0))(react@19.0.0)':
    dependencies:
      '@radix-ui/react-compose-refs': 1.1.1(@types/react@19.0.10)(react@19.0.0)
      '@radix-ui/react-use-layout-effect': 1.1.0(@types/react@19.0.10)(react@19.0.0)
      react: 19.0.0
      react-dom: 19.0.0(react@19.0.0)
    optionalDependencies:
      '@types/react': 19.0.10
      '@types/react-dom': 19.0.4(@types/react@19.0.10)

  '@radix-ui/react-primitive@1.0.3(@types/react-dom@19.0.4(@types/react@19.0.10))(@types/react@19.0.10)(react-dom@19.0.0(react@19.0.0))(react@19.0.0)':
    dependencies:
      '@babel/runtime': 7.26.9
      '@radix-ui/react-slot': 1.0.2(@types/react@19.0.10)(react@19.0.0)
      react: 19.0.0
      react-dom: 19.0.0(react@19.0.0)
    optionalDependencies:
      '@types/react': 19.0.10
      '@types/react-dom': 19.0.4(@types/react@19.0.10)

  '@radix-ui/react-primitive@2.0.2(@types/react-dom@19.0.4(@types/react@19.0.10))(@types/react@19.0.10)(react-dom@19.0.0(react@19.0.0))(react@19.0.0)':
    dependencies:
      '@radix-ui/react-slot': 1.1.2(@types/react@19.0.10)(react@19.0.0)
      react: 19.0.0
      react-dom: 19.0.0(react@19.0.0)
    optionalDependencies:
      '@types/react': 19.0.10
      '@types/react-dom': 19.0.4(@types/react@19.0.10)

  '@radix-ui/react-progress@1.1.2(@types/react-dom@19.0.4(@types/react@19.0.10))(@types/react@19.0.10)(react-dom@19.0.0(react@19.0.0))(react@19.0.0)':
    dependencies:
      '@radix-ui/react-context': 1.1.1(@types/react@19.0.10)(react@19.0.0)
      '@radix-ui/react-primitive': 2.0.2(@types/react-dom@19.0.4(@types/react@19.0.10))(@types/react@19.0.10)(react-dom@19.0.0(react@19.0.0))(react@19.0.0)
      react: 19.0.0
      react-dom: 19.0.0(react@19.0.0)
    optionalDependencies:
      '@types/react': 19.0.10
      '@types/react-dom': 19.0.4(@types/react@19.0.10)

  '@radix-ui/react-radio-group@1.2.3(@types/react-dom@19.0.4(@types/react@19.0.10))(@types/react@19.0.10)(react-dom@19.0.0(react@19.0.0))(react@19.0.0)':
    dependencies:
      '@radix-ui/primitive': 1.1.1
      '@radix-ui/react-compose-refs': 1.1.1(@types/react@19.0.10)(react@19.0.0)
      '@radix-ui/react-context': 1.1.1(@types/react@19.0.10)(react@19.0.0)
      '@radix-ui/react-direction': 1.1.0(@types/react@19.0.10)(react@19.0.0)
      '@radix-ui/react-presence': 1.1.2(@types/react-dom@19.0.4(@types/react@19.0.10))(@types/react@19.0.10)(react-dom@19.0.0(react@19.0.0))(react@19.0.0)
      '@radix-ui/react-primitive': 2.0.2(@types/react-dom@19.0.4(@types/react@19.0.10))(@types/react@19.0.10)(react-dom@19.0.0(react@19.0.0))(react@19.0.0)
      '@radix-ui/react-roving-focus': 1.1.2(@types/react-dom@19.0.4(@types/react@19.0.10))(@types/react@19.0.10)(react-dom@19.0.0(react@19.0.0))(react@19.0.0)
      '@radix-ui/react-use-controllable-state': 1.1.0(@types/react@19.0.10)(react@19.0.0)
      '@radix-ui/react-use-previous': 1.1.0(@types/react@19.0.10)(react@19.0.0)
      '@radix-ui/react-use-size': 1.1.0(@types/react@19.0.10)(react@19.0.0)
      react: 19.0.0
      react-dom: 19.0.0(react@19.0.0)
    optionalDependencies:
      '@types/react': 19.0.10
      '@types/react-dom': 19.0.4(@types/react@19.0.10)

  '@radix-ui/react-roving-focus@1.1.2(@types/react-dom@19.0.4(@types/react@19.0.10))(@types/react@19.0.10)(react-dom@19.0.0(react@19.0.0))(react@19.0.0)':
    dependencies:
      '@radix-ui/primitive': 1.1.1
      '@radix-ui/react-collection': 1.1.2(@types/react-dom@19.0.4(@types/react@19.0.10))(@types/react@19.0.10)(react-dom@19.0.0(react@19.0.0))(react@19.0.0)
      '@radix-ui/react-compose-refs': 1.1.1(@types/react@19.0.10)(react@19.0.0)
      '@radix-ui/react-context': 1.1.1(@types/react@19.0.10)(react@19.0.0)
      '@radix-ui/react-direction': 1.1.0(@types/react@19.0.10)(react@19.0.0)
      '@radix-ui/react-id': 1.1.0(@types/react@19.0.10)(react@19.0.0)
      '@radix-ui/react-primitive': 2.0.2(@types/react-dom@19.0.4(@types/react@19.0.10))(@types/react@19.0.10)(react-dom@19.0.0(react@19.0.0))(react@19.0.0)
      '@radix-ui/react-use-callback-ref': 1.1.0(@types/react@19.0.10)(react@19.0.0)
      '@radix-ui/react-use-controllable-state': 1.1.0(@types/react@19.0.10)(react@19.0.0)
      react: 19.0.0
      react-dom: 19.0.0(react@19.0.0)
    optionalDependencies:
      '@types/react': 19.0.10
      '@types/react-dom': 19.0.4(@types/react@19.0.10)

  '@radix-ui/react-scroll-area@1.2.3(@types/react-dom@19.0.4(@types/react@19.0.10))(@types/react@19.0.10)(react-dom@19.0.0(react@19.0.0))(react@19.0.0)':
    dependencies:
      '@radix-ui/number': 1.1.0
      '@radix-ui/primitive': 1.1.1
      '@radix-ui/react-compose-refs': 1.1.1(@types/react@19.0.10)(react@19.0.0)
      '@radix-ui/react-context': 1.1.1(@types/react@19.0.10)(react@19.0.0)
      '@radix-ui/react-direction': 1.1.0(@types/react@19.0.10)(react@19.0.0)
      '@radix-ui/react-presence': 1.1.2(@types/react-dom@19.0.4(@types/react@19.0.10))(@types/react@19.0.10)(react-dom@19.0.0(react@19.0.0))(react@19.0.0)
      '@radix-ui/react-primitive': 2.0.2(@types/react-dom@19.0.4(@types/react@19.0.10))(@types/react@19.0.10)(react-dom@19.0.0(react@19.0.0))(react@19.0.0)
      '@radix-ui/react-use-callback-ref': 1.1.0(@types/react@19.0.10)(react@19.0.0)
      '@radix-ui/react-use-layout-effect': 1.1.0(@types/react@19.0.10)(react@19.0.0)
      react: 19.0.0
      react-dom: 19.0.0(react@19.0.0)
    optionalDependencies:
      '@types/react': 19.0.10
      '@types/react-dom': 19.0.4(@types/react@19.0.10)

  '@radix-ui/react-select@2.1.6(@types/react-dom@19.0.4(@types/react@19.0.10))(@types/react@19.0.10)(react-dom@19.0.0(react@19.0.0))(react@19.0.0)':
    dependencies:
      '@radix-ui/number': 1.1.0
      '@radix-ui/primitive': 1.1.1
      '@radix-ui/react-collection': 1.1.2(@types/react-dom@19.0.4(@types/react@19.0.10))(@types/react@19.0.10)(react-dom@19.0.0(react@19.0.0))(react@19.0.0)
      '@radix-ui/react-compose-refs': 1.1.1(@types/react@19.0.10)(react@19.0.0)
      '@radix-ui/react-context': 1.1.1(@types/react@19.0.10)(react@19.0.0)
      '@radix-ui/react-direction': 1.1.0(@types/react@19.0.10)(react@19.0.0)
      '@radix-ui/react-dismissable-layer': 1.1.5(@types/react-dom@19.0.4(@types/react@19.0.10))(@types/react@19.0.10)(react-dom@19.0.0(react@19.0.0))(react@19.0.0)
      '@radix-ui/react-focus-guards': 1.1.1(@types/react@19.0.10)(react@19.0.0)
      '@radix-ui/react-focus-scope': 1.1.2(@types/react-dom@19.0.4(@types/react@19.0.10))(@types/react@19.0.10)(react-dom@19.0.0(react@19.0.0))(react@19.0.0)
      '@radix-ui/react-id': 1.1.0(@types/react@19.0.10)(react@19.0.0)
      '@radix-ui/react-popper': 1.2.2(@types/react-dom@19.0.4(@types/react@19.0.10))(@types/react@19.0.10)(react-dom@19.0.0(react@19.0.0))(react@19.0.0)
      '@radix-ui/react-portal': 1.1.4(@types/react-dom@19.0.4(@types/react@19.0.10))(@types/react@19.0.10)(react-dom@19.0.0(react@19.0.0))(react@19.0.0)
      '@radix-ui/react-primitive': 2.0.2(@types/react-dom@19.0.4(@types/react@19.0.10))(@types/react@19.0.10)(react-dom@19.0.0(react@19.0.0))(react@19.0.0)
      '@radix-ui/react-slot': 1.1.2(@types/react@19.0.10)(react@19.0.0)
      '@radix-ui/react-use-callback-ref': 1.1.0(@types/react@19.0.10)(react@19.0.0)
      '@radix-ui/react-use-controllable-state': 1.1.0(@types/react@19.0.10)(react@19.0.0)
      '@radix-ui/react-use-layout-effect': 1.1.0(@types/react@19.0.10)(react@19.0.0)
      '@radix-ui/react-use-previous': 1.1.0(@types/react@19.0.10)(react@19.0.0)
      '@radix-ui/react-visually-hidden': 1.1.2(@types/react-dom@19.0.4(@types/react@19.0.10))(@types/react@19.0.10)(react-dom@19.0.0(react@19.0.0))(react@19.0.0)
      aria-hidden: 1.2.4
      react: 19.0.0
      react-dom: 19.0.0(react@19.0.0)
      react-remove-scroll: 2.6.3(@types/react@19.0.10)(react@19.0.0)
    optionalDependencies:
      '@types/react': 19.0.10
      '@types/react-dom': 19.0.4(@types/react@19.0.10)

  '@radix-ui/react-separator@1.1.2(@types/react-dom@19.0.4(@types/react@19.0.10))(@types/react@19.0.10)(react-dom@19.0.0(react@19.0.0))(react@19.0.0)':
    dependencies:
      '@radix-ui/react-primitive': 2.0.2(@types/react-dom@19.0.4(@types/react@19.0.10))(@types/react@19.0.10)(react-dom@19.0.0(react@19.0.0))(react@19.0.0)
      react: 19.0.0
      react-dom: 19.0.0(react@19.0.0)
    optionalDependencies:
      '@types/react': 19.0.10
      '@types/react-dom': 19.0.4(@types/react@19.0.10)

  '@radix-ui/react-slot@1.0.2(@types/react@19.0.10)(react@19.0.0)':
    dependencies:
      '@babel/runtime': 7.26.9
      '@radix-ui/react-compose-refs': 1.0.1(@types/react@19.0.10)(react@19.0.0)
      react: 19.0.0
    optionalDependencies:
      '@types/react': 19.0.10

  '@radix-ui/react-slot@1.1.2(@types/react@19.0.10)(react@19.0.0)':
    dependencies:
      '@radix-ui/react-compose-refs': 1.1.1(@types/react@19.0.10)(react@19.0.0)
      react: 19.0.0
    optionalDependencies:
      '@types/react': 19.0.10

  '@radix-ui/react-switch@1.1.3(@types/react-dom@19.0.4(@types/react@19.0.10))(@types/react@19.0.10)(react-dom@19.0.0(react@19.0.0))(react@19.0.0)':
    dependencies:
      '@radix-ui/primitive': 1.1.1
      '@radix-ui/react-compose-refs': 1.1.1(@types/react@19.0.10)(react@19.0.0)
      '@radix-ui/react-context': 1.1.1(@types/react@19.0.10)(react@19.0.0)
      '@radix-ui/react-primitive': 2.0.2(@types/react-dom@19.0.4(@types/react@19.0.10))(@types/react@19.0.10)(react-dom@19.0.0(react@19.0.0))(react@19.0.0)
      '@radix-ui/react-use-controllable-state': 1.1.0(@types/react@19.0.10)(react@19.0.0)
      '@radix-ui/react-use-previous': 1.1.0(@types/react@19.0.10)(react@19.0.0)
      '@radix-ui/react-use-size': 1.1.0(@types/react@19.0.10)(react@19.0.0)
      react: 19.0.0
      react-dom: 19.0.0(react@19.0.0)
    optionalDependencies:
      '@types/react': 19.0.10
      '@types/react-dom': 19.0.4(@types/react@19.0.10)

  '@radix-ui/react-tabs@1.1.3(@types/react-dom@19.0.4(@types/react@19.0.10))(@types/react@19.0.10)(react-dom@19.0.0(react@19.0.0))(react@19.0.0)':
    dependencies:
      '@radix-ui/primitive': 1.1.1
      '@radix-ui/react-context': 1.1.1(@types/react@19.0.10)(react@19.0.0)
      '@radix-ui/react-direction': 1.1.0(@types/react@19.0.10)(react@19.0.0)
      '@radix-ui/react-id': 1.1.0(@types/react@19.0.10)(react@19.0.0)
      '@radix-ui/react-presence': 1.1.2(@types/react-dom@19.0.4(@types/react@19.0.10))(@types/react@19.0.10)(react-dom@19.0.0(react@19.0.0))(react@19.0.0)
      '@radix-ui/react-primitive': 2.0.2(@types/react-dom@19.0.4(@types/react@19.0.10))(@types/react@19.0.10)(react-dom@19.0.0(react@19.0.0))(react@19.0.0)
      '@radix-ui/react-roving-focus': 1.1.2(@types/react-dom@19.0.4(@types/react@19.0.10))(@types/react@19.0.10)(react-dom@19.0.0(react@19.0.0))(react@19.0.0)
      '@radix-ui/react-use-controllable-state': 1.1.0(@types/react@19.0.10)(react@19.0.0)
      react: 19.0.0
      react-dom: 19.0.0(react@19.0.0)
    optionalDependencies:
      '@types/react': 19.0.10
      '@types/react-dom': 19.0.4(@types/react@19.0.10)

  '@radix-ui/react-toggle-group@1.1.2(@types/react-dom@19.0.4(@types/react@19.0.10))(@types/react@19.0.10)(react-dom@19.0.0(react@19.0.0))(react@19.0.0)':
    dependencies:
      '@radix-ui/primitive': 1.1.1
      '@radix-ui/react-context': 1.1.1(@types/react@19.0.10)(react@19.0.0)
      '@radix-ui/react-direction': 1.1.0(@types/react@19.0.10)(react@19.0.0)
      '@radix-ui/react-primitive': 2.0.2(@types/react-dom@19.0.4(@types/react@19.0.10))(@types/react@19.0.10)(react-dom@19.0.0(react@19.0.0))(react@19.0.0)
      '@radix-ui/react-roving-focus': 1.1.2(@types/react-dom@19.0.4(@types/react@19.0.10))(@types/react@19.0.10)(react-dom@19.0.0(react@19.0.0))(react@19.0.0)
      '@radix-ui/react-toggle': 1.1.2(@types/react-dom@19.0.4(@types/react@19.0.10))(@types/react@19.0.10)(react-dom@19.0.0(react@19.0.0))(react@19.0.0)
      '@radix-ui/react-use-controllable-state': 1.1.0(@types/react@19.0.10)(react@19.0.0)
      react: 19.0.0
      react-dom: 19.0.0(react@19.0.0)
    optionalDependencies:
      '@types/react': 19.0.10
      '@types/react-dom': 19.0.4(@types/react@19.0.10)

  '@radix-ui/react-toggle@1.1.2(@types/react-dom@19.0.4(@types/react@19.0.10))(@types/react@19.0.10)(react-dom@19.0.0(react@19.0.0))(react@19.0.0)':
    dependencies:
      '@radix-ui/primitive': 1.1.1
      '@radix-ui/react-primitive': 2.0.2(@types/react-dom@19.0.4(@types/react@19.0.10))(@types/react@19.0.10)(react-dom@19.0.0(react@19.0.0))(react@19.0.0)
      '@radix-ui/react-use-controllable-state': 1.1.0(@types/react@19.0.10)(react@19.0.0)
      react: 19.0.0
      react-dom: 19.0.0(react@19.0.0)
    optionalDependencies:
      '@types/react': 19.0.10
      '@types/react-dom': 19.0.4(@types/react@19.0.10)

  '@radix-ui/react-tooltip@1.1.8(@types/react-dom@19.0.4(@types/react@19.0.10))(@types/react@19.0.10)(react-dom@19.0.0(react@19.0.0))(react@19.0.0)':
    dependencies:
      '@radix-ui/primitive': 1.1.1
      '@radix-ui/react-compose-refs': 1.1.1(@types/react@19.0.10)(react@19.0.0)
      '@radix-ui/react-context': 1.1.1(@types/react@19.0.10)(react@19.0.0)
      '@radix-ui/react-dismissable-layer': 1.1.5(@types/react-dom@19.0.4(@types/react@19.0.10))(@types/react@19.0.10)(react-dom@19.0.0(react@19.0.0))(react@19.0.0)
      '@radix-ui/react-id': 1.1.0(@types/react@19.0.10)(react@19.0.0)
      '@radix-ui/react-popper': 1.2.2(@types/react-dom@19.0.4(@types/react@19.0.10))(@types/react@19.0.10)(react-dom@19.0.0(react@19.0.0))(react@19.0.0)
      '@radix-ui/react-portal': 1.1.4(@types/react-dom@19.0.4(@types/react@19.0.10))(@types/react@19.0.10)(react-dom@19.0.0(react@19.0.0))(react@19.0.0)
      '@radix-ui/react-presence': 1.1.2(@types/react-dom@19.0.4(@types/react@19.0.10))(@types/react@19.0.10)(react-dom@19.0.0(react@19.0.0))(react@19.0.0)
      '@radix-ui/react-primitive': 2.0.2(@types/react-dom@19.0.4(@types/react@19.0.10))(@types/react@19.0.10)(react-dom@19.0.0(react@19.0.0))(react@19.0.0)
      '@radix-ui/react-slot': 1.1.2(@types/react@19.0.10)(react@19.0.0)
      '@radix-ui/react-use-controllable-state': 1.1.0(@types/react@19.0.10)(react@19.0.0)
      '@radix-ui/react-visually-hidden': 1.1.2(@types/react-dom@19.0.4(@types/react@19.0.10))(@types/react@19.0.10)(react-dom@19.0.0(react@19.0.0))(react@19.0.0)
      react: 19.0.0
      react-dom: 19.0.0(react@19.0.0)
    optionalDependencies:
      '@types/react': 19.0.10
      '@types/react-dom': 19.0.4(@types/react@19.0.10)

  '@radix-ui/react-use-callback-ref@1.0.1(@types/react@19.0.10)(react@19.0.0)':
    dependencies:
      '@babel/runtime': 7.26.9
      react: 19.0.0
    optionalDependencies:
      '@types/react': 19.0.10

  '@radix-ui/react-use-callback-ref@1.1.0(@types/react@19.0.10)(react@19.0.0)':
    dependencies:
      react: 19.0.0
    optionalDependencies:
      '@types/react': 19.0.10

  '@radix-ui/react-use-controllable-state@1.0.1(@types/react@19.0.10)(react@19.0.0)':
    dependencies:
      '@babel/runtime': 7.26.9
      '@radix-ui/react-use-callback-ref': 1.0.1(@types/react@19.0.10)(react@19.0.0)
      react: 19.0.0
    optionalDependencies:
      '@types/react': 19.0.10

  '@radix-ui/react-use-controllable-state@1.1.0(@types/react@19.0.10)(react@19.0.0)':
    dependencies:
      '@radix-ui/react-use-callback-ref': 1.1.0(@types/react@19.0.10)(react@19.0.0)
      react: 19.0.0
    optionalDependencies:
      '@types/react': 19.0.10

  '@radix-ui/react-use-escape-keydown@1.0.3(@types/react@19.0.10)(react@19.0.0)':
    dependencies:
      '@babel/runtime': 7.26.9
      '@radix-ui/react-use-callback-ref': 1.0.1(@types/react@19.0.10)(react@19.0.0)
      react: 19.0.0
    optionalDependencies:
      '@types/react': 19.0.10

  '@radix-ui/react-use-escape-keydown@1.1.0(@types/react@19.0.10)(react@19.0.0)':
    dependencies:
      '@radix-ui/react-use-callback-ref': 1.1.0(@types/react@19.0.10)(react@19.0.0)
      react: 19.0.0
    optionalDependencies:
      '@types/react': 19.0.10

  '@radix-ui/react-use-layout-effect@1.0.1(@types/react@19.0.10)(react@19.0.0)':
    dependencies:
      '@babel/runtime': 7.26.9
      react: 19.0.0
    optionalDependencies:
      '@types/react': 19.0.10

  '@radix-ui/react-use-layout-effect@1.1.0(@types/react@19.0.10)(react@19.0.0)':
    dependencies:
      react: 19.0.0
    optionalDependencies:
      '@types/react': 19.0.10

  '@radix-ui/react-use-previous@1.1.0(@types/react@19.0.10)(react@19.0.0)':
    dependencies:
      react: 19.0.0
    optionalDependencies:
      '@types/react': 19.0.10

  '@radix-ui/react-use-rect@1.1.0(@types/react@19.0.10)(react@19.0.0)':
    dependencies:
      '@radix-ui/rect': 1.1.0
      react: 19.0.0
    optionalDependencies:
      '@types/react': 19.0.10

  '@radix-ui/react-use-size@1.1.0(@types/react@19.0.10)(react@19.0.0)':
    dependencies:
      '@radix-ui/react-use-layout-effect': 1.1.0(@types/react@19.0.10)(react@19.0.0)
      react: 19.0.0
    optionalDependencies:
      '@types/react': 19.0.10

  '@radix-ui/react-visually-hidden@1.1.2(@types/react-dom@19.0.4(@types/react@19.0.10))(@types/react@19.0.10)(react-dom@19.0.0(react@19.0.0))(react@19.0.0)':
    dependencies:
      '@radix-ui/react-primitive': 2.0.2(@types/react-dom@19.0.4(@types/react@19.0.10))(@types/react@19.0.10)(react-dom@19.0.0(react@19.0.0))(react@19.0.0)
      react: 19.0.0
      react-dom: 19.0.0(react@19.0.0)
    optionalDependencies:
      '@types/react': 19.0.10
      '@types/react-dom': 19.0.4(@types/react@19.0.10)

  '@radix-ui/rect@1.1.0': {}

  '@react-email/render@1.0.1(react-dom@19.0.0(react@19.0.0))(react@19.0.0)':
    dependencies:
      html-to-text: 9.0.5
      js-beautify: 1.15.4
      react: 19.0.0
      react-dom: 19.0.0(react@19.0.0)
      react-promise-suspense: 0.3.4

  '@react-spring/animated@9.7.5(react@19.0.0)':
    dependencies:
      '@react-spring/shared': 9.7.5(react@19.0.0)
      '@react-spring/types': 9.7.5
      react: 19.0.0

  '@react-spring/core@9.7.5(react@19.0.0)':
    dependencies:
      '@react-spring/animated': 9.7.5(react@19.0.0)
      '@react-spring/shared': 9.7.5(react@19.0.0)
      '@react-spring/types': 9.7.5
      react: 19.0.0

  '@react-spring/rafz@9.7.5': {}

  '@react-spring/shared@9.7.5(react@19.0.0)':
    dependencies:
      '@react-spring/rafz': 9.7.5
      '@react-spring/types': 9.7.5
      react: 19.0.0

  '@react-spring/types@9.7.5': {}

  '@react-spring/web@9.7.5(react-dom@19.0.0(react@19.0.0))(react@19.0.0)':
    dependencies:
      '@react-spring/animated': 9.7.5(react@19.0.0)
      '@react-spring/core': 9.7.5(react@19.0.0)
      '@react-spring/shared': 9.7.5(react@19.0.0)
      '@react-spring/types': 9.7.5
      react: 19.0.0
      react-dom: 19.0.0(react@19.0.0)

  '@remirror/core-constants@3.0.0': {}

  '@rtsao/scc@1.1.0': {}

  '@rushstack/eslint-patch@1.10.5': {}

  '@scena/dragscroll@1.4.0':
    dependencies:
      '@daybrush/utils': 1.13.0
      '@scena/event-emitter': 1.0.5

  '@scena/event-emitter@1.0.5':
    dependencies:
      '@daybrush/utils': 1.13.0

  '@scena/matrix@1.1.1':
    dependencies:
      '@daybrush/utils': 1.13.0

  '@selderee/plugin-htmlparser2@0.11.0':
    dependencies:
      domhandler: 5.0.3
      selderee: 0.11.0

  '@simplewebauthn/browser@13.1.0': {}

  '@simplewebauthn/server@13.1.1':
    dependencies:
      '@hexagon/base64': 1.1.28
      '@levischuck/tiny-cbor': 0.2.11
      '@peculiar/asn1-android': 2.3.15
      '@peculiar/asn1-ecc': 2.3.15
      '@peculiar/asn1-rsa': 2.3.15
      '@peculiar/asn1-schema': 2.3.15
      '@peculiar/asn1-x509': 2.3.15

  '@standard-schema/utils@0.3.0': {}

  '@swc/counter@0.1.3': {}

  '@swc/helpers@0.5.15':
    dependencies:
      tslib: 2.8.1

  '@t3-oss/env-core@0.12.0(typescript@5.8.2)(zod@3.24.2)':
    optionalDependencies:
      typescript: 5.8.2
      zod: 3.24.2

  '@t3-oss/env-nextjs@0.12.0(typescript@5.8.2)(zod@3.24.2)':
    dependencies:
      '@t3-oss/env-core': 0.12.0(typescript@5.8.2)(zod@3.24.2)
    optionalDependencies:
      typescript: 5.8.2
      zod: 3.24.2

  '@tailwindcss/typography@0.5.16(tailwindcss@3.4.17)':
    dependencies:
      lodash.castarray: 4.4.0
      lodash.isplainobject: 4.0.6
      lodash.merge: 4.6.2
      postcss-selector-parser: 6.0.10
      tailwindcss: 3.4.17

  '@tanstack/react-virtual@3.13.2(react-dom@19.0.0(react@19.0.0))(react@19.0.0)':
    dependencies:
      '@tanstack/virtual-core': 3.13.2
      react: 19.0.0
      react-dom: 19.0.0(react@19.0.0)

  '@tanstack/virtual-core@3.13.2': {}

  '@tiptap/core@2.11.5(@tiptap/pm@2.11.5)':
    dependencies:
      '@tiptap/pm': 2.11.5

  '@tiptap/extension-blockquote@2.11.5(@tiptap/core@2.11.5(@tiptap/pm@2.11.5))':
    dependencies:
      '@tiptap/core': 2.11.5(@tiptap/pm@2.11.5)

  '@tiptap/extension-bold@2.11.5(@tiptap/core@2.11.5(@tiptap/pm@2.11.5))':
    dependencies:
      '@tiptap/core': 2.11.5(@tiptap/pm@2.11.5)

  '@tiptap/extension-bubble-menu@2.11.5(@tiptap/core@2.11.5(@tiptap/pm@2.11.5))(@tiptap/pm@2.11.5)':
    dependencies:
      '@tiptap/core': 2.11.5(@tiptap/pm@2.11.5)
      '@tiptap/pm': 2.11.5
      tippy.js: 6.3.7

  '@tiptap/extension-bullet-list@2.11.5(@tiptap/core@2.11.5(@tiptap/pm@2.11.5))':
    dependencies:
      '@tiptap/core': 2.11.5(@tiptap/pm@2.11.5)

  '@tiptap/extension-character-count@2.11.5(@tiptap/core@2.11.5(@tiptap/pm@2.11.5))(@tiptap/pm@2.11.5)':
    dependencies:
      '@tiptap/core': 2.11.5(@tiptap/pm@2.11.5)
      '@tiptap/pm': 2.11.5

  '@tiptap/extension-code-block-lowlight@2.11.5(@tiptap/core@2.11.5(@tiptap/pm@2.11.5))(@tiptap/extension-code-block@2.11.5(@tiptap/core@2.11.5(@tiptap/pm@2.11.5))(@tiptap/pm@2.11.5))(@tiptap/pm@2.11.5)(highlight.js@11.11.1)(lowlight@3.3.0)':
    dependencies:
      '@tiptap/core': 2.11.5(@tiptap/pm@2.11.5)
      '@tiptap/extension-code-block': 2.11.5(@tiptap/core@2.11.5(@tiptap/pm@2.11.5))(@tiptap/pm@2.11.5)
      '@tiptap/pm': 2.11.5
      highlight.js: 11.11.1
      lowlight: 3.3.0

  '@tiptap/extension-code-block@2.11.5(@tiptap/core@2.11.5(@tiptap/pm@2.11.5))(@tiptap/pm@2.11.5)':
    dependencies:
      '@tiptap/core': 2.11.5(@tiptap/pm@2.11.5)
      '@tiptap/pm': 2.11.5

  '@tiptap/extension-code@2.11.5(@tiptap/core@2.11.5(@tiptap/pm@2.11.5))':
    dependencies:
      '@tiptap/core': 2.11.5(@tiptap/pm@2.11.5)

  '@tiptap/extension-color@2.11.5(@tiptap/core@2.11.5(@tiptap/pm@2.11.5))(@tiptap/extension-text-style@2.11.5(@tiptap/core@2.11.5(@tiptap/pm@2.11.5)))':
    dependencies:
      '@tiptap/core': 2.11.5(@tiptap/pm@2.11.5)
      '@tiptap/extension-text-style': 2.11.5(@tiptap/core@2.11.5(@tiptap/pm@2.11.5))

  '@tiptap/extension-document@2.11.5(@tiptap/core@2.11.5(@tiptap/pm@2.11.5))':
    dependencies:
      '@tiptap/core': 2.11.5(@tiptap/pm@2.11.5)

  '@tiptap/extension-dropcursor@2.11.5(@tiptap/core@2.11.5(@tiptap/pm@2.11.5))(@tiptap/pm@2.11.5)':
    dependencies:
      '@tiptap/core': 2.11.5(@tiptap/pm@2.11.5)
      '@tiptap/pm': 2.11.5

  '@tiptap/extension-floating-menu@2.11.5(@tiptap/core@2.11.5(@tiptap/pm@2.11.5))(@tiptap/pm@2.11.5)':
    dependencies:
      '@tiptap/core': 2.11.5(@tiptap/pm@2.11.5)
      '@tiptap/pm': 2.11.5
      tippy.js: 6.3.7

  '@tiptap/extension-gapcursor@2.11.5(@tiptap/core@2.11.5(@tiptap/pm@2.11.5))(@tiptap/pm@2.11.5)':
    dependencies:
      '@tiptap/core': 2.11.5(@tiptap/pm@2.11.5)
      '@tiptap/pm': 2.11.5

  '@tiptap/extension-hard-break@2.11.5(@tiptap/core@2.11.5(@tiptap/pm@2.11.5))':
    dependencies:
      '@tiptap/core': 2.11.5(@tiptap/pm@2.11.5)

  '@tiptap/extension-heading@2.11.5(@tiptap/core@2.11.5(@tiptap/pm@2.11.5))':
    dependencies:
      '@tiptap/core': 2.11.5(@tiptap/pm@2.11.5)

  '@tiptap/extension-highlight@2.11.5(@tiptap/core@2.11.5(@tiptap/pm@2.11.5))':
    dependencies:
      '@tiptap/core': 2.11.5(@tiptap/pm@2.11.5)

  '@tiptap/extension-history@2.11.5(@tiptap/core@2.11.5(@tiptap/pm@2.11.5))(@tiptap/pm@2.11.5)':
    dependencies:
      '@tiptap/core': 2.11.5(@tiptap/pm@2.11.5)
      '@tiptap/pm': 2.11.5

  '@tiptap/extension-horizontal-rule@2.11.5(@tiptap/core@2.11.5(@tiptap/pm@2.11.5))(@tiptap/pm@2.11.5)':
    dependencies:
      '@tiptap/core': 2.11.5(@tiptap/pm@2.11.5)
      '@tiptap/pm': 2.11.5

  '@tiptap/extension-image@2.11.5(@tiptap/core@2.11.5(@tiptap/pm@2.11.5))':
    dependencies:
      '@tiptap/core': 2.11.5(@tiptap/pm@2.11.5)

  '@tiptap/extension-italic@2.11.5(@tiptap/core@2.11.5(@tiptap/pm@2.11.5))':
    dependencies:
      '@tiptap/core': 2.11.5(@tiptap/pm@2.11.5)

  '@tiptap/extension-link@2.11.5(@tiptap/core@2.11.5(@tiptap/pm@2.11.5))(@tiptap/pm@2.11.5)':
    dependencies:
      '@tiptap/core': 2.11.5(@tiptap/pm@2.11.5)
      '@tiptap/pm': 2.11.5
      linkifyjs: 4.2.0

  '@tiptap/extension-list-item@2.11.5(@tiptap/core@2.11.5(@tiptap/pm@2.11.5))':
    dependencies:
      '@tiptap/core': 2.11.5(@tiptap/pm@2.11.5)

  '@tiptap/extension-ordered-list@2.11.5(@tiptap/core@2.11.5(@tiptap/pm@2.11.5))':
    dependencies:
      '@tiptap/core': 2.11.5(@tiptap/pm@2.11.5)

  '@tiptap/extension-paragraph@2.11.5(@tiptap/core@2.11.5(@tiptap/pm@2.11.5))':
    dependencies:
      '@tiptap/core': 2.11.5(@tiptap/pm@2.11.5)

  '@tiptap/extension-placeholder@2.11.5(@tiptap/core@2.11.5(@tiptap/pm@2.11.5))(@tiptap/pm@2.11.5)':
    dependencies:
      '@tiptap/core': 2.11.5(@tiptap/pm@2.11.5)
      '@tiptap/pm': 2.11.5

  '@tiptap/extension-strike@2.11.5(@tiptap/core@2.11.5(@tiptap/pm@2.11.5))':
    dependencies:
      '@tiptap/core': 2.11.5(@tiptap/pm@2.11.5)

  '@tiptap/extension-task-item@2.11.5(@tiptap/core@2.11.5(@tiptap/pm@2.11.5))(@tiptap/pm@2.11.5)':
    dependencies:
      '@tiptap/core': 2.11.5(@tiptap/pm@2.11.5)
      '@tiptap/pm': 2.11.5

  '@tiptap/extension-task-list@2.11.5(@tiptap/core@2.11.5(@tiptap/pm@2.11.5))':
    dependencies:
      '@tiptap/core': 2.11.5(@tiptap/pm@2.11.5)

  '@tiptap/extension-text-style@2.11.5(@tiptap/core@2.11.5(@tiptap/pm@2.11.5))':
    dependencies:
      '@tiptap/core': 2.11.5(@tiptap/pm@2.11.5)

  '@tiptap/extension-text@2.11.5(@tiptap/core@2.11.5(@tiptap/pm@2.11.5))':
    dependencies:
      '@tiptap/core': 2.11.5(@tiptap/pm@2.11.5)

  '@tiptap/extension-underline@2.11.5(@tiptap/core@2.11.5(@tiptap/pm@2.11.5))':
    dependencies:
      '@tiptap/core': 2.11.5(@tiptap/pm@2.11.5)

  '@tiptap/extension-youtube@2.11.5(@tiptap/core@2.11.5(@tiptap/pm@2.11.5))':
    dependencies:
      '@tiptap/core': 2.11.5(@tiptap/pm@2.11.5)

  '@tiptap/pm@2.11.5':
    dependencies:
      prosemirror-changeset: 2.2.1
      prosemirror-collab: 1.3.1
      prosemirror-commands: 1.7.0
      prosemirror-dropcursor: 1.8.1
      prosemirror-gapcursor: 1.3.2
      prosemirror-history: 1.4.1
      prosemirror-inputrules: 1.4.0
      prosemirror-keymap: 1.2.2
      prosemirror-markdown: 1.13.1
      prosemirror-menu: 1.2.4
      prosemirror-model: 1.24.1
      prosemirror-schema-basic: 1.2.3
      prosemirror-schema-list: 1.5.0
      prosemirror-state: 1.4.3
      prosemirror-tables: 1.6.4
      prosemirror-trailing-node: 3.0.0(prosemirror-model@1.24.1)(prosemirror-state@1.4.3)(prosemirror-view@1.38.0)
      prosemirror-transform: 1.10.2
      prosemirror-view: 1.38.0

  '@tiptap/react@2.11.5(@tiptap/core@2.11.5(@tiptap/pm@2.11.5))(@tiptap/pm@2.11.5)(react-dom@19.0.0(react@19.0.0))(react@19.0.0)':
    dependencies:
      '@tiptap/core': 2.11.5(@tiptap/pm@2.11.5)
      '@tiptap/extension-bubble-menu': 2.11.5(@tiptap/core@2.11.5(@tiptap/pm@2.11.5))(@tiptap/pm@2.11.5)
      '@tiptap/extension-floating-menu': 2.11.5(@tiptap/core@2.11.5(@tiptap/pm@2.11.5))(@tiptap/pm@2.11.5)
      '@tiptap/pm': 2.11.5
      '@types/use-sync-external-store': 0.0.6
      fast-deep-equal: 3.1.3
      react: 19.0.0
      react-dom: 19.0.0(react@19.0.0)
      use-sync-external-store: 1.4.0(react@19.0.0)

  '@tiptap/starter-kit@2.11.5':
    dependencies:
      '@tiptap/core': 2.11.5(@tiptap/pm@2.11.5)
      '@tiptap/extension-blockquote': 2.11.5(@tiptap/core@2.11.5(@tiptap/pm@2.11.5))
      '@tiptap/extension-bold': 2.11.5(@tiptap/core@2.11.5(@tiptap/pm@2.11.5))
      '@tiptap/extension-bullet-list': 2.11.5(@tiptap/core@2.11.5(@tiptap/pm@2.11.5))
      '@tiptap/extension-code': 2.11.5(@tiptap/core@2.11.5(@tiptap/pm@2.11.5))
      '@tiptap/extension-code-block': 2.11.5(@tiptap/core@2.11.5(@tiptap/pm@2.11.5))(@tiptap/pm@2.11.5)
      '@tiptap/extension-document': 2.11.5(@tiptap/core@2.11.5(@tiptap/pm@2.11.5))
      '@tiptap/extension-dropcursor': 2.11.5(@tiptap/core@2.11.5(@tiptap/pm@2.11.5))(@tiptap/pm@2.11.5)
      '@tiptap/extension-gapcursor': 2.11.5(@tiptap/core@2.11.5(@tiptap/pm@2.11.5))(@tiptap/pm@2.11.5)
      '@tiptap/extension-hard-break': 2.11.5(@tiptap/core@2.11.5(@tiptap/pm@2.11.5))
      '@tiptap/extension-heading': 2.11.5(@tiptap/core@2.11.5(@tiptap/pm@2.11.5))
      '@tiptap/extension-history': 2.11.5(@tiptap/core@2.11.5(@tiptap/pm@2.11.5))(@tiptap/pm@2.11.5)
      '@tiptap/extension-horizontal-rule': 2.11.5(@tiptap/core@2.11.5(@tiptap/pm@2.11.5))(@tiptap/pm@2.11.5)
      '@tiptap/extension-italic': 2.11.5(@tiptap/core@2.11.5(@tiptap/pm@2.11.5))
      '@tiptap/extension-list-item': 2.11.5(@tiptap/core@2.11.5(@tiptap/pm@2.11.5))
      '@tiptap/extension-ordered-list': 2.11.5(@tiptap/core@2.11.5(@tiptap/pm@2.11.5))
      '@tiptap/extension-paragraph': 2.11.5(@tiptap/core@2.11.5(@tiptap/pm@2.11.5))
      '@tiptap/extension-strike': 2.11.5(@tiptap/core@2.11.5(@tiptap/pm@2.11.5))
      '@tiptap/extension-text': 2.11.5(@tiptap/core@2.11.5(@tiptap/pm@2.11.5))
      '@tiptap/extension-text-style': 2.11.5(@tiptap/core@2.11.5(@tiptap/pm@2.11.5))
      '@tiptap/pm': 2.11.5

  '@tiptap/suggestion@2.11.5(@tiptap/core@2.11.5(@tiptap/pm@2.11.5))(@tiptap/pm@2.11.5)':
    dependencies:
      '@tiptap/core': 2.11.5(@tiptap/pm@2.11.5)
      '@tiptap/pm': 2.11.5

  '@tiptap/core@2.11.5(@tiptap/pm@2.11.5)':
    dependencies:
      '@tiptap/pm': 2.11.5

  '@tiptap/extension-blockquote@2.11.5(@tiptap/core@2.11.5(@tiptap/pm@2.11.5))':
    dependencies:
      '@tiptap/core': 2.11.5(@tiptap/pm@2.11.5)

  '@tiptap/extension-bold@2.11.5(@tiptap/core@2.11.5(@tiptap/pm@2.11.5))':
    dependencies:
      '@tiptap/core': 2.11.5(@tiptap/pm@2.11.5)

  '@tiptap/extension-bubble-menu@2.11.5(@tiptap/core@2.11.5(@tiptap/pm@2.11.5))(@tiptap/pm@2.11.5)':
    dependencies:
      '@tiptap/core': 2.11.5(@tiptap/pm@2.11.5)
      '@tiptap/pm': 2.11.5
      tippy.js: 6.3.7

  '@tiptap/extension-bullet-list@2.11.5(@tiptap/core@2.11.5(@tiptap/pm@2.11.5))':
    dependencies:
      '@tiptap/core': 2.11.5(@tiptap/pm@2.11.5)

  '@tiptap/extension-character-count@2.11.5(@tiptap/core@2.11.5(@tiptap/pm@2.11.5))(@tiptap/pm@2.11.5)':
    dependencies:
      '@tiptap/core': 2.11.5(@tiptap/pm@2.11.5)
      '@tiptap/pm': 2.11.5

  '@tiptap/extension-code-block-lowlight@2.11.5(@tiptap/core@2.11.5(@tiptap/pm@2.11.5))(@tiptap/extension-code-block@2.11.5(@tiptap/core@2.11.5(@tiptap/pm@2.11.5))(@tiptap/pm@2.11.5))(@tiptap/pm@2.11.5)(highlight.js@11.11.1)(lowlight@3.3.0)':
    dependencies:
      '@tiptap/core': 2.11.5(@tiptap/pm@2.11.5)
      '@tiptap/extension-code-block': 2.11.5(@tiptap/core@2.11.5(@tiptap/pm@2.11.5))(@tiptap/pm@2.11.5)
      '@tiptap/pm': 2.11.5
      highlight.js: 11.11.1
      lowlight: 3.3.0

  '@tiptap/extension-code-block@2.11.5(@tiptap/core@2.11.5(@tiptap/pm@2.11.5))(@tiptap/pm@2.11.5)':
    dependencies:
      '@tiptap/core': 2.11.5(@tiptap/pm@2.11.5)
      '@tiptap/pm': 2.11.5

  '@tiptap/extension-code@2.11.5(@tiptap/core@2.11.5(@tiptap/pm@2.11.5))':
    dependencies:
      '@tiptap/core': 2.11.5(@tiptap/pm@2.11.5)

  '@tiptap/extension-color@2.11.5(@tiptap/core@2.11.5(@tiptap/pm@2.11.5))(@tiptap/extension-text-style@2.11.5(@tiptap/core@2.11.5(@tiptap/pm@2.11.5)))':
    dependencies:
      '@tiptap/core': 2.11.5(@tiptap/pm@2.11.5)
      '@tiptap/extension-text-style': 2.11.5(@tiptap/core@2.11.5(@tiptap/pm@2.11.5))

  '@tiptap/extension-document@2.11.5(@tiptap/core@2.11.5(@tiptap/pm@2.11.5))':
    dependencies:
      '@tiptap/core': 2.11.5(@tiptap/pm@2.11.5)

  '@tiptap/extension-dropcursor@2.11.5(@tiptap/core@2.11.5(@tiptap/pm@2.11.5))(@tiptap/pm@2.11.5)':
    dependencies:
      '@tiptap/core': 2.11.5(@tiptap/pm@2.11.5)
      '@tiptap/pm': 2.11.5

  '@tiptap/extension-floating-menu@2.11.5(@tiptap/core@2.11.5(@tiptap/pm@2.11.5))(@tiptap/pm@2.11.5)':
    dependencies:
      '@tiptap/core': 2.11.5(@tiptap/pm@2.11.5)
      '@tiptap/pm': 2.11.5
      tippy.js: 6.3.7

  '@tiptap/extension-gapcursor@2.11.5(@tiptap/core@2.11.5(@tiptap/pm@2.11.5))(@tiptap/pm@2.11.5)':
    dependencies:
      '@tiptap/core': 2.11.5(@tiptap/pm@2.11.5)
      '@tiptap/pm': 2.11.5

  '@tiptap/extension-hard-break@2.11.5(@tiptap/core@2.11.5(@tiptap/pm@2.11.5))':
    dependencies:
      '@tiptap/core': 2.11.5(@tiptap/pm@2.11.5)

  '@tiptap/extension-heading@2.11.5(@tiptap/core@2.11.5(@tiptap/pm@2.11.5))':
    dependencies:
      '@tiptap/core': 2.11.5(@tiptap/pm@2.11.5)

  '@tiptap/extension-highlight@2.11.5(@tiptap/core@2.11.5(@tiptap/pm@2.11.5))':
    dependencies:
      '@tiptap/core': 2.11.5(@tiptap/pm@2.11.5)

  '@tiptap/extension-history@2.11.5(@tiptap/core@2.11.5(@tiptap/pm@2.11.5))(@tiptap/pm@2.11.5)':
    dependencies:
      '@tiptap/core': 2.11.5(@tiptap/pm@2.11.5)
      '@tiptap/pm': 2.11.5

  '@tiptap/extension-horizontal-rule@2.11.5(@tiptap/core@2.11.5(@tiptap/pm@2.11.5))(@tiptap/pm@2.11.5)':
    dependencies:
      '@tiptap/core': 2.11.5(@tiptap/pm@2.11.5)
      '@tiptap/pm': 2.11.5

  '@tiptap/extension-image@2.11.5(@tiptap/core@2.11.5(@tiptap/pm@2.11.5))':
    dependencies:
      '@tiptap/core': 2.11.5(@tiptap/pm@2.11.5)

  '@tiptap/extension-italic@2.11.5(@tiptap/core@2.11.5(@tiptap/pm@2.11.5))':
    dependencies:
      '@tiptap/core': 2.11.5(@tiptap/pm@2.11.5)

  '@tiptap/extension-link@2.11.5(@tiptap/core@2.11.5(@tiptap/pm@2.11.5))(@tiptap/pm@2.11.5)':
    dependencies:
      '@tiptap/core': 2.11.5(@tiptap/pm@2.11.5)
      '@tiptap/pm': 2.11.5
      linkifyjs: 4.2.0

  '@tiptap/extension-list-item@2.11.5(@tiptap/core@2.11.5(@tiptap/pm@2.11.5))':
    dependencies:
      '@tiptap/core': 2.11.5(@tiptap/pm@2.11.5)

  '@tiptap/extension-ordered-list@2.11.5(@tiptap/core@2.11.5(@tiptap/pm@2.11.5))':
    dependencies:
      '@tiptap/core': 2.11.5(@tiptap/pm@2.11.5)

  '@tiptap/extension-paragraph@2.11.5(@tiptap/core@2.11.5(@tiptap/pm@2.11.5))':
    dependencies:
      '@tiptap/core': 2.11.5(@tiptap/pm@2.11.5)

  '@tiptap/extension-placeholder@2.11.5(@tiptap/core@2.11.5(@tiptap/pm@2.11.5))(@tiptap/pm@2.11.5)':
    dependencies:
      '@tiptap/core': 2.11.5(@tiptap/pm@2.11.5)
      '@tiptap/pm': 2.11.5

  '@tiptap/extension-strike@2.11.5(@tiptap/core@2.11.5(@tiptap/pm@2.11.5))':
    dependencies:
      '@tiptap/core': 2.11.5(@tiptap/pm@2.11.5)

  '@tiptap/extension-task-item@2.11.5(@tiptap/core@2.11.5(@tiptap/pm@2.11.5))(@tiptap/pm@2.11.5)':
    dependencies:
      '@tiptap/core': 2.11.5(@tiptap/pm@2.11.5)
      '@tiptap/pm': 2.11.5

  '@tiptap/extension-task-list@2.11.5(@tiptap/core@2.11.5(@tiptap/pm@2.11.5))':
    dependencies:
      '@tiptap/core': 2.11.5(@tiptap/pm@2.11.5)

  '@tiptap/extension-text-style@2.11.5(@tiptap/core@2.11.5(@tiptap/pm@2.11.5))':
    dependencies:
      '@tiptap/core': 2.11.5(@tiptap/pm@2.11.5)

  '@tiptap/extension-text@2.11.5(@tiptap/core@2.11.5(@tiptap/pm@2.11.5))':
    dependencies:
      '@tiptap/core': 2.11.5(@tiptap/pm@2.11.5)

  '@tiptap/extension-underline@2.11.5(@tiptap/core@2.11.5(@tiptap/pm@2.11.5))':
    dependencies:
      '@tiptap/core': 2.11.5(@tiptap/pm@2.11.5)

  '@tiptap/extension-youtube@2.11.5(@tiptap/core@2.11.5(@tiptap/pm@2.11.5))':
    dependencies:
      '@tiptap/core': 2.11.5(@tiptap/pm@2.11.5)

  '@tiptap/pm@2.11.5':
    dependencies:
      prosemirror-changeset: 2.2.1
      prosemirror-collab: 1.3.1
      prosemirror-commands: 1.7.0
      prosemirror-dropcursor: 1.8.1
      prosemirror-gapcursor: 1.3.2
      prosemirror-history: 1.4.1
      prosemirror-inputrules: 1.4.0
      prosemirror-keymap: 1.2.2
      prosemirror-markdown: 1.13.1
      prosemirror-menu: 1.2.4
      prosemirror-model: 1.24.1
      prosemirror-schema-basic: 1.2.3
      prosemirror-schema-list: 1.5.0
      prosemirror-state: 1.4.3
      prosemirror-tables: 1.6.4
      prosemirror-trailing-node: 3.0.0(prosemirror-model@1.24.1)(prosemirror-state@1.4.3)(prosemirror-view@1.38.0)
      prosemirror-transform: 1.10.2
      prosemirror-view: 1.38.0

  '@tiptap/react@2.11.5(@tiptap/core@2.11.5(@tiptap/pm@2.11.5))(@tiptap/pm@2.11.5)(react-dom@19.0.0(react@19.0.0))(react@19.0.0)':
    dependencies:
      '@tiptap/core': 2.11.5(@tiptap/pm@2.11.5)
      '@tiptap/extension-bubble-menu': 2.11.5(@tiptap/core@2.11.5(@tiptap/pm@2.11.5))(@tiptap/pm@2.11.5)
      '@tiptap/extension-floating-menu': 2.11.5(@tiptap/core@2.11.5(@tiptap/pm@2.11.5))(@tiptap/pm@2.11.5)
      '@tiptap/pm': 2.11.5
      '@types/use-sync-external-store': 0.0.6
      fast-deep-equal: 3.1.3
      react: 19.0.0
      react-dom: 19.0.0(react@19.0.0)
      use-sync-external-store: 1.4.0(react@19.0.0)

  '@tiptap/starter-kit@2.11.5':
    dependencies:
      '@tiptap/core': 2.11.5(@tiptap/pm@2.11.5)
      '@tiptap/extension-blockquote': 2.11.5(@tiptap/core@2.11.5(@tiptap/pm@2.11.5))
      '@tiptap/extension-bold': 2.11.5(@tiptap/core@2.11.5(@tiptap/pm@2.11.5))
      '@tiptap/extension-bullet-list': 2.11.5(@tiptap/core@2.11.5(@tiptap/pm@2.11.5))
      '@tiptap/extension-code': 2.11.5(@tiptap/core@2.11.5(@tiptap/pm@2.11.5))
      '@tiptap/extension-code-block': 2.11.5(@tiptap/core@2.11.5(@tiptap/pm@2.11.5))(@tiptap/pm@2.11.5)
      '@tiptap/extension-document': 2.11.5(@tiptap/core@2.11.5(@tiptap/pm@2.11.5))
      '@tiptap/extension-dropcursor': 2.11.5(@tiptap/core@2.11.5(@tiptap/pm@2.11.5))(@tiptap/pm@2.11.5)
      '@tiptap/extension-gapcursor': 2.11.5(@tiptap/core@2.11.5(@tiptap/pm@2.11.5))(@tiptap/pm@2.11.5)
      '@tiptap/extension-hard-break': 2.11.5(@tiptap/core@2.11.5(@tiptap/pm@2.11.5))
      '@tiptap/extension-heading': 2.11.5(@tiptap/core@2.11.5(@tiptap/pm@2.11.5))
      '@tiptap/extension-history': 2.11.5(@tiptap/core@2.11.5(@tiptap/pm@2.11.5))(@tiptap/pm@2.11.5)
      '@tiptap/extension-horizontal-rule': 2.11.5(@tiptap/core@2.11.5(@tiptap/pm@2.11.5))(@tiptap/pm@2.11.5)
      '@tiptap/extension-italic': 2.11.5(@tiptap/core@2.11.5(@tiptap/pm@2.11.5))
      '@tiptap/extension-list-item': 2.11.5(@tiptap/core@2.11.5(@tiptap/pm@2.11.5))
      '@tiptap/extension-ordered-list': 2.11.5(@tiptap/core@2.11.5(@tiptap/pm@2.11.5))
      '@tiptap/extension-paragraph': 2.11.5(@tiptap/core@2.11.5(@tiptap/pm@2.11.5))
      '@tiptap/extension-strike': 2.11.5(@tiptap/core@2.11.5(@tiptap/pm@2.11.5))
      '@tiptap/extension-text': 2.11.5(@tiptap/core@2.11.5(@tiptap/pm@2.11.5))
      '@tiptap/extension-text-style': 2.11.5(@tiptap/core@2.11.5(@tiptap/pm@2.11.5))
      '@tiptap/pm': 2.11.5

  '@tiptap/suggestion@2.11.5(@tiptap/core@2.11.5(@tiptap/pm@2.11.5))(@tiptap/pm@2.11.5)':
    dependencies:
      '@tiptap/core': 2.11.5(@tiptap/pm@2.11.5)
      '@tiptap/pm': 2.11.5

  '@types/d3-array@3.2.1': {}

  '@types/d3-color@3.1.3': {}

  '@types/d3-ease@3.0.2': {}

  '@types/d3-interpolate@3.0.4':
    dependencies:
      '@types/d3-color': 3.1.3

  '@types/d3-path@3.1.1': {}

  '@types/d3-scale@4.0.9':
    dependencies:
      '@types/d3-time': 3.0.4

  '@types/d3-shape@3.1.7':
    dependencies:
      '@types/d3-path': 3.1.1

  '@types/d3-time@3.0.4': {}

  '@types/d3-timer@3.0.2': {}

  '@types/debug@4.1.12':
    dependencies:
      '@types/ms': 2.1.0

  '@types/estree-jsx@1.0.5':
    dependencies:
      '@types/estree': 1.0.6

  '@types/estree@1.0.6': {}

  '@types/hast@3.0.4':
    dependencies:
      '@types/unist': 3.0.3

  '@types/he@1.2.3': {}

  '@types/js-cookie@2.2.7': {}

  '@types/json-schema@7.0.15': {}

  '@types/json5@0.0.29': {}

  '@types/linkify-it@5.0.0': {}

  '@types/markdown-it@14.1.2':
<<<<<<< HEAD
    dependencies:
      '@types/linkify-it': 5.0.0
      '@types/mdurl': 2.0.0

  '@types/mdast@4.0.4':
    dependencies:
      '@types/unist': 3.0.3

  '@types/mdurl@2.0.0': {}

  '@types/ms@2.1.0': {}

  '@types/node@22.13.4':
=======
>>>>>>> 7a542ce6
    dependencies:
      '@types/linkify-it': 5.0.0
      '@types/mdurl': 2.0.0

  '@types/mdast@4.0.4':
    dependencies:
      '@types/unist': 3.0.3

  '@types/mdurl@2.0.0': {}

  '@types/ms@2.1.0': {}

  '@types/node@22.13.8':
    dependencies:
      undici-types: 6.20.0

  '@types/react-dom@19.0.4(@types/react@19.0.10)':
    dependencies:
      '@types/react': 19.0.10

  '@types/react@19.0.10':
    dependencies:
      csstype: 3.1.3

  '@types/sanitize-html@2.13.0':
    dependencies:
      htmlparser2: 8.0.2

  '@types/unist@2.0.11': {}

  '@types/unist@3.0.3': {}

  '@types/use-sync-external-store@0.0.6': {}

<<<<<<< HEAD
  '@typescript-eslint/eslint-plugin@8.24.0(@typescript-eslint/parser@8.24.0(eslint@9.20.1(jiti@1.21.7))(typescript@5.7.3))(eslint@9.20.1(jiti@1.21.7))(typescript@5.7.3)':
=======
  '@typescript-eslint/eslint-plugin@8.25.0(@typescript-eslint/parser@8.25.0(eslint@9.21.0(jiti@1.21.7))(typescript@5.8.2))(eslint@9.21.0(jiti@1.21.7))(typescript@5.8.2)':
>>>>>>> 7a542ce6
    dependencies:
      '@eslint-community/regexpp': 4.12.1
      '@typescript-eslint/parser': 8.25.0(eslint@9.21.0(jiti@1.21.7))(typescript@5.8.2)
      '@typescript-eslint/scope-manager': 8.25.0
      '@typescript-eslint/type-utils': 8.25.0(eslint@9.21.0(jiti@1.21.7))(typescript@5.8.2)
      '@typescript-eslint/utils': 8.25.0(eslint@9.21.0(jiti@1.21.7))(typescript@5.8.2)
      '@typescript-eslint/visitor-keys': 8.25.0
      eslint: 9.21.0(jiti@1.21.7)
      graphemer: 1.4.0
      ignore: 5.3.2
      natural-compare: 1.4.0
      ts-api-utils: 2.0.1(typescript@5.8.2)
      typescript: 5.8.2
    transitivePeerDependencies:
      - supports-color

  '@typescript-eslint/parser@8.25.0(eslint@9.21.0(jiti@1.21.7))(typescript@5.8.2)':
    dependencies:
      '@typescript-eslint/scope-manager': 8.25.0
      '@typescript-eslint/types': 8.25.0
      '@typescript-eslint/typescript-estree': 8.25.0(typescript@5.8.2)
      '@typescript-eslint/visitor-keys': 8.25.0
      debug: 4.4.0
      eslint: 9.21.0(jiti@1.21.7)
      typescript: 5.8.2
    transitivePeerDependencies:
      - supports-color

  '@typescript-eslint/scope-manager@8.25.0':
    dependencies:
      '@typescript-eslint/types': 8.25.0
      '@typescript-eslint/visitor-keys': 8.25.0

  '@typescript-eslint/type-utils@8.25.0(eslint@9.21.0(jiti@1.21.7))(typescript@5.8.2)':
    dependencies:
      '@typescript-eslint/typescript-estree': 8.25.0(typescript@5.8.2)
      '@typescript-eslint/utils': 8.25.0(eslint@9.21.0(jiti@1.21.7))(typescript@5.8.2)
      debug: 4.4.0
      eslint: 9.21.0(jiti@1.21.7)
      ts-api-utils: 2.0.1(typescript@5.8.2)
      typescript: 5.8.2
    transitivePeerDependencies:
      - supports-color

  '@typescript-eslint/types@8.25.0': {}

  '@typescript-eslint/typescript-estree@8.25.0(typescript@5.8.2)':
    dependencies:
      '@typescript-eslint/types': 8.25.0
      '@typescript-eslint/visitor-keys': 8.25.0
      debug: 4.4.0
      fast-glob: 3.3.3
      is-glob: 4.0.3
      minimatch: 9.0.5
      semver: 7.7.1
      ts-api-utils: 2.0.1(typescript@5.8.2)
      typescript: 5.8.2
    transitivePeerDependencies:
      - supports-color

  '@typescript-eslint/utils@8.25.0(eslint@9.21.0(jiti@1.21.7))(typescript@5.8.2)':
    dependencies:
      '@eslint-community/eslint-utils': 4.4.1(eslint@9.21.0(jiti@1.21.7))
      '@typescript-eslint/scope-manager': 8.25.0
      '@typescript-eslint/types': 8.25.0
      '@typescript-eslint/typescript-estree': 8.25.0(typescript@5.8.2)
      eslint: 9.21.0(jiti@1.21.7)
      typescript: 5.8.2
    transitivePeerDependencies:
      - supports-color

  '@typescript-eslint/visitor-keys@8.25.0':
    dependencies:
      '@typescript-eslint/types': 8.25.0
      eslint-visitor-keys: 4.2.0

  '@ungap/structured-clone@1.3.0': {}

  '@upstash/core-analytics@0.0.10':
    dependencies:
      '@upstash/redis': 1.34.4

  '@upstash/ratelimit@2.0.5(@upstash/redis@1.34.4)':
    dependencies:
      '@upstash/core-analytics': 0.0.10
      '@upstash/redis': 1.34.4

  '@upstash/redis@1.34.4':
    dependencies:
      crypto-js: 4.2.0

  '@vercel/analytics@1.5.0(next@15.1.6(react-dom@19.0.0(react@19.0.0))(react@19.0.0))(react@19.0.0)':
    optionalDependencies:
      next: 15.1.6(react-dom@19.0.0(react@19.0.0))(react@19.0.0)
      react: 19.0.0

  '@xobotyi/scrollbar-width@1.9.5': {}

  abbrev@2.0.0: {}

  acorn-jsx@5.3.2(acorn@8.14.0):
    dependencies:
      acorn: 8.14.0

  acorn@8.14.0: {}

  agent-base@7.1.3: {}

  ajv@6.12.6:
    dependencies:
      fast-deep-equal: 3.1.3
      fast-json-stable-stringify: 2.1.0
      json-schema-traverse: 0.4.1
      uri-js: 4.4.1

  ansi-escapes@7.0.0:
    dependencies:
      environment: 1.1.0

  ansi-regex@5.0.1: {}

  ansi-regex@6.1.0: {}

  ansi-styles@4.3.0:
    dependencies:
      color-convert: 2.0.1

  ansi-styles@6.2.1: {}

  any-promise@1.3.0: {}

  anymatch@3.1.3:
    dependencies:
      normalize-path: 3.0.0
      picomatch: 2.3.1

  arg@5.0.2: {}

  argparse@2.0.1: {}

  aria-hidden@1.2.4:
    dependencies:
      tslib: 2.8.1

  aria-query@5.3.2: {}

  array-buffer-byte-length@1.0.2:
    dependencies:
      call-bound: 1.0.3
      is-array-buffer: 3.0.5

  array-includes@3.1.8:
    dependencies:
      call-bind: 1.0.8
      define-properties: 1.2.1
      es-abstract: 1.23.9
      es-object-atoms: 1.1.1
      get-intrinsic: 1.3.0
      is-string: 1.1.1

  array.prototype.findlast@1.2.5:
    dependencies:
      call-bind: 1.0.8
      define-properties: 1.2.1
      es-abstract: 1.23.9
      es-errors: 1.3.0
      es-object-atoms: 1.1.1
      es-shim-unscopables: 1.1.0

  array.prototype.findlastindex@1.2.5:
    dependencies:
      call-bind: 1.0.8
      define-properties: 1.2.1
      es-abstract: 1.23.9
      es-errors: 1.3.0
      es-object-atoms: 1.1.1
      es-shim-unscopables: 1.1.0

  array.prototype.flat@1.3.3:
    dependencies:
      call-bind: 1.0.8
      define-properties: 1.2.1
      es-abstract: 1.23.9
      es-shim-unscopables: 1.1.0

  array.prototype.flatmap@1.3.3:
    dependencies:
      call-bind: 1.0.8
      define-properties: 1.2.1
      es-abstract: 1.23.9
      es-shim-unscopables: 1.1.0

  array.prototype.tosorted@1.1.4:
    dependencies:
      call-bind: 1.0.8
      define-properties: 1.2.1
      es-abstract: 1.23.9
      es-errors: 1.3.0
      es-shim-unscopables: 1.1.0

  arraybuffer.prototype.slice@1.0.4:
    dependencies:
      array-buffer-byte-length: 1.0.2
      call-bind: 1.0.8
      define-properties: 1.2.1
      es-abstract: 1.23.9
      es-errors: 1.3.0
      get-intrinsic: 1.3.0
      is-array-buffer: 3.0.5

  asn1js@3.0.5:
    dependencies:
      pvtsutils: 1.3.6
      pvutils: 1.1.3
      tslib: 2.8.1

  ast-types-flow@0.0.8: {}

  async-function@1.0.0: {}

  asynckit@0.4.0: {}

  available-typed-arrays@1.0.7:
    dependencies:
      possible-typed-array-names: 1.1.0

  axe-core@4.10.2: {}

  axios@1.8.1:
    dependencies:
      follow-redirects: 1.15.9
      form-data: 4.0.2
      proxy-from-env: 1.1.0
    transitivePeerDependencies:
      - debug

  axobject-query@4.1.0: {}

  bail@2.0.2: {}

  balanced-match@1.0.2: {}

  base64-js@1.5.1: {}

  better-auth@1.1.21:
    dependencies:
      '@better-auth/utils': 0.2.3
      '@better-fetch/fetch': 1.1.12
      '@noble/ciphers': 0.6.0
      '@noble/hashes': 1.7.1
      '@simplewebauthn/browser': 13.1.0
      '@simplewebauthn/server': 13.1.1
      better-call: 0.3.3
      defu: 6.1.4
      jose: 5.10.0
      kysely: 0.27.5
      nanostores: 0.11.4
      zod: 3.24.2

  better-call@0.3.3:
    dependencies:
      '@better-fetch/fetch': 1.1.12
      rou3: 0.5.1
      uncrypto: 0.1.3
      zod: 3.24.2

  bignumber.js@9.1.2: {}

  binary-extensions@2.3.0: {}

  boolbase@1.0.0: {}

  brace-expansion@1.1.11:
    dependencies:
      balanced-match: 1.0.2
      concat-map: 0.0.1

  brace-expansion@2.0.1:
    dependencies:
      balanced-match: 1.0.2

  braces@3.0.3:
    dependencies:
      fill-range: 7.1.1

  buffer-equal-constant-time@1.0.1: {}

  buffer-from@1.1.2: {}

  busboy@1.6.0:
    dependencies:
      streamsearch: 1.1.0

  call-bind-apply-helpers@1.0.2:
    dependencies:
      es-errors: 1.3.0
      function-bind: 1.1.2

  call-bind@1.0.8:
    dependencies:
      call-bind-apply-helpers: 1.0.2
      es-define-property: 1.0.1
      get-intrinsic: 1.3.0
      set-function-length: 1.2.2

  call-bound@1.0.3:
    dependencies:
      call-bind-apply-helpers: 1.0.2
      get-intrinsic: 1.3.0

  callsites@3.1.0: {}

  camelcase-css@2.0.1: {}

  caniuse-lite@1.0.30001701: {}

  ccount@2.0.1: {}

  ccount@2.0.1: {}

  chalk@4.1.2:
    dependencies:
      ansi-styles: 4.3.0
      supports-color: 7.2.0

  chalk@5.4.1: {}

  character-entities-html4@2.1.0: {}

  character-entities-legacy@3.0.0: {}

  character-entities@2.0.2: {}

  character-reference-invalid@2.0.1: {}

  cheerio-select@2.1.0:
    dependencies:
      boolbase: 1.0.0
      css-select: 5.1.0
      css-what: 6.1.0
      domelementtype: 2.3.0
      domhandler: 5.0.3
      domutils: 3.2.2

  cheerio@1.0.0:
    dependencies:
      cheerio-select: 2.1.0
      dom-serializer: 2.0.0
      domhandler: 5.0.3
      domutils: 3.2.2
      encoding-sniffer: 0.2.0
      htmlparser2: 9.1.0
      parse5: 7.2.1
      parse5-htmlparser2-tree-adapter: 7.1.0
      parse5-parser-stream: 7.1.2
      undici: 6.21.1
      whatwg-mimetype: 4.0.0

  chokidar@3.6.0:
    dependencies:
      anymatch: 3.1.3
      braces: 3.0.3
      glob-parent: 5.1.2
      is-binary-path: 2.1.0
      is-glob: 4.0.3
      normalize-path: 3.0.0
      readdirp: 3.6.0
    optionalDependencies:
      fsevents: 2.3.3

  class-variance-authority@0.7.1:
    dependencies:
      clsx: 2.1.1

  cli-cursor@5.0.0:
    dependencies:
      restore-cursor: 5.1.0

  cli-truncate@4.0.0:
    dependencies:
      slice-ansi: 5.0.0
      string-width: 7.2.0

  client-only@0.0.1: {}

  clsx@2.1.1: {}

  cmdk@1.0.0(@types/react-dom@19.0.4(@types/react@19.0.10))(@types/react@19.0.10)(react-dom@19.0.0(react@19.0.0))(react@19.0.0):
    dependencies:
      '@radix-ui/react-dialog': 1.0.5(@types/react-dom@19.0.4(@types/react@19.0.10))(@types/react@19.0.10)(react-dom@19.0.0(react@19.0.0))(react@19.0.0)
      '@radix-ui/react-primitive': 1.0.3(@types/react-dom@19.0.4(@types/react@19.0.10))(@types/react@19.0.10)(react-dom@19.0.0(react@19.0.0))(react@19.0.0)
      react: 19.0.0
      react-dom: 19.0.0(react@19.0.0)
    transitivePeerDependencies:
      - '@types/react'
      - '@types/react-dom'

  cmdk@1.0.4(@types/react-dom@19.0.4(@types/react@19.0.10))(@types/react@19.0.10)(react-dom@19.0.0(react@19.0.0))(react@19.0.0):
    dependencies:
      '@radix-ui/react-dialog': 1.1.6(@types/react-dom@19.0.4(@types/react@19.0.10))(@types/react@19.0.10)(react-dom@19.0.0(react@19.0.0))(react@19.0.0)
      '@radix-ui/react-id': 1.1.0(@types/react@19.0.10)(react@19.0.0)
      '@radix-ui/react-primitive': 2.0.2(@types/react-dom@19.0.4(@types/react@19.0.10))(@types/react@19.0.10)(react-dom@19.0.0(react@19.0.0))(react@19.0.0)
      react: 19.0.0
      react-dom: 19.0.0(react@19.0.0)
      use-sync-external-store: 1.4.0(react@19.0.0)
    transitivePeerDependencies:
      - '@types/react'
      - '@types/react-dom'

  cmdk@1.0.4(@types/react-dom@19.0.3(@types/react@19.0.8))(@types/react@19.0.8)(react-dom@19.0.0(react@19.0.0))(react@19.0.0):
    dependencies:
      '@radix-ui/react-dialog': 1.1.6(@types/react-dom@19.0.3(@types/react@19.0.8))(@types/react@19.0.8)(react-dom@19.0.0(react@19.0.0))(react@19.0.0)
      '@radix-ui/react-id': 1.1.0(@types/react@19.0.8)(react@19.0.0)
      '@radix-ui/react-primitive': 2.0.2(@types/react-dom@19.0.3(@types/react@19.0.8))(@types/react@19.0.8)(react-dom@19.0.0(react@19.0.0))(react@19.0.0)
      react: 19.0.0
      react-dom: 19.0.0(react@19.0.0)
      use-sync-external-store: 1.4.0(react@19.0.0)
    transitivePeerDependencies:
      - '@types/react'
      - '@types/react-dom'

  color-convert@2.0.1:
    dependencies:
      color-name: 1.1.4

  color-convert@3.0.1:
    dependencies:
      color-name: 2.0.0

  color-name@1.1.4: {}

  color-name@2.0.0: {}

  color-string@1.9.1:
    dependencies:
      color-name: 1.1.4
      simple-swizzle: 0.2.2
    optional: true

  color-string@2.0.1:
    dependencies:
      color-name: 2.0.0

  color@4.2.3:
    dependencies:
      color-convert: 2.0.1
      color-string: 1.9.1
    optional: true

  color@5.0.0:
    dependencies:
      color-convert: 3.0.1
      color-string: 2.0.1

  colorette@2.0.20: {}

  combined-stream@1.0.8:
    dependencies:
      delayed-stream: 1.0.0

  comma-separated-tokens@2.0.3: {}

  commander@10.0.1: {}

  commander@13.1.0: {}

  commander@4.1.1: {}

  commander@8.3.0: {}

  concat-map@0.0.1: {}

  config-chain@1.1.13:
    dependencies:
      ini: 1.3.8
      proto-list: 1.2.4

  copy-to-clipboard@3.3.3:
    dependencies:
      toggle-selection: 1.0.6

  crelt@1.0.6: {}

  cross-spawn@7.0.6:
    dependencies:
      path-key: 3.1.1
      shebang-command: 2.0.0
      which: 2.0.2

  crypto-js@4.2.0: {}

  css-in-js-utils@3.1.0:
    dependencies:
      hyphenate-style-name: 1.1.0

  css-select@5.1.0:
    dependencies:
      boolbase: 1.0.0
      css-what: 6.1.0
      domhandler: 5.0.3
      domutils: 3.2.2
      nth-check: 2.1.1

  css-styled@1.0.8:
    dependencies:
      '@daybrush/utils': 1.13.0

  css-to-mat@1.1.1:
    dependencies:
      '@daybrush/utils': 1.13.0
      '@scena/matrix': 1.1.1

  css-tree@1.1.3:
    dependencies:
      mdn-data: 2.0.14
      source-map: 0.6.1

  css-what@6.1.0: {}

  cssesc@3.0.0: {}

  csstype@3.1.3: {}

  d3-array@3.2.4:
    dependencies:
      internmap: 2.0.3

  d3-color@3.1.0: {}

  d3-ease@3.0.1: {}

  d3-format@3.1.0: {}

  d3-interpolate@3.0.1:
    dependencies:
      d3-color: 3.1.0

  d3-path@3.1.0: {}

  d3-scale@4.0.2:
    dependencies:
      d3-array: 3.2.4
      d3-format: 3.1.0
      d3-interpolate: 3.0.1
      d3-time: 3.1.0
      d3-time-format: 4.1.0

  d3-shape@3.2.0:
    dependencies:
      d3-path: 3.1.0

  d3-time-format@4.1.0:
    dependencies:
      d3-time: 3.1.0

  d3-time@3.1.0:
    dependencies:
      d3-array: 3.2.4

  d3-timer@3.0.1: {}

  damerau-levenshtein@1.0.8: {}

  data-view-buffer@1.0.2:
    dependencies:
      call-bound: 1.0.3
      es-errors: 1.3.0
      is-data-view: 1.0.2

  data-view-byte-length@1.0.2:
    dependencies:
      call-bound: 1.0.3
      es-errors: 1.3.0
      is-data-view: 1.0.2

  data-view-byte-offset@1.0.1:
    dependencies:
      call-bound: 1.0.3
      es-errors: 1.3.0
      is-data-view: 1.0.2

  date-fns@4.1.0: {}

  debug@3.2.7:
    dependencies:
      ms: 2.1.3

  debug@4.4.0:
    dependencies:
      ms: 2.1.3

  decimal.js-light@2.5.1: {}

  decode-named-character-reference@1.0.2:
    dependencies:
      character-entities: 2.0.2

  deep-is@0.1.4: {}

  deepmerge@4.3.1: {}

  define-data-property@1.1.4:
    dependencies:
      es-define-property: 1.0.1
      es-errors: 1.3.0
      gopd: 1.2.0

  define-properties@1.2.1:
    dependencies:
      define-data-property: 1.1.4
      has-property-descriptors: 1.0.2
      object-keys: 1.1.1

  defu@6.1.4: {}

  delayed-stream@1.0.0: {}

  dequal@2.0.3: {}

  detect-libc@2.0.3:
    optional: true

  detect-node-es@1.1.0: {}

  devlop@1.1.0:
    dependencies:
      dequal: 2.0.3

<<<<<<< HEAD
  dexie-react-hooks@1.1.7(@types/react@19.0.8)(dexie@4.0.11)(react@19.0.0):
=======
  dexie-react-hooks@1.1.7(@types/react@19.0.10)(dexie@4.0.11)(react@19.0.0):
>>>>>>> 7a542ce6
    dependencies:
      '@types/react': 19.0.10
      dexie: 4.0.11
      react: 19.0.0

  dexie@4.0.11: {}

  didyoumean@1.2.2: {}

  dlv@1.1.3: {}

  doctrine@2.1.0:
    dependencies:
      esutils: 2.0.3

  dom-helpers@5.2.1:
    dependencies:
      '@babel/runtime': 7.26.9
      csstype: 3.1.3

  dom-serializer@2.0.0:
    dependencies:
      domelementtype: 2.3.0
      domhandler: 5.0.3
      entities: 4.5.0

  domelementtype@2.3.0: {}

  domhandler@5.0.3:
    dependencies:
      domelementtype: 2.3.0

  domutils@3.2.2:
    dependencies:
      dom-serializer: 2.0.0
      domelementtype: 2.3.0
      domhandler: 5.0.3

  dotenv@16.4.7: {}

  drizzle-kit@0.30.5:
    dependencies:
      '@drizzle-team/brocli': 0.10.2
      '@esbuild-kit/esm-loader': 2.6.5
      esbuild: 0.19.12
      esbuild-register: 3.6.0(esbuild@0.19.12)
      gel: 2.0.0
    transitivePeerDependencies:
      - supports-color

  drizzle-orm@0.39.3(kysely@0.27.5)(postgres@3.4.5):
    optionalDependencies:
      kysely: 0.27.5
      postgres: 3.4.5

  dunder-proto@1.0.1:
    dependencies:
      call-bind-apply-helpers: 1.0.2
      es-errors: 1.3.0
      gopd: 1.2.0

  eastasianwidth@0.2.0: {}

  ecdsa-sig-formatter@1.0.11:
    dependencies:
      safe-buffer: 5.2.1

  editorconfig@1.0.4:
    dependencies:
      '@one-ini/wasm': 0.1.1
      commander: 10.0.1
      minimatch: 9.0.1
      semver: 7.7.1

  emoji-regex@10.4.0: {}

  emoji-regex@8.0.0: {}

  emoji-regex@9.2.2: {}

  encoding-sniffer@0.2.0:
    dependencies:
      iconv-lite: 0.6.3
      whatwg-encoding: 3.1.1

  enhanced-resolve@5.18.1:
    dependencies:
      graceful-fs: 4.2.11
      tapable: 2.2.1

  entities@4.5.0: {}

  env-paths@3.0.0: {}

  environment@1.1.0: {}

  error-stack-parser@2.1.4:
    dependencies:
      stackframe: 1.3.4

  es-abstract@1.23.9:
    dependencies:
      array-buffer-byte-length: 1.0.2
      arraybuffer.prototype.slice: 1.0.4
      available-typed-arrays: 1.0.7
      call-bind: 1.0.8
      call-bound: 1.0.3
      data-view-buffer: 1.0.2
      data-view-byte-length: 1.0.2
      data-view-byte-offset: 1.0.1
      es-define-property: 1.0.1
      es-errors: 1.3.0
      es-object-atoms: 1.1.1
      es-set-tostringtag: 2.1.0
      es-to-primitive: 1.3.0
      function.prototype.name: 1.1.8
      get-intrinsic: 1.3.0
      get-proto: 1.0.1
      get-symbol-description: 1.1.0
      globalthis: 1.0.4
      gopd: 1.2.0
      has-property-descriptors: 1.0.2
      has-proto: 1.2.0
      has-symbols: 1.1.0
      hasown: 2.0.2
      internal-slot: 1.1.0
      is-array-buffer: 3.0.5
      is-callable: 1.2.7
      is-data-view: 1.0.2
      is-regex: 1.2.1
      is-shared-array-buffer: 1.0.4
      is-string: 1.1.1
      is-typed-array: 1.1.15
      is-weakref: 1.1.1
      math-intrinsics: 1.1.0
      object-inspect: 1.13.4
      object-keys: 1.1.1
      object.assign: 4.1.7
      own-keys: 1.0.1
      regexp.prototype.flags: 1.5.4
      safe-array-concat: 1.1.3
      safe-push-apply: 1.0.0
      safe-regex-test: 1.1.0
      set-proto: 1.0.0
      string.prototype.trim: 1.2.10
      string.prototype.trimend: 1.0.9
      string.prototype.trimstart: 1.0.8
      typed-array-buffer: 1.0.3
      typed-array-byte-length: 1.0.3
      typed-array-byte-offset: 1.0.4
      typed-array-length: 1.0.7
      unbox-primitive: 1.1.0
      which-typed-array: 1.1.18

  es-define-property@1.0.1: {}

  es-errors@1.3.0: {}

  es-iterator-helpers@1.2.1:
    dependencies:
      call-bind: 1.0.8
      call-bound: 1.0.3
      define-properties: 1.2.1
      es-abstract: 1.23.9
      es-errors: 1.3.0
      es-set-tostringtag: 2.1.0
      function-bind: 1.1.2
      get-intrinsic: 1.3.0
      globalthis: 1.0.4
      gopd: 1.2.0
      has-property-descriptors: 1.0.2
      has-proto: 1.2.0
      has-symbols: 1.1.0
      internal-slot: 1.1.0
      iterator.prototype: 1.1.5
      safe-array-concat: 1.1.3

  es-object-atoms@1.1.1:
    dependencies:
      es-errors: 1.3.0

  es-set-tostringtag@2.1.0:
    dependencies:
      es-errors: 1.3.0
      get-intrinsic: 1.3.0
      has-tostringtag: 1.0.2
      hasown: 2.0.2

  es-shim-unscopables@1.1.0:
    dependencies:
      hasown: 2.0.2

  es-to-primitive@1.3.0:
    dependencies:
      is-callable: 1.2.7
      is-date-object: 1.1.0
      is-symbol: 1.1.1

  esbuild-register@3.6.0(esbuild@0.19.12):
    dependencies:
      debug: 4.4.0
      esbuild: 0.19.12
    transitivePeerDependencies:
      - supports-color

  esbuild@0.18.20:
    optionalDependencies:
      '@esbuild/android-arm': 0.18.20
      '@esbuild/android-arm64': 0.18.20
      '@esbuild/android-x64': 0.18.20
      '@esbuild/darwin-arm64': 0.18.20
      '@esbuild/darwin-x64': 0.18.20
      '@esbuild/freebsd-arm64': 0.18.20
      '@esbuild/freebsd-x64': 0.18.20
      '@esbuild/linux-arm': 0.18.20
      '@esbuild/linux-arm64': 0.18.20
      '@esbuild/linux-ia32': 0.18.20
      '@esbuild/linux-loong64': 0.18.20
      '@esbuild/linux-mips64el': 0.18.20
      '@esbuild/linux-ppc64': 0.18.20
      '@esbuild/linux-riscv64': 0.18.20
      '@esbuild/linux-s390x': 0.18.20
      '@esbuild/linux-x64': 0.18.20
      '@esbuild/netbsd-x64': 0.18.20
      '@esbuild/openbsd-x64': 0.18.20
      '@esbuild/sunos-x64': 0.18.20
      '@esbuild/win32-arm64': 0.18.20
      '@esbuild/win32-ia32': 0.18.20
      '@esbuild/win32-x64': 0.18.20

  esbuild@0.19.12:
    optionalDependencies:
      '@esbuild/aix-ppc64': 0.19.12
      '@esbuild/android-arm': 0.19.12
      '@esbuild/android-arm64': 0.19.12
      '@esbuild/android-x64': 0.19.12
      '@esbuild/darwin-arm64': 0.19.12
      '@esbuild/darwin-x64': 0.19.12
      '@esbuild/freebsd-arm64': 0.19.12
      '@esbuild/freebsd-x64': 0.19.12
      '@esbuild/linux-arm': 0.19.12
      '@esbuild/linux-arm64': 0.19.12
      '@esbuild/linux-ia32': 0.19.12
      '@esbuild/linux-loong64': 0.19.12
      '@esbuild/linux-mips64el': 0.19.12
      '@esbuild/linux-ppc64': 0.19.12
      '@esbuild/linux-riscv64': 0.19.12
      '@esbuild/linux-s390x': 0.19.12
      '@esbuild/linux-x64': 0.19.12
      '@esbuild/netbsd-x64': 0.19.12
      '@esbuild/openbsd-x64': 0.19.12
      '@esbuild/sunos-x64': 0.19.12
      '@esbuild/win32-arm64': 0.19.12
      '@esbuild/win32-ia32': 0.19.12
      '@esbuild/win32-x64': 0.19.12

  escape-string-regexp@4.0.0: {}

  eslint-config-next@15.1.6(eslint@9.21.0(jiti@1.21.7))(typescript@5.8.2):
    dependencies:
      '@next/eslint-plugin-next': 15.1.6
      '@rushstack/eslint-patch': 1.10.5
      '@typescript-eslint/eslint-plugin': 8.25.0(@typescript-eslint/parser@8.25.0(eslint@9.21.0(jiti@1.21.7))(typescript@5.8.2))(eslint@9.21.0(jiti@1.21.7))(typescript@5.8.2)
      '@typescript-eslint/parser': 8.25.0(eslint@9.21.0(jiti@1.21.7))(typescript@5.8.2)
      eslint: 9.21.0(jiti@1.21.7)
      eslint-import-resolver-node: 0.3.9
      eslint-import-resolver-typescript: 3.8.3(eslint-plugin-import@2.31.0)(eslint@9.21.0(jiti@1.21.7))
      eslint-plugin-import: 2.31.0(@typescript-eslint/parser@8.25.0(eslint@9.21.0(jiti@1.21.7))(typescript@5.8.2))(eslint-import-resolver-typescript@3.8.3)(eslint@9.21.0(jiti@1.21.7))
      eslint-plugin-jsx-a11y: 6.10.2(eslint@9.21.0(jiti@1.21.7))
      eslint-plugin-react: 7.37.4(eslint@9.21.0(jiti@1.21.7))
      eslint-plugin-react-hooks: 5.2.0(eslint@9.21.0(jiti@1.21.7))
    optionalDependencies:
      typescript: 5.8.2
    transitivePeerDependencies:
      - eslint-import-resolver-webpack
      - eslint-plugin-import-x
      - supports-color

  eslint-import-resolver-node@0.3.9:
    dependencies:
      debug: 3.2.7
      is-core-module: 2.16.1
      resolve: 1.22.10
    transitivePeerDependencies:
      - supports-color

  eslint-import-resolver-typescript@3.8.3(eslint-plugin-import@2.31.0)(eslint@9.21.0(jiti@1.21.7)):
    dependencies:
      '@nolyfill/is-core-module': 1.0.39
      debug: 4.4.0
      enhanced-resolve: 5.18.1
      eslint: 9.21.0(jiti@1.21.7)
      get-tsconfig: 4.10.0
      is-bun-module: 1.3.0
      stable-hash: 0.0.4
      tinyglobby: 0.2.12
    optionalDependencies:
      eslint-plugin-import: 2.31.0(@typescript-eslint/parser@8.25.0(eslint@9.21.0(jiti@1.21.7))(typescript@5.8.2))(eslint-import-resolver-typescript@3.8.3)(eslint@9.21.0(jiti@1.21.7))
    transitivePeerDependencies:
      - supports-color

  eslint-module-utils@2.12.0(@typescript-eslint/parser@8.25.0(eslint@9.21.0(jiti@1.21.7))(typescript@5.8.2))(eslint-import-resolver-node@0.3.9)(eslint-import-resolver-typescript@3.8.3)(eslint@9.21.0(jiti@1.21.7)):
    dependencies:
      debug: 3.2.7
    optionalDependencies:
      '@typescript-eslint/parser': 8.25.0(eslint@9.21.0(jiti@1.21.7))(typescript@5.8.2)
      eslint: 9.21.0(jiti@1.21.7)
      eslint-import-resolver-node: 0.3.9
      eslint-import-resolver-typescript: 3.8.3(eslint-plugin-import@2.31.0)(eslint@9.21.0(jiti@1.21.7))
    transitivePeerDependencies:
      - supports-color

  eslint-plugin-import@2.31.0(@typescript-eslint/parser@8.25.0(eslint@9.21.0(jiti@1.21.7))(typescript@5.8.2))(eslint-import-resolver-typescript@3.8.3)(eslint@9.21.0(jiti@1.21.7)):
    dependencies:
      '@rtsao/scc': 1.1.0
      array-includes: 3.1.8
      array.prototype.findlastindex: 1.2.5
      array.prototype.flat: 1.3.3
      array.prototype.flatmap: 1.3.3
      debug: 3.2.7
      doctrine: 2.1.0
      eslint: 9.21.0(jiti@1.21.7)
      eslint-import-resolver-node: 0.3.9
      eslint-module-utils: 2.12.0(@typescript-eslint/parser@8.25.0(eslint@9.21.0(jiti@1.21.7))(typescript@5.8.2))(eslint-import-resolver-node@0.3.9)(eslint-import-resolver-typescript@3.8.3)(eslint@9.21.0(jiti@1.21.7))
      hasown: 2.0.2
      is-core-module: 2.16.1
      is-glob: 4.0.3
      minimatch: 3.1.2
      object.fromentries: 2.0.8
      object.groupby: 1.0.3
      object.values: 1.2.1
      semver: 6.3.1
      string.prototype.trimend: 1.0.9
      tsconfig-paths: 3.15.0
    optionalDependencies:
      '@typescript-eslint/parser': 8.25.0(eslint@9.21.0(jiti@1.21.7))(typescript@5.8.2)
    transitivePeerDependencies:
      - eslint-import-resolver-typescript
      - eslint-import-resolver-webpack
      - supports-color

  eslint-plugin-jsx-a11y@6.10.2(eslint@9.21.0(jiti@1.21.7)):
    dependencies:
      aria-query: 5.3.2
      array-includes: 3.1.8
      array.prototype.flatmap: 1.3.3
      ast-types-flow: 0.0.8
      axe-core: 4.10.2
      axobject-query: 4.1.0
      damerau-levenshtein: 1.0.8
      emoji-regex: 9.2.2
      eslint: 9.21.0(jiti@1.21.7)
      hasown: 2.0.2
      jsx-ast-utils: 3.3.5
      language-tags: 1.0.9
      minimatch: 3.1.2
      object.fromentries: 2.0.8
      safe-regex-test: 1.1.0
      string.prototype.includes: 2.0.1

  eslint-plugin-react-hooks@5.2.0(eslint@9.21.0(jiti@1.21.7)):
    dependencies:
      eslint: 9.21.0(jiti@1.21.7)

  eslint-plugin-react@7.37.4(eslint@9.21.0(jiti@1.21.7)):
    dependencies:
      array-includes: 3.1.8
      array.prototype.findlast: 1.2.5
      array.prototype.flatmap: 1.3.3
      array.prototype.tosorted: 1.1.4
      doctrine: 2.1.0
      es-iterator-helpers: 1.2.1
      eslint: 9.21.0(jiti@1.21.7)
      estraverse: 5.3.0
      hasown: 2.0.2
      jsx-ast-utils: 3.3.5
      minimatch: 3.1.2
      object.entries: 1.1.8
      object.fromentries: 2.0.8
      object.values: 1.2.1
      prop-types: 15.8.1
      resolve: 2.0.0-next.5
      semver: 6.3.1
      string.prototype.matchall: 4.0.12
      string.prototype.repeat: 1.0.0

  eslint-scope@8.2.0:
    dependencies:
      esrecurse: 4.3.0
      estraverse: 5.3.0

  eslint-visitor-keys@3.4.3: {}

  eslint-visitor-keys@4.2.0: {}

  eslint@9.21.0(jiti@1.21.7):
    dependencies:
      '@eslint-community/eslint-utils': 4.4.1(eslint@9.21.0(jiti@1.21.7))
      '@eslint-community/regexpp': 4.12.1
      '@eslint/config-array': 0.19.2
      '@eslint/core': 0.12.0
      '@eslint/eslintrc': 3.3.0
      '@eslint/js': 9.21.0
      '@eslint/plugin-kit': 0.2.7
      '@humanfs/node': 0.16.6
      '@humanwhocodes/module-importer': 1.0.1
      '@humanwhocodes/retry': 0.4.2
      '@types/estree': 1.0.6
      '@types/json-schema': 7.0.15
      ajv: 6.12.6
      chalk: 4.1.2
      cross-spawn: 7.0.6
      debug: 4.4.0
      escape-string-regexp: 4.0.0
      eslint-scope: 8.2.0
      eslint-visitor-keys: 4.2.0
      espree: 10.3.0
      esquery: 1.6.0
      esutils: 2.0.3
      fast-deep-equal: 3.1.3
      file-entry-cache: 8.0.0
      find-up: 5.0.0
      glob-parent: 6.0.2
      ignore: 5.3.2
      imurmurhash: 0.1.4
      is-glob: 4.0.3
      json-stable-stringify-without-jsonify: 1.0.1
      lodash.merge: 4.6.2
      minimatch: 3.1.2
      natural-compare: 1.4.0
      optionator: 0.9.4
    optionalDependencies:
      jiti: 1.21.7
    transitivePeerDependencies:
      - supports-color

  espree@10.3.0:
    dependencies:
      acorn: 8.14.0
      acorn-jsx: 5.3.2(acorn@8.14.0)
      eslint-visitor-keys: 4.2.0

  esquery@1.6.0:
    dependencies:
      estraverse: 5.3.0

  esrecurse@4.3.0:
    dependencies:
      estraverse: 5.3.0

  estraverse@5.3.0: {}

  estree-util-is-identifier-name@3.0.0: {}

  esutils@2.0.3: {}

  eventemitter3@4.0.7: {}

  eventemitter3@5.0.1: {}

  execa@8.0.1:
    dependencies:
      cross-spawn: 7.0.6
      get-stream: 8.0.1
      human-signals: 5.0.0
      is-stream: 3.0.0
      merge-stream: 2.0.0
      npm-run-path: 5.3.0
      onetime: 6.0.0
      signal-exit: 4.1.0
      strip-final-newline: 3.0.0

  extend@3.0.2: {}

  fast-deep-equal@2.0.1: {}

  fast-deep-equal@3.1.3: {}

  fast-equals@5.2.2: {}

  fast-glob@3.3.1:
    dependencies:
      '@nodelib/fs.stat': 2.0.5
      '@nodelib/fs.walk': 1.2.8
      glob-parent: 5.1.2
      merge2: 1.4.1
      micromatch: 4.0.8

  fast-glob@3.3.3:
    dependencies:
      '@nodelib/fs.stat': 2.0.5
      '@nodelib/fs.walk': 1.2.8
      glob-parent: 5.1.2
      merge2: 1.4.1
      micromatch: 4.0.8

  fast-json-stable-stringify@2.1.0: {}

  fast-levenshtein@2.0.6: {}

  fast-shallow-equal@1.0.0: {}

  fastest-stable-stringify@2.0.2: {}

  fastq@1.19.1:
    dependencies:
      reusify: 1.1.0

  fdir@6.4.3(picomatch@4.0.2):
    optionalDependencies:
      picomatch: 4.0.2

  file-entry-cache@8.0.0:
    dependencies:
      flat-cache: 4.0.1

  fill-range@7.1.1:
    dependencies:
      to-regex-range: 5.0.1

  find-up@5.0.0:
    dependencies:
      locate-path: 6.0.0
      path-exists: 4.0.0

  flat-cache@4.0.1:
    dependencies:
      flatted: 3.3.3
      keyv: 4.5.4

  flatted@3.3.3: {}

  follow-redirects@1.15.9: {}

  for-each@0.3.5:
    dependencies:
      is-callable: 1.2.7

  foreground-child@3.3.1:
    dependencies:
      cross-spawn: 7.0.6
      signal-exit: 4.1.0

  form-data@4.0.2:
    dependencies:
      asynckit: 0.4.0
      combined-stream: 1.0.8
      es-set-tostringtag: 2.1.0
      mime-types: 2.1.35

  framer-motion@12.4.7(react-dom@19.0.0(react@19.0.0))(react@19.0.0):
    dependencies:
      motion-dom: 12.4.5
      motion-utils: 12.0.0
      tslib: 2.8.1
    optionalDependencies:
      react: 19.0.0
      react-dom: 19.0.0(react@19.0.0)

  framework-utils@1.1.0: {}

  fsevents@2.3.3:
    optional: true

  function-bind@1.1.2: {}

  function.prototype.name@1.1.8:
    dependencies:
      call-bind: 1.0.8
      call-bound: 1.0.3
      define-properties: 1.2.1
      functions-have-names: 1.2.3
      hasown: 2.0.2
      is-callable: 1.2.7

  functions-have-names@1.2.3: {}

  gaxios@6.7.1:
    dependencies:
      extend: 3.0.2
      https-proxy-agent: 7.0.6
      is-stream: 2.0.1
      node-fetch: 2.7.0
      uuid: 9.0.1
    transitivePeerDependencies:
      - encoding
      - supports-color

  gcp-metadata@6.1.1:
    dependencies:
      gaxios: 6.7.1
      google-logging-utils: 0.0.2
      json-bigint: 1.0.0
    transitivePeerDependencies:
      - encoding
      - supports-color

<<<<<<< HEAD
=======
  gel@2.0.0:
    dependencies:
      '@petamoriken/float16': 3.9.1
      debug: 4.4.0
      env-paths: 3.0.0
      semver: 7.7.1
      shell-quote: 1.8.2
      which: 4.0.0
    transitivePeerDependencies:
      - supports-color

>>>>>>> 7a542ce6
  gesto@1.19.4:
    dependencies:
      '@daybrush/utils': 1.13.0
      '@scena/event-emitter': 1.0.5

  get-east-asian-width@1.3.0: {}

  get-intrinsic@1.3.0:
    dependencies:
      call-bind-apply-helpers: 1.0.2
      es-define-property: 1.0.1
      es-errors: 1.3.0
      es-object-atoms: 1.1.1
      function-bind: 1.1.2
      get-proto: 1.0.1
      gopd: 1.2.0
      has-symbols: 1.1.0
      hasown: 2.0.2
      math-intrinsics: 1.1.0

  get-nonce@1.0.1: {}

  get-proto@1.0.1:
    dependencies:
      dunder-proto: 1.0.1
      es-object-atoms: 1.1.1

  get-stream@8.0.1: {}

  get-symbol-description@1.1.0:
    dependencies:
      call-bound: 1.0.3
      es-errors: 1.3.0
      get-intrinsic: 1.3.0

  get-tsconfig@4.10.0:
    dependencies:
      resolve-pkg-maps: 1.0.0

  glob-parent@5.1.2:
    dependencies:
      is-glob: 4.0.3

  glob-parent@6.0.2:
    dependencies:
      is-glob: 4.0.3

  glob@10.4.5:
    dependencies:
      foreground-child: 3.3.1
      jackspeak: 3.4.3
      minimatch: 9.0.5
      minipass: 7.1.2
      package-json-from-dist: 1.0.1
      path-scurry: 1.11.1

  globals@14.0.0: {}

  globalthis@1.0.4:
    dependencies:
      define-properties: 1.2.1
      gopd: 1.2.0

  google-auth-library@9.15.1:
    dependencies:
      base64-js: 1.5.1
      ecdsa-sig-formatter: 1.0.11
      gaxios: 6.7.1
      gcp-metadata: 6.1.1
      gtoken: 7.1.0
      jws: 4.0.0
    transitivePeerDependencies:
      - encoding
      - supports-color

  google-logging-utils@0.0.2: {}

  googleapis-common@7.2.0:
    dependencies:
      extend: 3.0.2
      gaxios: 6.7.1
      google-auth-library: 9.15.1
      qs: 6.14.0
      url-template: 2.0.8
      uuid: 9.0.1
    transitivePeerDependencies:
      - encoding
      - supports-color

  googleapis@144.0.0:
    dependencies:
      google-auth-library: 9.15.1
      googleapis-common: 7.2.0
    transitivePeerDependencies:
      - encoding
      - supports-color

  gopd@1.2.0: {}

  graceful-fs@4.2.11: {}

  graphemer@1.4.0: {}

  gtoken@7.1.0:
    dependencies:
      gaxios: 6.7.1
      jws: 4.0.0
    transitivePeerDependencies:
      - encoding
      - supports-color

  has-bigints@1.1.0: {}

  has-flag@4.0.0: {}

  has-property-descriptors@1.0.2:
    dependencies:
      es-define-property: 1.0.1

  has-proto@1.2.0:
    dependencies:
      dunder-proto: 1.0.1

  has-symbols@1.1.0: {}

  has-tostringtag@1.0.2:
    dependencies:
      has-symbols: 1.1.0

  hasown@2.0.2:
    dependencies:
      function-bind: 1.1.2

  hast-util-to-jsx-runtime@2.3.5:
    dependencies:
      '@types/estree': 1.0.6
      '@types/hast': 3.0.4
      '@types/unist': 3.0.3
      comma-separated-tokens: 2.0.3
      devlop: 1.1.0
      estree-util-is-identifier-name: 3.0.0
      hast-util-whitespace: 3.0.0
      mdast-util-mdx-expression: 2.0.1
      mdast-util-mdx-jsx: 3.2.0
      mdast-util-mdxjs-esm: 2.0.1
      property-information: 7.0.0
      space-separated-tokens: 2.0.2
      style-to-object: 1.0.8
      unist-util-position: 5.0.0
      vfile-message: 4.0.2
    transitivePeerDependencies:
      - supports-color

  hast-util-whitespace@3.0.0:
    dependencies:
      '@types/hast': 3.0.4

  he@1.2.0: {}

  highlight.js@11.11.1: {}

  html-to-text@9.0.5:
    dependencies:
      '@selderee/plugin-htmlparser2': 0.11.0
      deepmerge: 4.3.1
      dom-serializer: 2.0.0
      htmlparser2: 8.0.2
      selderee: 0.11.0

  html-url-attributes@3.0.1: {}

  htmlparser2@8.0.2:
    dependencies:
      domelementtype: 2.3.0
      domhandler: 5.0.3
      domutils: 3.2.2
      entities: 4.5.0

  htmlparser2@9.1.0:
    dependencies:
      domelementtype: 2.3.0
      domhandler: 5.0.3
      domutils: 3.2.2
      entities: 4.5.0

  https-proxy-agent@7.0.6:
    dependencies:
      agent-base: 7.1.3
      debug: 4.4.0
    transitivePeerDependencies:
      - supports-color

  human-signals@5.0.0: {}

  husky@9.1.7: {}

  hyphenate-style-name@1.1.0: {}

  iconv-lite@0.6.3:
    dependencies:
      safer-buffer: 2.1.2

  ignore@5.3.2: {}

  import-fresh@3.3.1:
    dependencies:
      parent-module: 1.0.1
      resolve-from: 4.0.0

  imurmurhash@0.1.4: {}

  ini@1.3.8: {}

  inline-style-parser@0.2.4: {}

  inline-style-prefixer@7.0.1:
    dependencies:
      css-in-js-utils: 3.1.0

  internal-slot@1.1.0:
    dependencies:
      es-errors: 1.3.0
      hasown: 2.0.2
      side-channel: 1.1.0

  internmap@2.0.3: {}

  is-alphabetical@2.0.1: {}

  is-alphanumerical@2.0.1:
    dependencies:
      is-alphabetical: 2.0.1
      is-decimal: 2.0.1

  is-array-buffer@3.0.5:
    dependencies:
      call-bind: 1.0.8
      call-bound: 1.0.3
      get-intrinsic: 1.3.0

  is-arrayish@0.3.2:
    optional: true

  is-async-function@2.1.1:
    dependencies:
      async-function: 1.0.0
      call-bound: 1.0.3
      get-proto: 1.0.1
      has-tostringtag: 1.0.2
      safe-regex-test: 1.1.0

  is-bigint@1.1.0:
    dependencies:
      has-bigints: 1.1.0

  is-binary-path@2.1.0:
    dependencies:
      binary-extensions: 2.3.0

  is-boolean-object@1.2.2:
    dependencies:
      call-bound: 1.0.3
      has-tostringtag: 1.0.2

  is-bun-module@1.3.0:
    dependencies:
      semver: 7.7.1

  is-callable@1.2.7: {}

  is-core-module@2.16.1:
    dependencies:
      hasown: 2.0.2

  is-data-view@1.0.2:
    dependencies:
      call-bound: 1.0.3
      get-intrinsic: 1.3.0
      is-typed-array: 1.1.15

  is-date-object@1.1.0:
    dependencies:
      call-bound: 1.0.3
      has-tostringtag: 1.0.2

  is-decimal@2.0.1: {}

  is-extglob@2.1.1: {}

  is-finalizationregistry@1.1.1:
    dependencies:
      call-bound: 1.0.3

  is-fullwidth-code-point@3.0.0: {}

  is-fullwidth-code-point@4.0.0: {}

  is-fullwidth-code-point@5.0.0:
    dependencies:
      get-east-asian-width: 1.3.0

  is-generator-function@1.1.0:
    dependencies:
      call-bound: 1.0.3
      get-proto: 1.0.1
      has-tostringtag: 1.0.2
      safe-regex-test: 1.1.0

  is-glob@4.0.3:
    dependencies:
      is-extglob: 2.1.1

  is-hexadecimal@2.0.1: {}

  is-map@2.0.3: {}

  is-number-object@1.1.1:
    dependencies:
      call-bound: 1.0.3
      has-tostringtag: 1.0.2

  is-number@7.0.0: {}

  is-plain-obj@4.1.0: {}

  is-plain-object@5.0.0: {}

  is-regex@1.2.1:
    dependencies:
      call-bound: 1.0.3
      gopd: 1.2.0
      has-tostringtag: 1.0.2
      hasown: 2.0.2

  is-set@2.0.3: {}

  is-shared-array-buffer@1.0.4:
    dependencies:
      call-bound: 1.0.3

  is-stream@2.0.1: {}

  is-stream@3.0.0: {}

  is-string@1.1.1:
    dependencies:
      call-bound: 1.0.3
      has-tostringtag: 1.0.2

  is-symbol@1.1.1:
    dependencies:
      call-bound: 1.0.3
      has-symbols: 1.1.0
      safe-regex-test: 1.1.0

  is-typed-array@1.1.15:
    dependencies:
      which-typed-array: 1.1.18

  is-weakmap@2.0.2: {}

  is-weakref@1.1.1:
    dependencies:
      call-bound: 1.0.3

  is-weakset@2.0.4:
    dependencies:
      call-bound: 1.0.3
      get-intrinsic: 1.3.0

  isarray@2.0.5: {}

  isexe@2.0.0: {}

  isexe@3.1.1: {}

  iterator.prototype@1.1.5:
    dependencies:
      define-data-property: 1.1.4
      es-object-atoms: 1.1.1
      get-intrinsic: 1.3.0
      get-proto: 1.0.1
      has-symbols: 1.1.0
      set-function-name: 2.0.2

  jackspeak@3.4.3:
    dependencies:
      '@isaacs/cliui': 8.0.2
    optionalDependencies:
      '@pkgjs/parseargs': 0.11.0

  jiti@1.21.7: {}

  jose@5.10.0: {}

  jotai@2.12.1(@types/react@19.0.10)(react@19.0.0):
    optionalDependencies:
      '@types/react': 19.0.10
      react: 19.0.0

  js-beautify@1.15.4:
    dependencies:
      config-chain: 1.1.13
      editorconfig: 1.0.4
      glob: 10.4.5
      js-cookie: 3.0.5
      nopt: 7.2.1

  js-cookie@2.2.1: {}

  js-cookie@3.0.5: {}

  js-tokens@4.0.0: {}

  js-yaml@4.1.0:
    dependencies:
      argparse: 2.0.1

  json-bigint@1.0.0:
    dependencies:
      bignumber.js: 9.1.2

  json-buffer@3.0.1: {}

  json-schema-traverse@0.4.1: {}

  json-stable-stringify-without-jsonify@1.0.1: {}

  json5@1.0.2:
    dependencies:
      minimist: 1.2.8

  jsx-ast-utils@3.3.5:
    dependencies:
      array-includes: 3.1.8
      array.prototype.flat: 1.3.3
      object.assign: 4.1.7
      object.values: 1.2.1

  jwa@2.0.0:
    dependencies:
      buffer-equal-constant-time: 1.0.1
      ecdsa-sig-formatter: 1.0.11
      safe-buffer: 5.2.1

  jws@4.0.0:
    dependencies:
      jwa: 2.0.0
      safe-buffer: 5.2.1

  katex@0.16.21:
    dependencies:
      commander: 8.3.0

  keycode@2.2.1: {}

  keycon@1.4.0:
    dependencies:
      '@cfcs/core': 0.0.6
      '@daybrush/utils': 1.13.0
      '@scena/event-emitter': 1.0.5
      keycode: 2.2.1

  keyv@4.5.4:
    dependencies:
      json-buffer: 3.0.1

  kysely@0.27.5: {}

  language-subtag-registry@0.3.23: {}

  language-tags@1.0.9:
    dependencies:
      language-subtag-registry: 0.3.23

  leac@0.6.0: {}

  levn@0.4.1:
    dependencies:
      prelude-ls: 1.2.1
      type-check: 0.4.0

  lilconfig@3.1.3: {}

  lines-and-columns@1.2.4: {}

  linkify-it@5.0.0:
    dependencies:
      uc.micro: 2.1.0

  linkifyjs@4.2.0: {}

  lint-staged@15.4.3:
    dependencies:
      chalk: 5.4.1
      commander: 13.1.0
      debug: 4.4.0
      execa: 8.0.1
      lilconfig: 3.1.3
      listr2: 8.2.5
      micromatch: 4.0.8
      pidtree: 0.6.0
      string-argv: 0.3.2
      yaml: 2.7.0
    transitivePeerDependencies:
      - supports-color

  listr2@8.2.5:
    dependencies:
      cli-truncate: 4.0.0
      colorette: 2.0.20
      eventemitter3: 5.0.1
      log-update: 6.1.0
      rfdc: 1.4.1
      wrap-ansi: 9.0.0

  locate-path@6.0.0:
    dependencies:
      p-locate: 5.0.0

  lodash.castarray@4.4.0: {}

  lodash.isplainobject@4.0.6: {}

  lodash.merge@4.6.2: {}

  lodash@4.17.21: {}

  log-update@6.1.0:
    dependencies:
      ansi-escapes: 7.0.0
      cli-cursor: 5.0.0
      slice-ansi: 7.1.0
      strip-ansi: 7.1.0
      wrap-ansi: 9.0.0

  longest-streak@3.1.0: {}

  loose-envify@1.4.0:
    dependencies:
      js-tokens: 4.0.0

  lowlight@3.3.0:
    dependencies:
      '@types/hast': 3.0.4
      devlop: 1.1.0
      highlight.js: 11.11.1

  lru-cache@10.4.3: {}

  lucide-react@0.474.0(react@19.0.0):
    dependencies:
      react: 19.0.0

  lz-string@1.5.0: {}

  markdown-it@14.1.0:
    dependencies:
      argparse: 2.0.1
      entities: 4.5.0
      linkify-it: 5.0.0
      mdurl: 2.0.0
      punycode.js: 2.3.1
      uc.micro: 2.1.0

  math-intrinsics@1.1.0: {}

  mdast-util-from-markdown@2.0.2:
    dependencies:
      '@types/mdast': 4.0.4
      '@types/unist': 3.0.3
      decode-named-character-reference: 1.0.2
      devlop: 1.1.0
      mdast-util-to-string: 4.0.0
<<<<<<< HEAD
      micromark: 4.0.1
=======
      micromark: 4.0.2
>>>>>>> 7a542ce6
      micromark-util-decode-numeric-character-reference: 2.0.2
      micromark-util-decode-string: 2.0.1
      micromark-util-normalize-identifier: 2.0.1
      micromark-util-symbol: 2.0.1
<<<<<<< HEAD
      micromark-util-types: 2.0.1
=======
      micromark-util-types: 2.0.2
>>>>>>> 7a542ce6
      unist-util-stringify-position: 4.0.0
    transitivePeerDependencies:
      - supports-color

  mdast-util-mdx-expression@2.0.1:
    dependencies:
      '@types/estree-jsx': 1.0.5
      '@types/hast': 3.0.4
      '@types/mdast': 4.0.4
      devlop: 1.1.0
      mdast-util-from-markdown: 2.0.2
      mdast-util-to-markdown: 2.1.2
    transitivePeerDependencies:
      - supports-color

  mdast-util-mdx-jsx@3.2.0:
    dependencies:
      '@types/estree-jsx': 1.0.5
      '@types/hast': 3.0.4
      '@types/mdast': 4.0.4
      '@types/unist': 3.0.3
      ccount: 2.0.1
      devlop: 1.1.0
      mdast-util-from-markdown: 2.0.2
      mdast-util-to-markdown: 2.1.2
      parse-entities: 4.0.2
      stringify-entities: 4.0.4
      unist-util-stringify-position: 4.0.0
      vfile-message: 4.0.2
    transitivePeerDependencies:
      - supports-color

  mdast-util-mdxjs-esm@2.0.1:
    dependencies:
      '@types/estree-jsx': 1.0.5
      '@types/hast': 3.0.4
      '@types/mdast': 4.0.4
      devlop: 1.1.0
      mdast-util-from-markdown: 2.0.2
      mdast-util-to-markdown: 2.1.2
    transitivePeerDependencies:
      - supports-color

  mdast-util-phrasing@4.1.0:
    dependencies:
      '@types/mdast': 4.0.4
      unist-util-is: 6.0.0

  mdast-util-to-hast@13.2.0:
    dependencies:
      '@types/hast': 3.0.4
      '@types/mdast': 4.0.4
      '@ungap/structured-clone': 1.3.0
      devlop: 1.1.0
      micromark-util-sanitize-uri: 2.0.1
      trim-lines: 3.0.1
      unist-util-position: 5.0.0
      unist-util-visit: 5.0.0
      vfile: 6.0.3

  mdast-util-to-markdown@2.1.2:
    dependencies:
      '@types/mdast': 4.0.4
      '@types/unist': 3.0.3
      longest-streak: 3.1.0
      mdast-util-phrasing: 4.1.0
      mdast-util-to-string: 4.0.0
      micromark-util-classify-character: 2.0.1
      micromark-util-decode-string: 2.0.1
      unist-util-visit: 5.0.0
      zwitch: 2.0.4

  mdast-util-to-string@4.0.0:
    dependencies:
      '@types/mdast': 4.0.4

  mdn-data@2.0.14: {}

  mdurl@2.0.0: {}

  merge-stream@2.0.0: {}

  merge2@1.4.1: {}

<<<<<<< HEAD
  micromark-core-commonmark@2.0.2:
=======
  micromark-core-commonmark@2.0.3:
>>>>>>> 7a542ce6
    dependencies:
      decode-named-character-reference: 1.0.2
      devlop: 1.1.0
      micromark-factory-destination: 2.0.1
      micromark-factory-label: 2.0.1
      micromark-factory-space: 2.0.1
      micromark-factory-title: 2.0.1
      micromark-factory-whitespace: 2.0.1
      micromark-util-character: 2.1.1
      micromark-util-chunked: 2.0.1
      micromark-util-classify-character: 2.0.1
      micromark-util-html-tag-name: 2.0.1
      micromark-util-normalize-identifier: 2.0.1
      micromark-util-resolve-all: 2.0.1
<<<<<<< HEAD
      micromark-util-subtokenize: 2.0.4
      micromark-util-symbol: 2.0.1
      micromark-util-types: 2.0.1
=======
      micromark-util-subtokenize: 2.1.0
      micromark-util-symbol: 2.0.1
      micromark-util-types: 2.0.2
>>>>>>> 7a542ce6

  micromark-factory-destination@2.0.1:
    dependencies:
      micromark-util-character: 2.1.1
      micromark-util-symbol: 2.0.1
<<<<<<< HEAD
      micromark-util-types: 2.0.1
=======
      micromark-util-types: 2.0.2
>>>>>>> 7a542ce6

  micromark-factory-label@2.0.1:
    dependencies:
      devlop: 1.1.0
      micromark-util-character: 2.1.1
      micromark-util-symbol: 2.0.1
<<<<<<< HEAD
      micromark-util-types: 2.0.1
=======
      micromark-util-types: 2.0.2
>>>>>>> 7a542ce6

  micromark-factory-space@2.0.1:
    dependencies:
      micromark-util-character: 2.1.1
<<<<<<< HEAD
      micromark-util-types: 2.0.1
=======
      micromark-util-types: 2.0.2
>>>>>>> 7a542ce6

  micromark-factory-title@2.0.1:
    dependencies:
      micromark-factory-space: 2.0.1
      micromark-util-character: 2.1.1
      micromark-util-symbol: 2.0.1
<<<<<<< HEAD
      micromark-util-types: 2.0.1
=======
      micromark-util-types: 2.0.2
>>>>>>> 7a542ce6

  micromark-factory-whitespace@2.0.1:
    dependencies:
      micromark-factory-space: 2.0.1
      micromark-util-character: 2.1.1
      micromark-util-symbol: 2.0.1
<<<<<<< HEAD
      micromark-util-types: 2.0.1
=======
      micromark-util-types: 2.0.2
>>>>>>> 7a542ce6

  micromark-util-character@2.1.1:
    dependencies:
      micromark-util-symbol: 2.0.1
<<<<<<< HEAD
      micromark-util-types: 2.0.1
=======
      micromark-util-types: 2.0.2
>>>>>>> 7a542ce6

  micromark-util-chunked@2.0.1:
    dependencies:
      micromark-util-symbol: 2.0.1

  micromark-util-classify-character@2.0.1:
    dependencies:
      micromark-util-character: 2.1.1
      micromark-util-symbol: 2.0.1
<<<<<<< HEAD
      micromark-util-types: 2.0.1
=======
      micromark-util-types: 2.0.2
>>>>>>> 7a542ce6

  micromark-util-combine-extensions@2.0.1:
    dependencies:
      micromark-util-chunked: 2.0.1
<<<<<<< HEAD
      micromark-util-types: 2.0.1
=======
      micromark-util-types: 2.0.2
>>>>>>> 7a542ce6

  micromark-util-decode-numeric-character-reference@2.0.2:
    dependencies:
      micromark-util-symbol: 2.0.1

  micromark-util-decode-string@2.0.1:
    dependencies:
      decode-named-character-reference: 1.0.2
      micromark-util-character: 2.1.1
      micromark-util-decode-numeric-character-reference: 2.0.2
      micromark-util-symbol: 2.0.1

  micromark-util-encode@2.0.1: {}

  micromark-util-html-tag-name@2.0.1: {}

  micromark-util-normalize-identifier@2.0.1:
    dependencies:
      micromark-util-symbol: 2.0.1

  micromark-util-resolve-all@2.0.1:
    dependencies:
<<<<<<< HEAD
      micromark-util-types: 2.0.1
=======
      micromark-util-types: 2.0.2
>>>>>>> 7a542ce6

  micromark-util-sanitize-uri@2.0.1:
    dependencies:
      micromark-util-character: 2.1.1
      micromark-util-encode: 2.0.1
      micromark-util-symbol: 2.0.1

<<<<<<< HEAD
  micromark-util-subtokenize@2.0.4:
=======
  micromark-util-subtokenize@2.1.0:
>>>>>>> 7a542ce6
    dependencies:
      devlop: 1.1.0
      micromark-util-chunked: 2.0.1
      micromark-util-symbol: 2.0.1
<<<<<<< HEAD
      micromark-util-types: 2.0.1

  micromark-util-symbol@2.0.1: {}

  micromark-util-types@2.0.1: {}

  micromark@4.0.1:
=======
      micromark-util-types: 2.0.2

  micromark-util-symbol@2.0.1: {}

  micromark-util-types@2.0.2: {}

  micromark@4.0.2:
>>>>>>> 7a542ce6
    dependencies:
      '@types/debug': 4.1.12
      debug: 4.4.0
      decode-named-character-reference: 1.0.2
      devlop: 1.1.0
<<<<<<< HEAD
      micromark-core-commonmark: 2.0.2
=======
      micromark-core-commonmark: 2.0.3
>>>>>>> 7a542ce6
      micromark-factory-space: 2.0.1
      micromark-util-character: 2.1.1
      micromark-util-chunked: 2.0.1
      micromark-util-combine-extensions: 2.0.1
      micromark-util-decode-numeric-character-reference: 2.0.2
      micromark-util-encode: 2.0.1
      micromark-util-normalize-identifier: 2.0.1
      micromark-util-resolve-all: 2.0.1
      micromark-util-sanitize-uri: 2.0.1
<<<<<<< HEAD
      micromark-util-subtokenize: 2.0.4
      micromark-util-symbol: 2.0.1
      micromark-util-types: 2.0.1
=======
      micromark-util-subtokenize: 2.1.0
      micromark-util-symbol: 2.0.1
      micromark-util-types: 2.0.2
>>>>>>> 7a542ce6
    transitivePeerDependencies:
      - supports-color

  micromatch@4.0.8:
    dependencies:
      braces: 3.0.3
      picomatch: 2.3.1

  mime-db@1.52.0: {}

  mime-types@2.1.35:
    dependencies:
      mime-db: 1.52.0

  mimic-fn@4.0.0: {}

  mimic-function@5.0.1: {}

  mini-svg-data-uri@1.4.4: {}

  minimatch@3.1.2:
    dependencies:
      brace-expansion: 1.1.11

  minimatch@9.0.1:
    dependencies:
      brace-expansion: 2.0.1

  minimatch@9.0.5:
    dependencies:
      brace-expansion: 2.0.1

  minimist@1.2.8: {}

  minipass@7.1.2: {}

  mitt@3.0.1: {}

  motion-dom@12.4.5:
    dependencies:
      motion-utils: 12.0.0

  motion-utils@12.0.0: {}

  motion@12.4.7(react-dom@19.0.0(react@19.0.0))(react@19.0.0):
    dependencies:
      framer-motion: 12.4.7(react-dom@19.0.0(react@19.0.0))(react@19.0.0)
      tslib: 2.8.1
    optionalDependencies:
      react: 19.0.0
      react-dom: 19.0.0(react@19.0.0)

  ms@2.1.3: {}

  mz@2.7.0:
    dependencies:
      any-promise: 1.3.0
      object-assign: 4.1.1
      thenify-all: 1.6.0

  nano-css@5.6.2(react-dom@19.0.0(react@19.0.0))(react@19.0.0):
    dependencies:
      '@jridgewell/sourcemap-codec': 1.5.0
      css-tree: 1.1.3
      csstype: 3.1.3
      fastest-stable-stringify: 2.0.2
      inline-style-prefixer: 7.0.1
      react: 19.0.0
      react-dom: 19.0.0(react@19.0.0)
      rtl-css-js: 1.16.1
      stacktrace-js: 2.0.2
      stylis: 4.3.6

  nanoid@3.3.8: {}

  nanostores@0.11.4: {}

  natural-compare@1.4.0: {}

  next-themes@0.4.4(react-dom@19.0.0(react@19.0.0))(react@19.0.0):
    dependencies:
      react: 19.0.0
      react-dom: 19.0.0(react@19.0.0)

  next@15.1.6(react-dom@19.0.0(react@19.0.0))(react@19.0.0):
    dependencies:
      '@next/env': 15.1.6
      '@swc/counter': 0.1.3
      '@swc/helpers': 0.5.15
      busboy: 1.6.0
      caniuse-lite: 1.0.30001701
      postcss: 8.4.31
      react: 19.0.0
      react-dom: 19.0.0(react@19.0.0)
      styled-jsx: 5.1.6(react@19.0.0)
    optionalDependencies:
      '@next/swc-darwin-arm64': 15.1.6
      '@next/swc-darwin-x64': 15.1.6
      '@next/swc-linux-arm64-gnu': 15.1.6
      '@next/swc-linux-arm64-musl': 15.1.6
      '@next/swc-linux-x64-gnu': 15.1.6
      '@next/swc-linux-x64-musl': 15.1.6
      '@next/swc-win32-arm64-msvc': 15.1.6
      '@next/swc-win32-x64-msvc': 15.1.6
      sharp: 0.33.5
    transitivePeerDependencies:
      - '@babel/core'
      - babel-plugin-macros

  node-fetch@2.7.0:
    dependencies:
      whatwg-url: 5.0.0

  nopt@7.2.1:
    dependencies:
      abbrev: 2.0.0

  normalize-path@3.0.0: {}

<<<<<<< HEAD
  novel@1.0.2(@tiptap/extension-code-block@2.11.5(@tiptap/core@2.11.5(@tiptap/pm@2.11.5))(@tiptap/pm@2.11.5))(@types/react-dom@19.0.3(@types/react@19.0.8))(@types/react@19.0.8)(highlight.js@11.11.1)(lowlight@3.3.0)(react-dom@19.0.0(react@19.0.0))(react@19.0.0):
    dependencies:
      '@radix-ui/react-slot': 1.1.2(@types/react@19.0.8)(react@19.0.0)
=======
  novel@1.0.2(@tiptap/extension-code-block@2.11.5(@tiptap/core@2.11.5(@tiptap/pm@2.11.5))(@tiptap/pm@2.11.5))(@types/react-dom@19.0.4(@types/react@19.0.10))(@types/react@19.0.10)(highlight.js@11.11.1)(lowlight@3.3.0)(react-dom@19.0.0(react@19.0.0))(react@19.0.0):
    dependencies:
      '@radix-ui/react-slot': 1.1.2(@types/react@19.0.10)(react@19.0.0)
>>>>>>> 7a542ce6
      '@tiptap/core': 2.11.5(@tiptap/pm@2.11.5)
      '@tiptap/extension-character-count': 2.11.5(@tiptap/core@2.11.5(@tiptap/pm@2.11.5))(@tiptap/pm@2.11.5)
      '@tiptap/extension-code-block-lowlight': 2.11.5(@tiptap/core@2.11.5(@tiptap/pm@2.11.5))(@tiptap/extension-code-block@2.11.5(@tiptap/core@2.11.5(@tiptap/pm@2.11.5))(@tiptap/pm@2.11.5))(@tiptap/pm@2.11.5)(highlight.js@11.11.1)(lowlight@3.3.0)
      '@tiptap/extension-color': 2.11.5(@tiptap/core@2.11.5(@tiptap/pm@2.11.5))(@tiptap/extension-text-style@2.11.5(@tiptap/core@2.11.5(@tiptap/pm@2.11.5)))
      '@tiptap/extension-highlight': 2.11.5(@tiptap/core@2.11.5(@tiptap/pm@2.11.5))
      '@tiptap/extension-horizontal-rule': 2.11.5(@tiptap/core@2.11.5(@tiptap/pm@2.11.5))(@tiptap/pm@2.11.5)
      '@tiptap/extension-image': 2.11.5(@tiptap/core@2.11.5(@tiptap/pm@2.11.5))
      '@tiptap/extension-link': 2.11.5(@tiptap/core@2.11.5(@tiptap/pm@2.11.5))(@tiptap/pm@2.11.5)
      '@tiptap/extension-placeholder': 2.11.5(@tiptap/core@2.11.5(@tiptap/pm@2.11.5))(@tiptap/pm@2.11.5)
      '@tiptap/extension-task-item': 2.11.5(@tiptap/core@2.11.5(@tiptap/pm@2.11.5))(@tiptap/pm@2.11.5)
      '@tiptap/extension-task-list': 2.11.5(@tiptap/core@2.11.5(@tiptap/pm@2.11.5))
      '@tiptap/extension-text-style': 2.11.5(@tiptap/core@2.11.5(@tiptap/pm@2.11.5))
      '@tiptap/extension-underline': 2.11.5(@tiptap/core@2.11.5(@tiptap/pm@2.11.5))
      '@tiptap/extension-youtube': 2.11.5(@tiptap/core@2.11.5(@tiptap/pm@2.11.5))
      '@tiptap/pm': 2.11.5
      '@tiptap/react': 2.11.5(@tiptap/core@2.11.5(@tiptap/pm@2.11.5))(@tiptap/pm@2.11.5)(react-dom@19.0.0(react@19.0.0))(react@19.0.0)
      '@tiptap/starter-kit': 2.11.5
      '@tiptap/suggestion': 2.11.5(@tiptap/core@2.11.5(@tiptap/pm@2.11.5))(@tiptap/pm@2.11.5)
<<<<<<< HEAD
      '@types/node': 22.13.5
      cmdk: 1.0.4(@types/react-dom@19.0.3(@types/react@19.0.8))(@types/react@19.0.8)(react-dom@19.0.0(react@19.0.0))(react@19.0.0)
      jotai: 2.12.0(@types/react@19.0.8)(react@19.0.0)
      katex: 0.16.21
      react: 19.0.0
      react-markdown: 9.1.0(@types/react@19.0.8)(react@19.0.0)
=======
      '@types/node': 22.13.8
      cmdk: 1.0.4(@types/react-dom@19.0.4(@types/react@19.0.10))(@types/react@19.0.10)(react-dom@19.0.0(react@19.0.0))(react@19.0.0)
      jotai: 2.12.1(@types/react@19.0.10)(react@19.0.0)
      katex: 0.16.21
      react: 19.0.0
      react-markdown: 9.1.0(@types/react@19.0.10)(react@19.0.0)
>>>>>>> 7a542ce6
      react-moveable: 0.56.0
      react-tweet: 3.2.2(react-dom@19.0.0(react@19.0.0))(react@19.0.0)
      tippy.js: 6.3.7
      tiptap-extension-global-drag-handle: 0.1.18
<<<<<<< HEAD
      tunnel-rat: 0.1.2(@types/react@19.0.8)(react@19.0.0)
=======
      tunnel-rat: 0.1.2(@types/react@19.0.10)(react@19.0.0)
>>>>>>> 7a542ce6
    transitivePeerDependencies:
      - '@tiptap/extension-code-block'
      - '@types/react'
      - '@types/react-dom'
      - highlight.js
      - immer
      - lowlight
      - react-dom
      - supports-color

  npm-run-path@5.3.0:
    dependencies:
      path-key: 4.0.0

  nth-check@2.1.1:
    dependencies:
      boolbase: 1.0.0

<<<<<<< HEAD
  nuqs@2.3.2(next@15.1.6(react-dom@19.0.0(react@19.0.0))(react@19.0.0))(react@19.0.0):
=======
  nuqs@2.4.0(next@15.1.6(react-dom@19.0.0(react@19.0.0))(react@19.0.0))(react@19.0.0):
>>>>>>> 7a542ce6
    dependencies:
      mitt: 3.0.1
      react: 19.0.0
    optionalDependencies:
      next: 15.1.6(react-dom@19.0.0(react@19.0.0))(react@19.0.0)

  object-assign@4.1.1: {}

  object-hash@3.0.0: {}

  object-inspect@1.13.4: {}

  object-keys@1.1.1: {}

  object.assign@4.1.7:
    dependencies:
      call-bind: 1.0.8
      call-bound: 1.0.3
      define-properties: 1.2.1
      es-object-atoms: 1.1.1
      has-symbols: 1.1.0
      object-keys: 1.1.1

  object.entries@1.1.8:
    dependencies:
      call-bind: 1.0.8
      define-properties: 1.2.1
      es-object-atoms: 1.1.1

  object.fromentries@2.0.8:
    dependencies:
      call-bind: 1.0.8
      define-properties: 1.2.1
      es-abstract: 1.23.9
      es-object-atoms: 1.1.1

  object.groupby@1.0.3:
    dependencies:
      call-bind: 1.0.8
      define-properties: 1.2.1
      es-abstract: 1.23.9

  object.values@1.2.1:
    dependencies:
      call-bind: 1.0.8
      call-bound: 1.0.3
      define-properties: 1.2.1
      es-object-atoms: 1.1.1

  onetime@6.0.0:
    dependencies:
      mimic-fn: 4.0.0

  onetime@7.0.0:
    dependencies:
      mimic-function: 5.0.1

  optionator@0.9.4:
    dependencies:
      deep-is: 0.1.4
      fast-levenshtein: 2.0.6
      levn: 0.4.1
      prelude-ls: 1.2.1
      type-check: 0.4.0
      word-wrap: 1.2.5

  orderedmap@2.1.1: {}

  overlap-area@1.1.0:
    dependencies:
      '@daybrush/utils': 1.13.0

  own-keys@1.0.1:
    dependencies:
      get-intrinsic: 1.3.0
      object-keys: 1.1.1
      safe-push-apply: 1.0.0

  p-limit@3.1.0:
    dependencies:
      yocto-queue: 0.1.0

  p-locate@5.0.0:
    dependencies:
      p-limit: 3.1.0

  package-json-from-dist@1.0.1: {}

  parent-module@1.0.1:
    dependencies:
      callsites: 3.1.0

  parse-entities@4.0.2:
    dependencies:
      '@types/unist': 2.0.11
      character-entities-legacy: 3.0.0
      character-reference-invalid: 2.0.1
      decode-named-character-reference: 1.0.2
      is-alphanumerical: 2.0.1
      is-decimal: 2.0.1
      is-hexadecimal: 2.0.1

  parse-srcset@1.0.2: {}

  parse5-htmlparser2-tree-adapter@7.1.0:
    dependencies:
      domhandler: 5.0.3
      parse5: 7.2.1

  parse5-parser-stream@7.1.2:
    dependencies:
      parse5: 7.2.1

  parse5@7.2.1:
    dependencies:
      entities: 4.5.0

  parseley@0.12.1:
    dependencies:
      leac: 0.6.0
      peberminta: 0.9.0

  path-exists@4.0.0: {}

  path-key@3.1.1: {}

  path-key@4.0.0: {}

  path-parse@1.0.7: {}

  path-scurry@1.11.1:
    dependencies:
      lru-cache: 10.4.3
      minipass: 7.1.2

  peberminta@0.9.0: {}

  picocolors@1.1.1: {}

  picomatch@2.3.1: {}

  picomatch@4.0.2: {}

  pidtree@0.6.0: {}

  pify@2.3.0: {}

  pirates@4.0.6: {}

  possible-typed-array-names@1.1.0: {}

  postcss-import@15.1.0(postcss@8.5.3):
    dependencies:
      postcss: 8.5.3
      postcss-value-parser: 4.2.0
      read-cache: 1.0.0
      resolve: 1.22.10

  postcss-js@4.0.1(postcss@8.5.3):
    dependencies:
      camelcase-css: 2.0.1
      postcss: 8.5.3

  postcss-load-config@4.0.2(postcss@8.5.3):
    dependencies:
      lilconfig: 3.1.3
      yaml: 2.7.0
    optionalDependencies:
      postcss: 8.5.3

  postcss-nested@6.2.0(postcss@8.5.3):
    dependencies:
      postcss: 8.5.3
      postcss-selector-parser: 6.1.2

  postcss-selector-parser@6.0.10:
    dependencies:
      cssesc: 3.0.0
      util-deprecate: 1.0.2

  postcss-selector-parser@6.1.2:
    dependencies:
      cssesc: 3.0.0
      util-deprecate: 1.0.2

  postcss-value-parser@4.2.0: {}

  postcss@8.4.31:
    dependencies:
      nanoid: 3.3.8
      picocolors: 1.1.1
      source-map-js: 1.2.1

  postcss@8.5.3:
    dependencies:
      nanoid: 3.3.8
      picocolors: 1.1.1
      source-map-js: 1.2.1

  postgres@3.4.5: {}

  prelude-ls@1.2.1: {}

  prettier-plugin-sort-imports@1.8.6(typescript@5.8.2):
    dependencies:
      prettier: 3.5.2
      typescript: 5.8.2

  prettier-plugin-tailwindcss@0.6.11(prettier-plugin-sort-imports@1.8.6(typescript@5.8.2))(prettier@3.5.2):
    dependencies:
      prettier: 3.5.2
    optionalDependencies:
      prettier-plugin-sort-imports: 1.8.6(typescript@5.8.2)

  prettier@3.5.2: {}

  prop-types@15.8.1:
    dependencies:
      loose-envify: 1.4.0
      object-assign: 4.1.1
      react-is: 16.13.1

  property-information@7.0.0: {}

  prosemirror-changeset@2.2.1:
    dependencies:
      prosemirror-transform: 1.10.2

  prosemirror-collab@1.3.1:
    dependencies:
      prosemirror-state: 1.4.3

  prosemirror-commands@1.7.0:
    dependencies:
      prosemirror-model: 1.24.1
      prosemirror-state: 1.4.3
      prosemirror-transform: 1.10.2

  prosemirror-dropcursor@1.8.1:
    dependencies:
      prosemirror-state: 1.4.3
      prosemirror-transform: 1.10.2
      prosemirror-view: 1.38.0

  prosemirror-gapcursor@1.3.2:
    dependencies:
      prosemirror-keymap: 1.2.2
      prosemirror-model: 1.24.1
      prosemirror-state: 1.4.3
      prosemirror-view: 1.38.0

  prosemirror-history@1.4.1:
    dependencies:
      prosemirror-state: 1.4.3
      prosemirror-transform: 1.10.2
      prosemirror-view: 1.38.0
      rope-sequence: 1.3.4

  prosemirror-inputrules@1.4.0:
    dependencies:
      prosemirror-state: 1.4.3
      prosemirror-transform: 1.10.2

  prosemirror-keymap@1.2.2:
    dependencies:
      prosemirror-state: 1.4.3
      w3c-keyname: 2.2.8

  prosemirror-markdown@1.13.1:
    dependencies:
      '@types/markdown-it': 14.1.2
      markdown-it: 14.1.0
      prosemirror-model: 1.24.1

  prosemirror-menu@1.2.4:
    dependencies:
      crelt: 1.0.6
      prosemirror-commands: 1.7.0
      prosemirror-history: 1.4.1
      prosemirror-state: 1.4.3

  prosemirror-model@1.24.1:
    dependencies:
      orderedmap: 2.1.1

  prosemirror-schema-basic@1.2.3:
    dependencies:
      prosemirror-model: 1.24.1

  prosemirror-schema-list@1.5.0:
    dependencies:
      prosemirror-model: 1.24.1
      prosemirror-state: 1.4.3
      prosemirror-transform: 1.10.2

  prosemirror-state@1.4.3:
    dependencies:
      prosemirror-model: 1.24.1
      prosemirror-transform: 1.10.2
      prosemirror-view: 1.38.0

  prosemirror-tables@1.6.4:
    dependencies:
      prosemirror-keymap: 1.2.2
      prosemirror-model: 1.24.1
      prosemirror-state: 1.4.3
      prosemirror-transform: 1.10.2
      prosemirror-view: 1.38.0

  prosemirror-trailing-node@3.0.0(prosemirror-model@1.24.1)(prosemirror-state@1.4.3)(prosemirror-view@1.38.0):
    dependencies:
      '@remirror/core-constants': 3.0.0
      escape-string-regexp: 4.0.0
      prosemirror-model: 1.24.1
      prosemirror-state: 1.4.3
      prosemirror-view: 1.38.0

  prosemirror-transform@1.10.2:
    dependencies:
      prosemirror-model: 1.24.1

  prosemirror-view@1.38.0:
    dependencies:
      prosemirror-model: 1.24.1
      prosemirror-state: 1.4.3
      prosemirror-transform: 1.10.2

  proto-list@1.2.4: {}

  proxy-from-env@1.1.0: {}

  punycode.js@2.3.1: {}

  punycode@2.3.1: {}

  pvtsutils@1.3.6:
    dependencies:
      tslib: 2.8.1

  pvutils@1.1.3: {}

  qs@6.14.0:
    dependencies:
      side-channel: 1.1.0

  queue-microtask@1.2.3: {}

  react-css-styled@1.1.9:
    dependencies:
      css-styled: 1.0.8
      framework-utils: 1.1.0

  react-day-picker@8.10.1(date-fns@4.1.0)(react@19.0.0):
    dependencies:
      date-fns: 4.1.0
      react: 19.0.0

  react-dom@19.0.0(react@19.0.0):
    dependencies:
      react: 19.0.0
      scheduler: 0.25.0

  react-hook-form@7.54.2(react@19.0.0):
    dependencies:
      react: 19.0.0

  react-is@16.13.1: {}

  react-is@18.3.1: {}

<<<<<<< HEAD
  react-markdown@9.1.0(@types/react@19.0.8)(react@19.0.0):
    dependencies:
      '@types/hast': 3.0.4
      '@types/mdast': 4.0.4
      '@types/react': 19.0.8
=======
  react-markdown@9.1.0(@types/react@19.0.10)(react@19.0.0):
    dependencies:
      '@types/hast': 3.0.4
      '@types/mdast': 4.0.4
      '@types/react': 19.0.10
>>>>>>> 7a542ce6
      devlop: 1.1.0
      hast-util-to-jsx-runtime: 2.3.5
      html-url-attributes: 3.0.1
      mdast-util-to-hast: 13.2.0
      react: 19.0.0
      remark-parse: 11.0.0
      remark-rehype: 11.1.1
      unified: 11.0.5
      unist-util-visit: 5.0.0
      vfile: 6.0.3
    transitivePeerDependencies:
      - supports-color

  react-moveable@0.56.0:
    dependencies:
      '@daybrush/utils': 1.13.0
      '@egjs/agent': 2.4.4
      '@egjs/children-differ': 1.0.1
      '@egjs/list-differ': 1.0.1
      '@scena/dragscroll': 1.4.0
      '@scena/event-emitter': 1.0.5
      '@scena/matrix': 1.1.1
      css-to-mat: 1.1.1
      framework-utils: 1.1.0
      gesto: 1.19.4
      overlap-area: 1.1.0
      react-css-styled: 1.1.9
      react-selecto: 1.26.3

  react-promise-suspense@0.3.4:
    dependencies:
      fast-deep-equal: 2.0.1

  react-remove-scroll-bar@2.3.8(@types/react@19.0.10)(react@19.0.0):
    dependencies:
      react: 19.0.0
      react-style-singleton: 2.2.3(@types/react@19.0.10)(react@19.0.0)
      tslib: 2.8.1
    optionalDependencies:
      '@types/react': 19.0.10

  react-remove-scroll@2.5.5(@types/react@19.0.10)(react@19.0.0):
    dependencies:
      react: 19.0.0
      react-remove-scroll-bar: 2.3.8(@types/react@19.0.10)(react@19.0.0)
      react-style-singleton: 2.2.3(@types/react@19.0.10)(react@19.0.0)
      tslib: 2.8.1
      use-callback-ref: 1.3.3(@types/react@19.0.10)(react@19.0.0)
      use-sidecar: 1.1.3(@types/react@19.0.10)(react@19.0.0)
    optionalDependencies:
      '@types/react': 19.0.10

  react-remove-scroll@2.6.3(@types/react@19.0.10)(react@19.0.0):
    dependencies:
      react: 19.0.0
      react-remove-scroll-bar: 2.3.8(@types/react@19.0.10)(react@19.0.0)
      react-style-singleton: 2.2.3(@types/react@19.0.10)(react@19.0.0)
      tslib: 2.8.1
      use-callback-ref: 1.3.3(@types/react@19.0.10)(react@19.0.0)
      use-sidecar: 1.1.3(@types/react@19.0.10)(react@19.0.0)
    optionalDependencies:
      '@types/react': 19.0.10

  react-resizable-panels@2.1.7(react-dom@19.0.0(react@19.0.0))(react@19.0.0):
    dependencies:
      react: 19.0.0
      react-dom: 19.0.0(react@19.0.0)

  react-selecto@1.26.3:
    dependencies:
      selecto: 1.26.3

  react-smooth@4.0.4(react-dom@19.0.0(react@19.0.0))(react@19.0.0):
    dependencies:
      fast-equals: 5.2.2
      prop-types: 15.8.1
      react: 19.0.0
      react-dom: 19.0.0(react@19.0.0)
      react-transition-group: 4.4.5(react-dom@19.0.0(react@19.0.0))(react@19.0.0)

  react-style-singleton@2.2.3(@types/react@19.0.10)(react@19.0.0):
    dependencies:
      get-nonce: 1.0.1
      react: 19.0.0
      tslib: 2.8.1
    optionalDependencies:
      '@types/react': 19.0.10

  react-transition-group@4.4.5(react-dom@19.0.0(react@19.0.0))(react@19.0.0):
    dependencies:
      '@babel/runtime': 7.26.9
      dom-helpers: 5.2.1
      loose-envify: 1.4.0
      prop-types: 15.8.1
      react: 19.0.0
      react-dom: 19.0.0(react@19.0.0)

  react-tweet@3.2.2(react-dom@19.0.0(react@19.0.0))(react@19.0.0):
    dependencies:
      '@swc/helpers': 0.5.15
      clsx: 2.1.1
      react: 19.0.0
      react-dom: 19.0.0(react@19.0.0)
      swr: 2.3.2(react@19.0.0)

  react-universal-interface@0.6.2(react@19.0.0)(tslib@2.8.1):
    dependencies:
      react: 19.0.0
      tslib: 2.8.1

  react-use@17.6.0(react-dom@19.0.0(react@19.0.0))(react@19.0.0):
    dependencies:
      '@types/js-cookie': 2.2.7
      '@xobotyi/scrollbar-width': 1.9.5
      copy-to-clipboard: 3.3.3
      fast-deep-equal: 3.1.3
      fast-shallow-equal: 1.0.0
      js-cookie: 2.2.1
      nano-css: 5.6.2(react-dom@19.0.0(react@19.0.0))(react@19.0.0)
      react: 19.0.0
      react-dom: 19.0.0(react@19.0.0)
      react-universal-interface: 0.6.2(react@19.0.0)(tslib@2.8.1)
      resize-observer-polyfill: 1.5.1
      screenfull: 5.2.0
      set-harmonic-interval: 1.0.1
      throttle-debounce: 3.0.1
      ts-easing: 0.2.0
      tslib: 2.8.1

  react-wrap-balancer@1.1.1(react@19.0.0):
    dependencies:
      react: 19.0.0

  react@19.0.0: {}

  read-cache@1.0.0:
    dependencies:
      pify: 2.3.0

  readdirp@3.6.0:
    dependencies:
      picomatch: 2.3.1

  recharts-scale@0.4.5:
    dependencies:
      decimal.js-light: 2.5.1

  recharts@2.15.1(react-dom@19.0.0(react@19.0.0))(react@19.0.0):
    dependencies:
      clsx: 2.1.1
      eventemitter3: 4.0.7
      lodash: 4.17.21
      react: 19.0.0
      react-dom: 19.0.0(react@19.0.0)
      react-is: 18.3.1
      react-smooth: 4.0.4(react-dom@19.0.0(react@19.0.0))(react@19.0.0)
      recharts-scale: 0.4.5
      tiny-invariant: 1.3.3
      victory-vendor: 36.9.2

  reflect.getprototypeof@1.0.10:
    dependencies:
      call-bind: 1.0.8
      define-properties: 1.2.1
      es-abstract: 1.23.9
      es-errors: 1.3.0
      es-object-atoms: 1.1.1
      get-intrinsic: 1.3.0
      get-proto: 1.0.1
      which-builtin-type: 1.2.1

  regenerator-runtime@0.14.1: {}

  regexp.prototype.flags@1.5.4:
    dependencies:
      call-bind: 1.0.8
      define-properties: 1.2.1
      es-errors: 1.3.0
      get-proto: 1.0.1
      gopd: 1.2.0
      set-function-name: 2.0.2

  remark-parse@11.0.0:
    dependencies:
      '@types/mdast': 4.0.4
      mdast-util-from-markdown: 2.0.2
<<<<<<< HEAD
      micromark-util-types: 2.0.1
=======
      micromark-util-types: 2.0.2
>>>>>>> 7a542ce6
      unified: 11.0.5
    transitivePeerDependencies:
      - supports-color

  remark-rehype@11.1.1:
    dependencies:
      '@types/hast': 3.0.4
      '@types/mdast': 4.0.4
      mdast-util-to-hast: 13.2.0
      unified: 11.0.5
      vfile: 6.0.3

  resend@4.1.2(react-dom@19.0.0(react@19.0.0))(react@19.0.0):
    dependencies:
      '@react-email/render': 1.0.1(react-dom@19.0.0(react@19.0.0))(react@19.0.0)
    transitivePeerDependencies:
      - react
      - react-dom

  resize-observer-polyfill@1.5.1: {}

  resolve-from@4.0.0: {}

  resolve-pkg-maps@1.0.0: {}

  resolve@1.22.10:
    dependencies:
      is-core-module: 2.16.1
      path-parse: 1.0.7
      supports-preserve-symlinks-flag: 1.0.0

  resolve@2.0.0-next.5:
    dependencies:
      is-core-module: 2.16.1
      path-parse: 1.0.7
      supports-preserve-symlinks-flag: 1.0.0

  restore-cursor@5.1.0:
    dependencies:
      onetime: 7.0.0
      signal-exit: 4.1.0

  reusify@1.1.0: {}

  rfdc@1.4.1: {}

  rope-sequence@1.3.4: {}

  rou3@0.5.1: {}

  rtl-css-js@1.16.1:
    dependencies:
      '@babel/runtime': 7.26.9

  run-parallel@1.2.0:
    dependencies:
      queue-microtask: 1.2.3

  safe-array-concat@1.1.3:
    dependencies:
      call-bind: 1.0.8
      call-bound: 1.0.3
      get-intrinsic: 1.3.0
      has-symbols: 1.1.0
      isarray: 2.0.5

  safe-buffer@5.2.1: {}

  safe-push-apply@1.0.0:
    dependencies:
      es-errors: 1.3.0
      isarray: 2.0.5

  safe-regex-test@1.1.0:
    dependencies:
      call-bound: 1.0.3
      es-errors: 1.3.0
      is-regex: 1.2.1

  safer-buffer@2.1.2: {}

  sanitize-html@2.14.0:
    dependencies:
      deepmerge: 4.3.1
      escape-string-regexp: 4.0.0
      htmlparser2: 8.0.2
      is-plain-object: 5.0.0
      parse-srcset: 1.0.2
      postcss: 8.5.3

  scheduler@0.25.0: {}

  screenfull@5.2.0: {}

  selderee@0.11.0:
    dependencies:
      parseley: 0.12.1

  selecto@1.26.3:
    dependencies:
      '@daybrush/utils': 1.13.0
      '@egjs/children-differ': 1.0.1
      '@scena/dragscroll': 1.4.0
      '@scena/event-emitter': 1.0.5
      css-styled: 1.0.8
      css-to-mat: 1.1.1
      framework-utils: 1.1.0
      gesto: 1.19.4
      keycon: 1.4.0
      overlap-area: 1.1.0

  semver@6.3.1: {}

  semver@7.7.1: {}

  set-function-length@1.2.2:
    dependencies:
      define-data-property: 1.1.4
      es-errors: 1.3.0
      function-bind: 1.1.2
      get-intrinsic: 1.3.0
      gopd: 1.2.0
      has-property-descriptors: 1.0.2

  set-function-name@2.0.2:
    dependencies:
      define-data-property: 1.1.4
      es-errors: 1.3.0
      functions-have-names: 1.2.3
      has-property-descriptors: 1.0.2

  set-harmonic-interval@1.0.1: {}

  set-proto@1.0.0:
    dependencies:
      dunder-proto: 1.0.1
      es-errors: 1.3.0
      es-object-atoms: 1.1.1

  sharp@0.33.5:
    dependencies:
      color: 4.2.3
      detect-libc: 2.0.3
      semver: 7.7.1
    optionalDependencies:
      '@img/sharp-darwin-arm64': 0.33.5
      '@img/sharp-darwin-x64': 0.33.5
      '@img/sharp-libvips-darwin-arm64': 1.0.4
      '@img/sharp-libvips-darwin-x64': 1.0.4
      '@img/sharp-libvips-linux-arm': 1.0.5
      '@img/sharp-libvips-linux-arm64': 1.0.4
      '@img/sharp-libvips-linux-s390x': 1.0.4
      '@img/sharp-libvips-linux-x64': 1.0.4
      '@img/sharp-libvips-linuxmusl-arm64': 1.0.4
      '@img/sharp-libvips-linuxmusl-x64': 1.0.4
      '@img/sharp-linux-arm': 0.33.5
      '@img/sharp-linux-arm64': 0.33.5
      '@img/sharp-linux-s390x': 0.33.5
      '@img/sharp-linux-x64': 0.33.5
      '@img/sharp-linuxmusl-arm64': 0.33.5
      '@img/sharp-linuxmusl-x64': 0.33.5
      '@img/sharp-wasm32': 0.33.5
      '@img/sharp-win32-ia32': 0.33.5
      '@img/sharp-win32-x64': 0.33.5
    optional: true

  shebang-command@2.0.0:
    dependencies:
      shebang-regex: 3.0.0

  shebang-regex@3.0.0: {}

  shell-quote@1.8.2: {}

  side-channel-list@1.0.0:
    dependencies:
      es-errors: 1.3.0
      object-inspect: 1.13.4

  side-channel-map@1.0.1:
    dependencies:
      call-bound: 1.0.3
      es-errors: 1.3.0
      get-intrinsic: 1.3.0
      object-inspect: 1.13.4

  side-channel-weakmap@1.0.2:
    dependencies:
      call-bound: 1.0.3
      es-errors: 1.3.0
      get-intrinsic: 1.3.0
      object-inspect: 1.13.4
      side-channel-map: 1.0.1

  side-channel@1.1.0:
    dependencies:
      es-errors: 1.3.0
      object-inspect: 1.13.4
      side-channel-list: 1.0.0
      side-channel-map: 1.0.1
      side-channel-weakmap: 1.0.2

  signal-exit@4.1.0: {}

  simple-swizzle@0.2.2:
    dependencies:
      is-arrayish: 0.3.2
    optional: true

  slice-ansi@5.0.0:
    dependencies:
      ansi-styles: 6.2.1
      is-fullwidth-code-point: 4.0.0

  slice-ansi@7.1.0:
    dependencies:
      ansi-styles: 6.2.1
      is-fullwidth-code-point: 5.0.0

  sonner@1.7.4(react-dom@19.0.0(react@19.0.0))(react@19.0.0):
    dependencies:
      react: 19.0.0
      react-dom: 19.0.0(react@19.0.0)

  source-map-js@1.2.1: {}

  source-map-support@0.5.21:
    dependencies:
      buffer-from: 1.1.2
      source-map: 0.6.1

  source-map@0.5.6: {}

  source-map@0.6.1: {}

  space-separated-tokens@2.0.2: {}

  stable-hash@0.0.4: {}

  stack-generator@2.0.10:
    dependencies:
      stackframe: 1.3.4

  stackframe@1.3.4: {}

  stacktrace-gps@3.1.2:
    dependencies:
      source-map: 0.5.6
      stackframe: 1.3.4

  stacktrace-js@2.0.2:
    dependencies:
      error-stack-parser: 2.1.4
      stack-generator: 2.0.10
      stacktrace-gps: 3.1.2

  streamsearch@1.1.0: {}

  string-argv@0.3.2: {}

  string-width@4.2.3:
    dependencies:
      emoji-regex: 8.0.0
      is-fullwidth-code-point: 3.0.0
      strip-ansi: 6.0.1

  string-width@5.1.2:
    dependencies:
      eastasianwidth: 0.2.0
      emoji-regex: 9.2.2
      strip-ansi: 7.1.0

  string-width@7.2.0:
    dependencies:
      emoji-regex: 10.4.0
      get-east-asian-width: 1.3.0
      strip-ansi: 7.1.0

  string.prototype.includes@2.0.1:
    dependencies:
      call-bind: 1.0.8
      define-properties: 1.2.1
      es-abstract: 1.23.9

  string.prototype.matchall@4.0.12:
    dependencies:
      call-bind: 1.0.8
      call-bound: 1.0.3
      define-properties: 1.2.1
      es-abstract: 1.23.9
      es-errors: 1.3.0
      es-object-atoms: 1.1.1
      get-intrinsic: 1.3.0
      gopd: 1.2.0
      has-symbols: 1.1.0
      internal-slot: 1.1.0
      regexp.prototype.flags: 1.5.4
      set-function-name: 2.0.2
      side-channel: 1.1.0

  string.prototype.repeat@1.0.0:
    dependencies:
      define-properties: 1.2.1
      es-abstract: 1.23.9

  string.prototype.trim@1.2.10:
    dependencies:
      call-bind: 1.0.8
      call-bound: 1.0.3
      define-data-property: 1.1.4
      define-properties: 1.2.1
      es-abstract: 1.23.9
      es-object-atoms: 1.1.1
      has-property-descriptors: 1.0.2

  string.prototype.trimend@1.0.9:
    dependencies:
      call-bind: 1.0.8
      call-bound: 1.0.3
      define-properties: 1.2.1
      es-object-atoms: 1.1.1

  string.prototype.trimstart@1.0.8:
    dependencies:
      call-bind: 1.0.8
      define-properties: 1.2.1
      es-object-atoms: 1.1.1

  stringify-entities@4.0.4:
    dependencies:
      character-entities-html4: 2.1.0
      character-entities-legacy: 3.0.0

  strip-ansi@6.0.1:
    dependencies:
      ansi-regex: 5.0.1

  strip-ansi@7.1.0:
    dependencies:
      ansi-regex: 6.1.0

  strip-bom@3.0.0: {}

  strip-final-newline@3.0.0: {}

  strip-json-comments@3.1.1: {}

  style-to-object@1.0.8:
    dependencies:
      inline-style-parser: 0.2.4

  styled-jsx@5.1.6(react@19.0.0):
    dependencies:
      client-only: 0.0.1
      react: 19.0.0

  stylis@4.3.6: {}

  sucrase@3.35.0:
    dependencies:
      '@jridgewell/gen-mapping': 0.3.8
      commander: 4.1.1
      glob: 10.4.5
      lines-and-columns: 1.2.4
      mz: 2.7.0
      pirates: 4.0.6
      ts-interface-checker: 0.1.13

  supports-color@7.2.0:
    dependencies:
      has-flag: 4.0.0

  supports-preserve-symlinks-flag@1.0.0: {}

  swr@2.3.2(react@19.0.0):
    dependencies:
      dequal: 2.0.3
      react: 19.0.0
      use-sync-external-store: 1.4.0(react@19.0.0)

  tailwind-merge@3.0.2: {}

  tailwindcss-animate@1.0.7(tailwindcss@3.4.17):
    dependencies:
      tailwindcss: 3.4.17

  tailwindcss@3.4.17:
    dependencies:
      '@alloc/quick-lru': 5.2.0
      arg: 5.0.2
      chokidar: 3.6.0
      didyoumean: 1.2.2
      dlv: 1.1.3
      fast-glob: 3.3.3
      glob-parent: 6.0.2
      is-glob: 4.0.3
      jiti: 1.21.7
      lilconfig: 3.1.3
      micromatch: 4.0.8
      normalize-path: 3.0.0
      object-hash: 3.0.0
      picocolors: 1.1.1
      postcss: 8.5.3
      postcss-import: 15.1.0(postcss@8.5.3)
      postcss-js: 4.0.1(postcss@8.5.3)
      postcss-load-config: 4.0.2(postcss@8.5.3)
      postcss-nested: 6.2.0(postcss@8.5.3)
      postcss-selector-parser: 6.1.2
      resolve: 1.22.10
      sucrase: 3.35.0
    transitivePeerDependencies:
      - ts-node

  tapable@2.2.1: {}

  thenify-all@1.6.0:
    dependencies:
      thenify: 3.3.1

  thenify@3.3.1:
    dependencies:
      any-promise: 1.3.0

  throttle-debounce@3.0.1: {}

  tiny-invariant@1.3.3: {}

  tinyglobby@0.2.12:
    dependencies:
      fdir: 6.4.3(picomatch@4.0.2)
      picomatch: 4.0.2

  tippy.js@6.3.7:
    dependencies:
      '@popperjs/core': 2.11.8

  tiptap-extension-auto-joiner@0.1.3: {}

  tiptap-extension-global-drag-handle@0.1.18: {}

  to-regex-range@5.0.1:
    dependencies:
      is-number: 7.0.0

  toggle-selection@1.0.6: {}

  tr46@0.0.3: {}

  trim-lines@3.0.1: {}

  trough@2.2.0: {}

<<<<<<< HEAD
  ts-api-utils@2.0.1(typescript@5.7.3):
=======
  ts-api-utils@2.0.1(typescript@5.8.2):
>>>>>>> 7a542ce6
    dependencies:
      typescript: 5.8.2

  ts-easing@0.2.0: {}

  ts-interface-checker@0.1.13: {}

  ts-pattern@5.6.2: {}

  tsconfig-paths@3.15.0:
    dependencies:
      '@types/json5': 0.0.29
      json5: 1.0.2
      minimist: 1.2.8
      strip-bom: 3.0.0

  tslib@2.8.1: {}

<<<<<<< HEAD
  tunnel-rat@0.1.2(@types/react@19.0.8)(react@19.0.0):
    dependencies:
      zustand: 4.5.6(@types/react@19.0.8)(react@19.0.0)
=======
  tunnel-rat@0.1.2(@types/react@19.0.10)(react@19.0.0):
    dependencies:
      zustand: 4.5.6(@types/react@19.0.10)(react@19.0.0)
>>>>>>> 7a542ce6
    transitivePeerDependencies:
      - '@types/react'
      - immer
      - react

<<<<<<< HEAD
  turbo-darwin-64@2.4.2:
=======
  turbo-darwin-64@2.4.4:
>>>>>>> 7a542ce6
    optional: true

  turbo-darwin-arm64@2.4.4:
    optional: true

  turbo-linux-64@2.4.4:
    optional: true

  turbo-linux-arm64@2.4.4:
    optional: true

  turbo-windows-64@2.4.4:
    optional: true

  turbo-windows-arm64@2.4.4:
    optional: true

  turbo@2.4.4:
    optionalDependencies:
      turbo-darwin-64: 2.4.4
      turbo-darwin-arm64: 2.4.4
      turbo-linux-64: 2.4.4
      turbo-linux-arm64: 2.4.4
      turbo-windows-64: 2.4.4
      turbo-windows-arm64: 2.4.4

  type-check@0.4.0:
    dependencies:
      prelude-ls: 1.2.1

  typed-array-buffer@1.0.3:
    dependencies:
      call-bound: 1.0.3
      es-errors: 1.3.0
      is-typed-array: 1.1.15

  typed-array-byte-length@1.0.3:
    dependencies:
      call-bind: 1.0.8
      for-each: 0.3.5
      gopd: 1.2.0
      has-proto: 1.2.0
      is-typed-array: 1.1.15

  typed-array-byte-offset@1.0.4:
    dependencies:
      available-typed-arrays: 1.0.7
      call-bind: 1.0.8
      for-each: 0.3.5
      gopd: 1.2.0
      has-proto: 1.2.0
      is-typed-array: 1.1.15
      reflect.getprototypeof: 1.0.10

  typed-array-length@1.0.7:
    dependencies:
      call-bind: 1.0.8
      for-each: 0.3.5
      gopd: 1.2.0
      is-typed-array: 1.1.15
      possible-typed-array-names: 1.1.0
      reflect.getprototypeof: 1.0.10

  typescript@5.8.2: {}

  uc.micro@2.1.0: {}

  uc.micro@2.1.0: {}

  unbox-primitive@1.1.0:
    dependencies:
      call-bound: 1.0.3
      has-bigints: 1.1.0
      has-symbols: 1.1.0
      which-boxed-primitive: 1.1.1

  uncrypto@0.1.3: {}

  undici-types@6.20.0: {}

  undici@6.21.1: {}

  unified@11.0.5:
    dependencies:
      '@types/unist': 3.0.3
      bail: 2.0.2
      devlop: 1.1.0
      extend: 3.0.2
      is-plain-obj: 4.1.0
      trough: 2.2.0
      vfile: 6.0.3

  unist-util-is@6.0.0:
    dependencies:
      '@types/unist': 3.0.3

  unist-util-position@5.0.0:
    dependencies:
      '@types/unist': 3.0.3

  unist-util-stringify-position@4.0.0:
    dependencies:
      '@types/unist': 3.0.3

  unist-util-visit-parents@6.0.1:
    dependencies:
      '@types/unist': 3.0.3
      unist-util-is: 6.0.0

  unist-util-visit@5.0.0:
    dependencies:
      '@types/unist': 3.0.3
      unist-util-is: 6.0.0
      unist-util-visit-parents: 6.0.1

  uri-js@4.4.1:
    dependencies:
      punycode: 2.3.1

  url-template@2.0.8: {}

  use-callback-ref@1.3.3(@types/react@19.0.10)(react@19.0.0):
    dependencies:
      react: 19.0.0
      tslib: 2.8.1
    optionalDependencies:
      '@types/react': 19.0.10

  use-sidecar@1.1.3(@types/react@19.0.10)(react@19.0.0):
    dependencies:
      detect-node-es: 1.1.0
      react: 19.0.0
      tslib: 2.8.1
    optionalDependencies:
      '@types/react': 19.0.10

  use-sync-external-store@1.4.0(react@19.0.0):
    dependencies:
      react: 19.0.0

  util-deprecate@1.0.2: {}

  uuid@9.0.1: {}

  vaul@1.1.2(@types/react-dom@19.0.4(@types/react@19.0.10))(@types/react@19.0.10)(react-dom@19.0.0(react@19.0.0))(react@19.0.0):
    dependencies:
      '@radix-ui/react-dialog': 1.1.6(@types/react-dom@19.0.4(@types/react@19.0.10))(@types/react@19.0.10)(react-dom@19.0.0(react@19.0.0))(react@19.0.0)
      react: 19.0.0
      react-dom: 19.0.0(react@19.0.0)
    transitivePeerDependencies:
      - '@types/react'
      - '@types/react-dom'

  vfile-message@4.0.2:
    dependencies:
      '@types/unist': 3.0.3
      unist-util-stringify-position: 4.0.0

  vfile@6.0.3:
    dependencies:
      '@types/unist': 3.0.3
      vfile-message: 4.0.2

  victory-vendor@36.9.2:
    dependencies:
      '@types/d3-array': 3.2.1
      '@types/d3-ease': 3.0.2
      '@types/d3-interpolate': 3.0.4
      '@types/d3-scale': 4.0.9
      '@types/d3-shape': 3.1.7
      '@types/d3-time': 3.0.4
      '@types/d3-timer': 3.0.2
      d3-array: 3.2.4
      d3-ease: 3.0.1
      d3-interpolate: 3.0.1
      d3-scale: 4.0.2
      d3-shape: 3.2.0
      d3-time: 3.1.0
      d3-timer: 3.0.1

  w3c-keyname@2.2.8: {}

  webidl-conversions@3.0.1: {}

  whatwg-encoding@3.1.1:
    dependencies:
      iconv-lite: 0.6.3

  whatwg-mimetype@4.0.0: {}

  whatwg-url@5.0.0:
    dependencies:
      tr46: 0.0.3
      webidl-conversions: 3.0.1

  which-boxed-primitive@1.1.1:
    dependencies:
      is-bigint: 1.1.0
      is-boolean-object: 1.2.2
      is-number-object: 1.1.1
      is-string: 1.1.1
      is-symbol: 1.1.1

  which-builtin-type@1.2.1:
    dependencies:
      call-bound: 1.0.3
      function.prototype.name: 1.1.8
      has-tostringtag: 1.0.2
      is-async-function: 2.1.1
      is-date-object: 1.1.0
      is-finalizationregistry: 1.1.1
      is-generator-function: 1.1.0
      is-regex: 1.2.1
      is-weakref: 1.1.1
      isarray: 2.0.5
      which-boxed-primitive: 1.1.1
      which-collection: 1.0.2
      which-typed-array: 1.1.18

  which-collection@1.0.2:
    dependencies:
      is-map: 2.0.3
      is-set: 2.0.3
      is-weakmap: 2.0.2
      is-weakset: 2.0.4

  which-typed-array@1.1.18:
    dependencies:
      available-typed-arrays: 1.0.7
      call-bind: 1.0.8
      call-bound: 1.0.3
      for-each: 0.3.5
      gopd: 1.2.0
      has-tostringtag: 1.0.2

  which@2.0.2:
    dependencies:
      isexe: 2.0.0

  which@4.0.0:
    dependencies:
      isexe: 3.1.1

  word-wrap@1.2.5: {}

  wrap-ansi@7.0.0:
    dependencies:
      ansi-styles: 4.3.0
      string-width: 4.2.3
      strip-ansi: 6.0.1

  wrap-ansi@8.1.0:
    dependencies:
      ansi-styles: 6.2.1
      string-width: 5.1.2
      strip-ansi: 7.1.0

  wrap-ansi@9.0.0:
    dependencies:
      ansi-styles: 6.2.1
      string-width: 7.2.0
      strip-ansi: 7.1.0

  yaml@2.7.0: {}

  yocto-queue@0.1.0: {}

  zod@3.24.2: {}

<<<<<<< HEAD
  zustand@4.5.6(@types/react@19.0.8)(react@19.0.0):
    dependencies:
      use-sync-external-store: 1.4.0(react@19.0.0)
    optionalDependencies:
      '@types/react': 19.0.8
=======
  zustand@4.5.6(@types/react@19.0.10)(react@19.0.0):
    dependencies:
      use-sync-external-store: 1.4.0(react@19.0.0)
    optionalDependencies:
      '@types/react': 19.0.10
>>>>>>> 7a542ce6
      react: 19.0.0

  zwitch@2.0.4: {}<|MERGE_RESOLUTION|>--- conflicted
+++ resolved
@@ -14,11 +14,7 @@
     devDependencies:
       '@types/node':
         specifier: ^22.13.5
-<<<<<<< HEAD
-        version: 22.13.5
-=======
         version: 22.13.8
->>>>>>> 7a542ce6
       '@zero/tsconfig':
         specifier: workspace:*
         version: link:packages/tsconfig
@@ -45,14 +41,10 @@
     dependencies:
       '@hookform/resolvers':
         specifier: ^4.1.0
-<<<<<<< HEAD
-        version: 4.1.0(react-hook-form@7.54.2(react@19.0.0))
-=======
         version: 4.1.2(react-hook-form@7.54.2(react@19.0.0))
       '@marsidev/react-turnstile':
         specifier: ^1.1.0
         version: 1.1.0(react-dom@19.0.0(react@19.0.0))(react@19.0.0)
->>>>>>> 7a542ce6
       '@radix-ui/react-avatar':
         specifier: ^1.1.3
         version: 1.1.3(@types/react-dom@19.0.4(@types/react@19.0.10))(@types/react@19.0.10)(react-dom@19.0.0(react@19.0.0))(react@19.0.0)
@@ -115,11 +107,7 @@
         version: 0.12.0(typescript@5.8.2)(zod@3.24.2)
       '@tanstack/react-virtual':
         specifier: ^3.13.0
-<<<<<<< HEAD
-        version: 3.13.0(react-dom@19.0.0(react@19.0.0))(react@19.0.0)
-=======
         version: 3.13.2(react-dom@19.0.0(react@19.0.0))(react@19.0.0)
->>>>>>> 7a542ce6
       '@tiptap/core':
         specifier: ^2.11.5
         version: 2.11.5(@tiptap/pm@2.11.5)
@@ -146,11 +134,7 @@
         version: 1.8.1
       better-auth:
         specifier: ^1.1.18
-<<<<<<< HEAD
-        version: 1.1.18
-=======
         version: 1.1.21
->>>>>>> 7a542ce6
       cheerio:
         specifier: ^1.0.0
         version: 1.0.0
@@ -219,11 +203,7 @@
         version: 0.4.4(react-dom@19.0.0(react@19.0.0))(react@19.0.0)
       novel:
         specifier: ^1.0.2
-<<<<<<< HEAD
-        version: 1.0.2(@tiptap/extension-code-block@2.11.5(@tiptap/core@2.11.5(@tiptap/pm@2.11.5))(@tiptap/pm@2.11.5))(@types/react-dom@19.0.3(@types/react@19.0.8))(@types/react@19.0.8)(highlight.js@11.11.1)(lowlight@3.3.0)(react-dom@19.0.0(react@19.0.0))(react@19.0.0)
-=======
         version: 1.0.2(@tiptap/extension-code-block@2.11.5(@tiptap/core@2.11.5(@tiptap/pm@2.11.5))(@tiptap/pm@2.11.5))(@types/react-dom@19.0.4(@types/react@19.0.10))(@types/react@19.0.10)(highlight.js@11.11.1)(lowlight@3.3.0)(react-dom@19.0.0(react@19.0.0))(react@19.0.0)
->>>>>>> 7a542ce6
       nuqs:
         specifier: ^2.3.2
         version: 2.4.0(next@15.1.6(react-dom@19.0.0(react@19.0.0))(react@19.0.0))(react@19.0.0)
@@ -348,11 +328,7 @@
     devDependencies:
       '@types/node':
         specifier: ^22.10.7
-<<<<<<< HEAD
-        version: 22.13.4
-=======
         version: 22.13.8
->>>>>>> 7a542ce6
       '@zero/tsconfig':
         specifier: workspace:*
         version: link:../tsconfig
@@ -1966,207 +1942,6 @@
       '@tiptap/core': ^2.7.0
       '@tiptap/pm': ^2.7.0
 
-  '@tiptap/core@2.11.5':
-    resolution: {integrity: sha512-jb0KTdUJaJY53JaN7ooY3XAxHQNoMYti/H6ANo707PsLXVeEqJ9o8+eBup1JU5CuwzrgnDc2dECt2WIGX9f8Jw==}
-    peerDependencies:
-      '@tiptap/pm': ^2.7.0
-
-  '@tiptap/extension-blockquote@2.11.5':
-    resolution: {integrity: sha512-MZfcRIzKRD8/J1hkt/eYv49060GTL6qGR3NY/oTDuw2wYzbQXXLEbjk8hxAtjwNn7G+pWQv3L+PKFzZDxibLuA==}
-    peerDependencies:
-      '@tiptap/core': ^2.7.0
-
-  '@tiptap/extension-bold@2.11.5':
-    resolution: {integrity: sha512-OAq03MHEbl7MtYCUzGuwb0VpOPnM0k5ekMbEaRILFU5ZC7cEAQ36XmPIw1dQayrcuE8GZL35BKub2qtRxyC9iA==}
-    peerDependencies:
-      '@tiptap/core': ^2.7.0
-
-  '@tiptap/extension-bubble-menu@2.11.5':
-    resolution: {integrity: sha512-rx+rMd7EEdht5EHLWldpkzJ56SWYA9799b33ustePqhXd6linnokJCzBqY13AfZ9+xp3RsR6C0ZHI9GGea0tIA==}
-    peerDependencies:
-      '@tiptap/core': ^2.7.0
-      '@tiptap/pm': ^2.7.0
-
-  '@tiptap/extension-bullet-list@2.11.5':
-    resolution: {integrity: sha512-VXwHlX6A/T6FAspnyjbKDO0TQ+oetXuat6RY1/JxbXphH42nLuBaGWJ6pgy6xMl6XY8/9oPkTNrfJw/8/eeRwA==}
-    peerDependencies:
-      '@tiptap/core': ^2.7.0
-
-  '@tiptap/extension-character-count@2.11.5':
-    resolution: {integrity: sha512-Da2VGb7ClmKwXdQdQC2735qylYD8/MQAPA0skPEcHxcDTDuI8ibyIDnMPnczgS/hR5g0TYE2DQp/dkhJXeovkQ==}
-    peerDependencies:
-      '@tiptap/core': ^2.7.0
-      '@tiptap/pm': ^2.7.0
-
-  '@tiptap/extension-code-block-lowlight@2.11.5':
-    resolution: {integrity: sha512-EIE+mAGsp8C69dI0Yyg+VH1x36rgyPJc93SfA7h4xFF6Oth18z4YhJtiLaZcwCMyOOVs2efApZ0R3/Fnz2VlqA==}
-    peerDependencies:
-      '@tiptap/core': ^2.7.0
-      '@tiptap/extension-code-block': ^2.7.0
-      '@tiptap/pm': ^2.7.0
-      highlight.js: ^11
-      lowlight: ^2 || ^3
-
-  '@tiptap/extension-code-block@2.11.5':
-    resolution: {integrity: sha512-ksxMMvqLDlC+ftcQLynqZMdlJT1iHYZorXsXw/n+wuRd7YElkRkd6YWUX/Pq/njFY6lDjKiqFLEXBJB8nrzzBA==}
-    peerDependencies:
-      '@tiptap/core': ^2.7.0
-      '@tiptap/pm': ^2.7.0
-
-  '@tiptap/extension-code@2.11.5':
-    resolution: {integrity: sha512-xOvHevNIQIcCCVn9tpvXa1wBp0wHN/2umbAZGTVzS+AQtM7BTo0tz8IyzwxkcZJaImONcUVYLOLzt2AgW1LltA==}
-    peerDependencies:
-      '@tiptap/core': ^2.7.0
-
-  '@tiptap/extension-color@2.11.5':
-    resolution: {integrity: sha512-9gZF6EIpfOJYUt1TtFY37e8iqwKcOmBl8CkFaxq+4mWVvYd2D7KbA0r4tYTxSO0fOBJ5fA/1qJrpvgRlyocp/A==}
-    peerDependencies:
-      '@tiptap/core': ^2.7.0
-      '@tiptap/extension-text-style': ^2.7.0
-
-  '@tiptap/extension-document@2.11.5':
-    resolution: {integrity: sha512-7I4BRTpIux2a0O2qS3BDmyZ5LGp3pszKbix32CmeVh7lN9dV7W5reDqtJJ9FCZEEF+pZ6e1/DQA362dflwZw2g==}
-    peerDependencies:
-      '@tiptap/core': ^2.7.0
-
-  '@tiptap/extension-dropcursor@2.11.5':
-    resolution: {integrity: sha512-uIN7L3FU0904ec7FFFbndO7RQE/yiON4VzAMhNn587LFMyWO8US139HXIL4O8dpZeYwYL3d1FnDTflZl6CwLlg==}
-    peerDependencies:
-      '@tiptap/core': ^2.7.0
-      '@tiptap/pm': ^2.7.0
-
-  '@tiptap/extension-floating-menu@2.11.5':
-    resolution: {integrity: sha512-HsMI0hV5Lwzm530Z5tBeyNCBNG38eJ3qjfdV2OHlfSf3+KOEfn6a5AUdoNaZO02LF79/8+7BaYU2drafag9cxQ==}
-    peerDependencies:
-      '@tiptap/core': ^2.7.0
-      '@tiptap/pm': ^2.7.0
-
-  '@tiptap/extension-gapcursor@2.11.5':
-    resolution: {integrity: sha512-kcWa+Xq9cb6lBdiICvLReuDtz/rLjFKHWpW3jTTF3FiP3wx4H8Rs6bzVtty7uOVTfwupxZRiKICAMEU6iT0xrQ==}
-    peerDependencies:
-      '@tiptap/core': ^2.7.0
-      '@tiptap/pm': ^2.7.0
-
-  '@tiptap/extension-hard-break@2.11.5':
-    resolution: {integrity: sha512-q9doeN+Yg9F5QNTG8pZGYfNye3tmntOwch683v0CCVCI4ldKaLZ0jG3NbBTq+mosHYdgOH2rNbIORlRRsQ+iYQ==}
-    peerDependencies:
-      '@tiptap/core': ^2.7.0
-
-  '@tiptap/extension-heading@2.11.5':
-    resolution: {integrity: sha512-x/MV53psJ9baRcZ4k4WjnCUBMt8zCX7mPlKVT+9C/o+DEs/j/qxPLs95nHeQv70chZpSwCQCt93xMmuF0kPoAg==}
-    peerDependencies:
-      '@tiptap/core': ^2.7.0
-
-  '@tiptap/extension-highlight@2.11.5':
-    resolution: {integrity: sha512-VBZfT869L9CiTLF8qr+3FBUtJcmlyUTECORNo0ceEiNDg4H6V9uNPwaROMXrWiQCc+DYVCOkx541QrXwNMzxlg==}
-    peerDependencies:
-      '@tiptap/core': ^2.7.0
-
-  '@tiptap/extension-history@2.11.5':
-    resolution: {integrity: sha512-b+wOS33Dz1azw6F1i9LFTEIJ/gUui0Jwz5ZvmVDpL2ZHBhq1Ui0/spTT+tuZOXq7Y/uCbKL8Liu4WoedIvhboQ==}
-    peerDependencies:
-      '@tiptap/core': ^2.7.0
-      '@tiptap/pm': ^2.7.0
-
-  '@tiptap/extension-horizontal-rule@2.11.5':
-    resolution: {integrity: sha512-3up2r1Du8/5/4ZYzTC0DjTwhgPI3dn8jhOCLu73m5F3OGvK/9whcXoeWoX103hYMnGDxBlfOje71yQuN35FL4A==}
-    peerDependencies:
-      '@tiptap/core': ^2.7.0
-      '@tiptap/pm': ^2.7.0
-
-  '@tiptap/extension-image@2.11.5':
-    resolution: {integrity: sha512-HbUq9AL8gb8eSuQfY/QKkvMc66ZFN/b6jvQAILGArNOgalUfGizoC6baKTJShaExMSPjBZlaAHtJiQKPaGRHaA==}
-    peerDependencies:
-      '@tiptap/core': ^2.7.0
-
-  '@tiptap/extension-italic@2.11.5':
-    resolution: {integrity: sha512-9VGfb2/LfPhQ6TjzDwuYLRvw0A6VGbaIp3F+5Mql8XVdTBHb2+rhELbyhNGiGVR78CaB/EiKb6dO9xu/tBWSYA==}
-    peerDependencies:
-      '@tiptap/core': ^2.7.0
-
-  '@tiptap/extension-link@2.11.5':
-    resolution: {integrity: sha512-4Iu/aPzevbYpe50xDI0ZkqRa6nkZ9eF270Ue2qaF3Ab47nehj+9Jl78XXzo8+LTyFMnrETI73TAs1aC/IGySeQ==}
-    peerDependencies:
-      '@tiptap/core': ^2.7.0
-      '@tiptap/pm': ^2.7.0
-
-  '@tiptap/extension-list-item@2.11.5':
-    resolution: {integrity: sha512-Mp5RD/pbkfW1vdc6xMVxXYcta73FOwLmblQlFNn/l/E5/X1DUSA4iGhgDDH4EWO3swbs03x2f7Zka/Xoj3+WLg==}
-    peerDependencies:
-      '@tiptap/core': ^2.7.0
-
-  '@tiptap/extension-ordered-list@2.11.5':
-    resolution: {integrity: sha512-Cu8KwruBNWAaEfshRQR0yOSaUKAeEwxW7UgbvF9cN/zZuKgK5uZosPCPTehIFCcRe+TBpRtZQh+06f/gNYpYYg==}
-    peerDependencies:
-      '@tiptap/core': ^2.7.0
-
-  '@tiptap/extension-paragraph@2.11.5':
-    resolution: {integrity: sha512-YFBWeg7xu/sBnsDIF/+nh9Arf7R0h07VZMd0id5Ydd2Qe3c1uIZwXxeINVtH0SZozuPIQFAT8ICe9M0RxmE+TA==}
-    peerDependencies:
-      '@tiptap/core': ^2.7.0
-
-  '@tiptap/extension-placeholder@2.11.5':
-    resolution: {integrity: sha512-Pr+0Ju/l2ZvXMd9VQxtaoSZbs0BBp1jbBDqwms88ctpyvQFRfLSfSkqudQcSHyw2ROOz2E31p/7I7fpI8Y0CLA==}
-    peerDependencies:
-      '@tiptap/core': ^2.7.0
-      '@tiptap/pm': ^2.7.0
-
-  '@tiptap/extension-strike@2.11.5':
-    resolution: {integrity: sha512-PVfUiCqrjvsLpbIoVlegSY8RlkR64F1Rr2RYmiybQfGbg+AkSZXDeO0eIrc03//4gua7D9DfIozHmAKv1KN3ow==}
-    peerDependencies:
-      '@tiptap/core': ^2.7.0
-
-  '@tiptap/extension-task-item@2.11.5':
-    resolution: {integrity: sha512-Xvvww8cleM6fcNejP916vzhL31yJnAmuBvABsOV0kHGtAqkqUVCSDcN/1qjI4ihVNeIWEJBHDczjDfZzvLy1xA==}
-    peerDependencies:
-      '@tiptap/core': ^2.7.0
-      '@tiptap/pm': ^2.7.0
-
-  '@tiptap/extension-task-list@2.11.5':
-    resolution: {integrity: sha512-DJpIrBu/bjXYmyYoWQDH2GkpvRmizT9Fvbx5MscFYyfmSsYryD3vRBtCDz08gviwoRII+pFBrG4Ynb0XuQ7DsA==}
-    peerDependencies:
-      '@tiptap/core': ^2.7.0
-
-  '@tiptap/extension-text-style@2.11.5':
-    resolution: {integrity: sha512-YUmYl0gILSd/u/ZkOmNxjNXVw+mu8fpC2f8G4I4tLODm0zCx09j9DDEJXSrM5XX72nxJQqtSQsCpNKnL0hfeEQ==}
-    peerDependencies:
-      '@tiptap/core': ^2.7.0
-
-  '@tiptap/extension-text@2.11.5':
-    resolution: {integrity: sha512-Gq1WwyhFpCbEDrLPIHt5A8aLSlf8bfz4jm417c8F/JyU0J5dtYdmx0RAxjnLw1i7ZHE7LRyqqAoS0sl7JHDNSQ==}
-    peerDependencies:
-      '@tiptap/core': ^2.7.0
-
-  '@tiptap/extension-underline@2.11.5':
-    resolution: {integrity: sha512-YpWHXNIkSoRSuzT2cvgKpyJ2tTz3LzqkTM64uC+uTJ8cUkvXIWUWejJR42q8ma/mTlQe4lHff4IQ0Sf58Digtw==}
-    peerDependencies:
-      '@tiptap/core': ^2.7.0
-
-  '@tiptap/extension-youtube@2.11.5':
-    resolution: {integrity: sha512-9XEH/zx/FlL/liJsncstcze98C73iupCbWlhAfC8+9O0wDmHEwaFyLSj+5LDqozWwzFnJmFOy7uZXfOY90kWGg==}
-    peerDependencies:
-      '@tiptap/core': ^2.7.0
-
-  '@tiptap/pm@2.11.5':
-    resolution: {integrity: sha512-z9JFtqc5ZOsdQLd9vRnXfTCQ8v5ADAfRt9Nm7SqP6FUHII8E1hs38ACzf5xursmth/VonJYb5+73Pqxk1hGIPw==}
-
-  '@tiptap/react@2.11.5':
-    resolution: {integrity: sha512-Dp8eHL1G+R/C4+QzAczyb3t1ovexEIZx9ln7SGEM+cT1KHKAw9XGPRgsp92+NQaYI+EdEb/YqoBOSzQcd18/OQ==}
-    peerDependencies:
-      '@tiptap/core': ^2.7.0
-      '@tiptap/pm': ^2.7.0
-      react: ^17.0.0 || ^18.0.0 || ^19.0.0
-      react-dom: ^17.0.0 || ^18.0.0 || ^19.0.0
-
-  '@tiptap/starter-kit@2.11.5':
-    resolution: {integrity: sha512-SLI7Aj2ruU1t//6Mk8f+fqW+18uTqpdfLUJYgwu0CkqBckrkRZYZh6GVLk/02k3H2ki7QkFxiFbZrdbZdng0JA==}
-
-  '@tiptap/suggestion@2.11.5':
-    resolution: {integrity: sha512-uafwGgB5YuKX/xLRjnt2H5eA21I8HcNXpdbH4Du2gg3KM71RpUbkyjaV7KEMA/5qwCEo+sddlpuErj4wBycZ5Q==}
-    peerDependencies:
-      '@tiptap/core': ^2.7.0
-      '@tiptap/pm': ^2.7.0
-
   '@types/d3-array@3.2.1':
     resolution: {integrity: sha512-Y2Jn2idRrLzUfAKV2LyRImR+y4oa2AntrgID95SHJxuMUrkNXmanDSed71sRNZysveJVt1hLLemQZIady0FpEg==}
 
@@ -2226,7 +2001,6 @@
 
   '@types/mdast@4.0.4':
     resolution: {integrity: sha512-kGaNbPh1k7AFzgpud/gMdvIm5xuECykRR+JnWKQno9TAXVa6WIVCGTPvYGekIDL4uwCZQSYbUxNBSb1aUo79oA==}
-<<<<<<< HEAD
 
   '@types/mdurl@2.0.0':
     resolution: {integrity: sha512-RGdgjQUZba5p6QEFAVx2OGb8rQDL/cPRG7GiedRzMcJ1tYnUANBncjbSB1NRGwbvjcPeikRABz2nshyPk1bhWg==}
@@ -2234,17 +2008,6 @@
   '@types/ms@2.1.0':
     resolution: {integrity: sha512-GsCCIZDE/p3i96vtEqx+7dBUGXrc7zeSK3wwPHIaRThS+9OhWIXRqzs4d6k1SVU8g91DrNRWxWUGhp5KXQb2VA==}
 
-  '@types/node@22.13.4':
-    resolution: {integrity: sha512-ywP2X0DYtX3y08eFVx5fNIw7/uIv8hYUKgXoK8oayJlLnKcRfEYCxWMVE1XagUdVtCJlZT1AU4LXEABW+L1Peg==}
-=======
->>>>>>> 7a542ce6
-
-  '@types/mdurl@2.0.0':
-    resolution: {integrity: sha512-RGdgjQUZba5p6QEFAVx2OGb8rQDL/cPRG7GiedRzMcJ1tYnUANBncjbSB1NRGwbvjcPeikRABz2nshyPk1bhWg==}
-
-  '@types/ms@2.1.0':
-    resolution: {integrity: sha512-GsCCIZDE/p3i96vtEqx+7dBUGXrc7zeSK3wwPHIaRThS+9OhWIXRqzs4d6k1SVU8g91DrNRWxWUGhp5KXQb2VA==}
-
   '@types/node@22.13.8':
     resolution: {integrity: sha512-G3EfaZS+iOGYWLLRCEAXdWK9my08oHNZ+FHluRiggIYJPOXzhOiDgpVCUHaUvyIC5/fj7C/p637jdzC666AOKQ==}
 
@@ -2268,13 +2031,8 @@
   '@types/use-sync-external-store@0.0.6':
     resolution: {integrity: sha512-zFDAD+tlpf2r4asuHEj0XH6pY6i0g5NeAHPn+15wk3BV6JA69eERFXC1gyGThDkVa1zCyKr5jox1+2LbV/AMLg==}
 
-<<<<<<< HEAD
-  '@typescript-eslint/eslint-plugin@8.24.0':
-    resolution: {integrity: sha512-aFcXEJJCI4gUdXgoo/j9udUYIHgF23MFkg09LFz2dzEmU0+1Plk4rQWv/IYKvPHAtlkkGoB3m5e6oUp+JPsNaQ==}
-=======
   '@typescript-eslint/eslint-plugin@8.25.0':
     resolution: {integrity: sha512-VM7bpzAe7JO/BFf40pIT1lJqS/z1F8OaSsUB3rpFJucQA4cOSuH2RVVVkFULN+En0Djgr29/jb4EQnedUo95KA==}
->>>>>>> 7a542ce6
     engines: {node: ^18.18.0 || ^20.9.0 || >=21.1.0}
     peerDependencies:
       '@typescript-eslint/parser': ^8.0.0 || ^8.0.0-alpha.0
@@ -2554,9 +2312,6 @@
 
   caniuse-lite@1.0.30001701:
     resolution: {integrity: sha512-faRs/AW3jA9nTwmJBSO1PQ6L/EOgsB5HMQQq4iCu5zhPgVVgO/pZRHlmatwijZKetFw8/Pr4q6dEN8sJuq8qTw==}
-
-  ccount@2.0.1:
-    resolution: {integrity: sha512-eyrF0jiFpY+3drT6383f1qhkbGsLSifNAjA61IUjZjmLCWjItY6LB9ft9YhoDgwfmclB2zhu51Lc7+95b8NRAg==}
 
   ccount@2.0.1:
     resolution: {integrity: sha512-eyrF0jiFpY+3drT6383f1qhkbGsLSifNAjA61IUjZjmLCWjItY6LB9ft9YhoDgwfmclB2zhu51Lc7+95b8NRAg==}
@@ -3326,14 +3081,11 @@
     resolution: {integrity: sha512-a4tiq7E0/5fTjxPAaH4jpjkSv/uCaU2p5KC6HVGrvl0cDjA8iBZv4vv1gyzlmK0ZUKqwpOyQMKzZQe3lTit77A==}
     engines: {node: '>=14'}
 
-<<<<<<< HEAD
-=======
   gel@2.0.0:
     resolution: {integrity: sha512-Oq3Fjay71s00xzDc0BF/mpcLmnA+uRqMEJK8p5K4PaZjUEsxaeo+kR9OHBVAf289/qPd+0OcLOLUN0UhqiUCog==}
     engines: {node: '>= 18.0.0'}
     hasBin: true
 
->>>>>>> 7a542ce6
   gesto@1.19.4:
     resolution: {integrity: sha512-hfr/0dWwh0Bnbb88s3QVJd1ZRJeOWcgHPPwmiH6NnafDYvhTsxg+SLYu+q/oPNh9JS3V+nlr6fNs8kvPAtcRDQ==}
 
@@ -3884,13 +3636,8 @@
     resolution: {integrity: sha512-8q7VEgMJW4J8tcfVPy8g09NcQwZdbwFEqhe/WZkoIzjn/3TGDwtOCYtXGxA3O8tPzpczCCDgv+P2P5y00ZJOOg==}
     engines: {node: '>= 8'}
 
-<<<<<<< HEAD
-  micromark-core-commonmark@2.0.2:
-    resolution: {integrity: sha512-FKjQKbxd1cibWMM1P9N+H8TwlgGgSkWZMmfuVucLCHaYqeSvJ0hFeHsIa65pA2nYbes0f8LDHPMrd9X7Ujxg9w==}
-=======
   micromark-core-commonmark@2.0.3:
     resolution: {integrity: sha512-RDBrHEMSxVFLg6xvnXmb1Ayr2WzLAWjeSATAoxwKYJV94TeNavgoIdA0a9ytzDSVzBy2YKFK+emCPOEibLeCrg==}
->>>>>>> 7a542ce6
 
   micromark-factory-destination@2.0.1:
     resolution: {integrity: sha512-Xe6rDdJlkmbFRExpTOmRj9N3MaWmbAgdpSrBQvCFqhezUn4AHqJHbaEnfbVYYiexVSs//tqOdY/DxhjdCiJnIA==}
@@ -3940,30 +3687,17 @@
   micromark-util-sanitize-uri@2.0.1:
     resolution: {integrity: sha512-9N9IomZ/YuGGZZmQec1MbgxtlgougxTodVwDzzEouPKo3qFWvymFHWcnDi2vzV1ff6kas9ucW+o3yzJK9YB1AQ==}
 
-<<<<<<< HEAD
-  micromark-util-subtokenize@2.0.4:
-    resolution: {integrity: sha512-N6hXjrin2GTJDe3MVjf5FuXpm12PGm80BrUAeub9XFXca8JZbP+oIwY4LJSVwFUCL1IPm/WwSVUN7goFHmSGGQ==}
-=======
   micromark-util-subtokenize@2.1.0:
     resolution: {integrity: sha512-XQLu552iSctvnEcgXw6+Sx75GflAPNED1qx7eBJ+wydBb2KCbRZe+NwvIEEMM83uml1+2WSXpBAcp9IUCgCYWA==}
->>>>>>> 7a542ce6
 
   micromark-util-symbol@2.0.1:
     resolution: {integrity: sha512-vs5t8Apaud9N28kgCrRUdEed4UJ+wWNvicHLPxCa9ENlYuAY31M0ETy5y1vA33YoNPDFTghEbnh6efaE8h4x0Q==}
 
-<<<<<<< HEAD
-  micromark-util-types@2.0.1:
-    resolution: {integrity: sha512-534m2WhVTddrcKVepwmVEVnUAmtrx9bfIjNoQHRqfnvdaHQiFytEhJoTgpWJvDEXCO5gLTQh3wYC1PgOJA4NSQ==}
-
-  micromark@4.0.1:
-    resolution: {integrity: sha512-eBPdkcoCNvYcxQOAKAlceo5SNdzZWfF+FcSupREAzdAh9rRmE239CEQAiTwIgblwnoM8zzj35sZ5ZwvSEOF6Kw==}
-=======
   micromark-util-types@2.0.2:
     resolution: {integrity: sha512-Yw0ECSpJoViF1qTU4DC6NwtC4aWGt1EkzaQB8KPPyCRR8z9TWeV0HbEFGTO+ZY1wB22zmxnJqhPyTpOVCpeHTA==}
 
   micromark@4.0.2:
     resolution: {integrity: sha512-zpe98Q6kvavpCr1NPVSCMebCKfD7CA2NqZ+rykeNhONIJBpc1tFKt9hucLGwha3jNTNI8lHpctWJWoimVF4PfA==}
->>>>>>> 7a542ce6
 
   micromatch@4.0.8:
     resolution: {integrity: sha512-PXwfBhYu0hBCPw8Dn0E+WDYb7af3dSLVWKi3HGv84IdF4TyFoC0ysxFd0Goxw7nSv4T/PzEJQxsYsEiFCKo2BA==}
@@ -4111,13 +3845,8 @@
   nth-check@2.1.1:
     resolution: {integrity: sha512-lqjrjmaOoAnWfMmBPL+XNnynZh2+swxiX3WUE0s4yEHI6m+AwrK2UZOimIRl3X/4QctVqS8AiZjFqyOGrMXb/w==}
 
-<<<<<<< HEAD
-  nuqs@2.3.2:
-    resolution: {integrity: sha512-WeG78r8e3a30JY3P8npldvNiAZwGIk499lnpeRs3UYA3PpSvs2/PLunKGgjuF/JMw4BOowD3K2xgGEOZ3PeODA==}
-=======
   nuqs@2.4.0:
     resolution: {integrity: sha512-+yOdX0q/wdYlseSYtWC8StDDt2QFcYX/zV5/E67J1cOJo3PR0mggxMx4acZGC0Hu66xFHENKQkqI2zSpH742xQ==}
->>>>>>> 7a542ce6
     peerDependencies:
       '@remix-run/react': '>=2'
       next: '>=14.2.0'
@@ -5027,13 +4756,8 @@
   tunnel-rat@0.1.2:
     resolution: {integrity: sha512-lR5VHmkPhzdhrM092lI2nACsLO4QubF0/yoOhzX7c+wIpbN1GjHNzCc91QlpxBi+cnx8vVJ+Ur6vL5cEoQPFpQ==}
 
-<<<<<<< HEAD
-  turbo-darwin-64@2.4.2:
-    resolution: {integrity: sha512-HFfemyWB60CJtEvVQj9yby5rkkWw9fLAdLtAPGtPQoU3tKh8t/uzCAZKso2aPVbib9vGUuGbPGoGpaRXdVhj5g==}
-=======
   turbo-darwin-64@2.4.4:
     resolution: {integrity: sha512-5kPvRkLAfmWI0MH96D+/THnDMGXlFNmjeqNRj5grLKiry+M9pKj3pRuScddAXPdlxjO5Ptz06UNaOQrrYGTx1g==}
->>>>>>> 7a542ce6
     cpu: [x64]
     os: [darwin]
 
@@ -5107,30 +4831,6 @@
   undici@6.21.1:
     resolution: {integrity: sha512-q/1rj5D0/zayJB2FraXdaWxbhWiNKDvu8naDT2dl1yTlvJp4BLtOcp2a5BvgGNQpYYJzau7tf1WgKv3b+7mqpQ==}
     engines: {node: '>=18.17'}
-<<<<<<< HEAD
-=======
-
-  unified@11.0.5:
-    resolution: {integrity: sha512-xKvGhPWw3k84Qjh8bI3ZeJjqnyadK+GEFtazSfZv/rKeTkTjOJho6mFqh2SM96iIcZokxiOpg78GazTSg8+KHA==}
-
-  unist-util-is@6.0.0:
-    resolution: {integrity: sha512-2qCTHimwdxLfz+YzdGfkqNlH0tLi9xjTnHddPmJwtIG9MGsdbutfTc4P+haPD7l7Cjxf/WZj+we5qfVPvvxfYw==}
-
-  unist-util-position@5.0.0:
-    resolution: {integrity: sha512-fucsC7HjXvkB5R3kTCO7kUjRdrS0BJt3M/FPxmHMBOm8JQi2BsHAHFsy27E0EolP8rp0NzXsJ+jNPyDWvOJZPA==}
-
-  unist-util-stringify-position@4.0.0:
-    resolution: {integrity: sha512-0ASV06AAoKCDkS2+xw5RXJywruurpbC4JZSm7nr7MOt1ojAzvyyaO+UxZf18j8FCF6kmzCZKcAgN/yu2gm2XgQ==}
-
-  unist-util-visit-parents@6.0.1:
-    resolution: {integrity: sha512-L/PqWzfTP9lzzEa6CKs0k2nARxTdZduw3zyh8d2NVBnsyvHjSX4TWse388YrrQKbvI8w20fGjGlhgT96WwKykw==}
-
-  unist-util-visit@5.0.0:
-    resolution: {integrity: sha512-MR04uvD+07cwl/yhVuVWAtw+3GOR/knlL55Nd/wAdblk27GCVt3lqpTivy/tkJcZoNPzTwS1Y+KMojlLDhoTzg==}
-
-  uri-js@4.4.1:
-    resolution: {integrity: sha512-7rKUyy33Q1yc98pQ1DAmLtwX109F7TIfWlW1Ydo8Wl1ii1SeHieeh0HHfPeL2fMXK6z0s8ecKs9frCuLJvndBg==}
->>>>>>> 7a542ce6
 
   unified@11.0.5:
     resolution: {integrity: sha512-xKvGhPWw3k84Qjh8bI3ZeJjqnyadK+GEFtazSfZv/rKeTkTjOJho6mFqh2SM96iIcZokxiOpg78GazTSg8+KHA==}
@@ -6718,219 +6418,6 @@
       '@tiptap/core': 2.11.5(@tiptap/pm@2.11.5)
       '@tiptap/pm': 2.11.5
 
-  '@tiptap/core@2.11.5(@tiptap/pm@2.11.5)':
-    dependencies:
-      '@tiptap/pm': 2.11.5
-
-  '@tiptap/extension-blockquote@2.11.5(@tiptap/core@2.11.5(@tiptap/pm@2.11.5))':
-    dependencies:
-      '@tiptap/core': 2.11.5(@tiptap/pm@2.11.5)
-
-  '@tiptap/extension-bold@2.11.5(@tiptap/core@2.11.5(@tiptap/pm@2.11.5))':
-    dependencies:
-      '@tiptap/core': 2.11.5(@tiptap/pm@2.11.5)
-
-  '@tiptap/extension-bubble-menu@2.11.5(@tiptap/core@2.11.5(@tiptap/pm@2.11.5))(@tiptap/pm@2.11.5)':
-    dependencies:
-      '@tiptap/core': 2.11.5(@tiptap/pm@2.11.5)
-      '@tiptap/pm': 2.11.5
-      tippy.js: 6.3.7
-
-  '@tiptap/extension-bullet-list@2.11.5(@tiptap/core@2.11.5(@tiptap/pm@2.11.5))':
-    dependencies:
-      '@tiptap/core': 2.11.5(@tiptap/pm@2.11.5)
-
-  '@tiptap/extension-character-count@2.11.5(@tiptap/core@2.11.5(@tiptap/pm@2.11.5))(@tiptap/pm@2.11.5)':
-    dependencies:
-      '@tiptap/core': 2.11.5(@tiptap/pm@2.11.5)
-      '@tiptap/pm': 2.11.5
-
-  '@tiptap/extension-code-block-lowlight@2.11.5(@tiptap/core@2.11.5(@tiptap/pm@2.11.5))(@tiptap/extension-code-block@2.11.5(@tiptap/core@2.11.5(@tiptap/pm@2.11.5))(@tiptap/pm@2.11.5))(@tiptap/pm@2.11.5)(highlight.js@11.11.1)(lowlight@3.3.0)':
-    dependencies:
-      '@tiptap/core': 2.11.5(@tiptap/pm@2.11.5)
-      '@tiptap/extension-code-block': 2.11.5(@tiptap/core@2.11.5(@tiptap/pm@2.11.5))(@tiptap/pm@2.11.5)
-      '@tiptap/pm': 2.11.5
-      highlight.js: 11.11.1
-      lowlight: 3.3.0
-
-  '@tiptap/extension-code-block@2.11.5(@tiptap/core@2.11.5(@tiptap/pm@2.11.5))(@tiptap/pm@2.11.5)':
-    dependencies:
-      '@tiptap/core': 2.11.5(@tiptap/pm@2.11.5)
-      '@tiptap/pm': 2.11.5
-
-  '@tiptap/extension-code@2.11.5(@tiptap/core@2.11.5(@tiptap/pm@2.11.5))':
-    dependencies:
-      '@tiptap/core': 2.11.5(@tiptap/pm@2.11.5)
-
-  '@tiptap/extension-color@2.11.5(@tiptap/core@2.11.5(@tiptap/pm@2.11.5))(@tiptap/extension-text-style@2.11.5(@tiptap/core@2.11.5(@tiptap/pm@2.11.5)))':
-    dependencies:
-      '@tiptap/core': 2.11.5(@tiptap/pm@2.11.5)
-      '@tiptap/extension-text-style': 2.11.5(@tiptap/core@2.11.5(@tiptap/pm@2.11.5))
-
-  '@tiptap/extension-document@2.11.5(@tiptap/core@2.11.5(@tiptap/pm@2.11.5))':
-    dependencies:
-      '@tiptap/core': 2.11.5(@tiptap/pm@2.11.5)
-
-  '@tiptap/extension-dropcursor@2.11.5(@tiptap/core@2.11.5(@tiptap/pm@2.11.5))(@tiptap/pm@2.11.5)':
-    dependencies:
-      '@tiptap/core': 2.11.5(@tiptap/pm@2.11.5)
-      '@tiptap/pm': 2.11.5
-
-  '@tiptap/extension-floating-menu@2.11.5(@tiptap/core@2.11.5(@tiptap/pm@2.11.5))(@tiptap/pm@2.11.5)':
-    dependencies:
-      '@tiptap/core': 2.11.5(@tiptap/pm@2.11.5)
-      '@tiptap/pm': 2.11.5
-      tippy.js: 6.3.7
-
-  '@tiptap/extension-gapcursor@2.11.5(@tiptap/core@2.11.5(@tiptap/pm@2.11.5))(@tiptap/pm@2.11.5)':
-    dependencies:
-      '@tiptap/core': 2.11.5(@tiptap/pm@2.11.5)
-      '@tiptap/pm': 2.11.5
-
-  '@tiptap/extension-hard-break@2.11.5(@tiptap/core@2.11.5(@tiptap/pm@2.11.5))':
-    dependencies:
-      '@tiptap/core': 2.11.5(@tiptap/pm@2.11.5)
-
-  '@tiptap/extension-heading@2.11.5(@tiptap/core@2.11.5(@tiptap/pm@2.11.5))':
-    dependencies:
-      '@tiptap/core': 2.11.5(@tiptap/pm@2.11.5)
-
-  '@tiptap/extension-highlight@2.11.5(@tiptap/core@2.11.5(@tiptap/pm@2.11.5))':
-    dependencies:
-      '@tiptap/core': 2.11.5(@tiptap/pm@2.11.5)
-
-  '@tiptap/extension-history@2.11.5(@tiptap/core@2.11.5(@tiptap/pm@2.11.5))(@tiptap/pm@2.11.5)':
-    dependencies:
-      '@tiptap/core': 2.11.5(@tiptap/pm@2.11.5)
-      '@tiptap/pm': 2.11.5
-
-  '@tiptap/extension-horizontal-rule@2.11.5(@tiptap/core@2.11.5(@tiptap/pm@2.11.5))(@tiptap/pm@2.11.5)':
-    dependencies:
-      '@tiptap/core': 2.11.5(@tiptap/pm@2.11.5)
-      '@tiptap/pm': 2.11.5
-
-  '@tiptap/extension-image@2.11.5(@tiptap/core@2.11.5(@tiptap/pm@2.11.5))':
-    dependencies:
-      '@tiptap/core': 2.11.5(@tiptap/pm@2.11.5)
-
-  '@tiptap/extension-italic@2.11.5(@tiptap/core@2.11.5(@tiptap/pm@2.11.5))':
-    dependencies:
-      '@tiptap/core': 2.11.5(@tiptap/pm@2.11.5)
-
-  '@tiptap/extension-link@2.11.5(@tiptap/core@2.11.5(@tiptap/pm@2.11.5))(@tiptap/pm@2.11.5)':
-    dependencies:
-      '@tiptap/core': 2.11.5(@tiptap/pm@2.11.5)
-      '@tiptap/pm': 2.11.5
-      linkifyjs: 4.2.0
-
-  '@tiptap/extension-list-item@2.11.5(@tiptap/core@2.11.5(@tiptap/pm@2.11.5))':
-    dependencies:
-      '@tiptap/core': 2.11.5(@tiptap/pm@2.11.5)
-
-  '@tiptap/extension-ordered-list@2.11.5(@tiptap/core@2.11.5(@tiptap/pm@2.11.5))':
-    dependencies:
-      '@tiptap/core': 2.11.5(@tiptap/pm@2.11.5)
-
-  '@tiptap/extension-paragraph@2.11.5(@tiptap/core@2.11.5(@tiptap/pm@2.11.5))':
-    dependencies:
-      '@tiptap/core': 2.11.5(@tiptap/pm@2.11.5)
-
-  '@tiptap/extension-placeholder@2.11.5(@tiptap/core@2.11.5(@tiptap/pm@2.11.5))(@tiptap/pm@2.11.5)':
-    dependencies:
-      '@tiptap/core': 2.11.5(@tiptap/pm@2.11.5)
-      '@tiptap/pm': 2.11.5
-
-  '@tiptap/extension-strike@2.11.5(@tiptap/core@2.11.5(@tiptap/pm@2.11.5))':
-    dependencies:
-      '@tiptap/core': 2.11.5(@tiptap/pm@2.11.5)
-
-  '@tiptap/extension-task-item@2.11.5(@tiptap/core@2.11.5(@tiptap/pm@2.11.5))(@tiptap/pm@2.11.5)':
-    dependencies:
-      '@tiptap/core': 2.11.5(@tiptap/pm@2.11.5)
-      '@tiptap/pm': 2.11.5
-
-  '@tiptap/extension-task-list@2.11.5(@tiptap/core@2.11.5(@tiptap/pm@2.11.5))':
-    dependencies:
-      '@tiptap/core': 2.11.5(@tiptap/pm@2.11.5)
-
-  '@tiptap/extension-text-style@2.11.5(@tiptap/core@2.11.5(@tiptap/pm@2.11.5))':
-    dependencies:
-      '@tiptap/core': 2.11.5(@tiptap/pm@2.11.5)
-
-  '@tiptap/extension-text@2.11.5(@tiptap/core@2.11.5(@tiptap/pm@2.11.5))':
-    dependencies:
-      '@tiptap/core': 2.11.5(@tiptap/pm@2.11.5)
-
-  '@tiptap/extension-underline@2.11.5(@tiptap/core@2.11.5(@tiptap/pm@2.11.5))':
-    dependencies:
-      '@tiptap/core': 2.11.5(@tiptap/pm@2.11.5)
-
-  '@tiptap/extension-youtube@2.11.5(@tiptap/core@2.11.5(@tiptap/pm@2.11.5))':
-    dependencies:
-      '@tiptap/core': 2.11.5(@tiptap/pm@2.11.5)
-
-  '@tiptap/pm@2.11.5':
-    dependencies:
-      prosemirror-changeset: 2.2.1
-      prosemirror-collab: 1.3.1
-      prosemirror-commands: 1.7.0
-      prosemirror-dropcursor: 1.8.1
-      prosemirror-gapcursor: 1.3.2
-      prosemirror-history: 1.4.1
-      prosemirror-inputrules: 1.4.0
-      prosemirror-keymap: 1.2.2
-      prosemirror-markdown: 1.13.1
-      prosemirror-menu: 1.2.4
-      prosemirror-model: 1.24.1
-      prosemirror-schema-basic: 1.2.3
-      prosemirror-schema-list: 1.5.0
-      prosemirror-state: 1.4.3
-      prosemirror-tables: 1.6.4
-      prosemirror-trailing-node: 3.0.0(prosemirror-model@1.24.1)(prosemirror-state@1.4.3)(prosemirror-view@1.38.0)
-      prosemirror-transform: 1.10.2
-      prosemirror-view: 1.38.0
-
-  '@tiptap/react@2.11.5(@tiptap/core@2.11.5(@tiptap/pm@2.11.5))(@tiptap/pm@2.11.5)(react-dom@19.0.0(react@19.0.0))(react@19.0.0)':
-    dependencies:
-      '@tiptap/core': 2.11.5(@tiptap/pm@2.11.5)
-      '@tiptap/extension-bubble-menu': 2.11.5(@tiptap/core@2.11.5(@tiptap/pm@2.11.5))(@tiptap/pm@2.11.5)
-      '@tiptap/extension-floating-menu': 2.11.5(@tiptap/core@2.11.5(@tiptap/pm@2.11.5))(@tiptap/pm@2.11.5)
-      '@tiptap/pm': 2.11.5
-      '@types/use-sync-external-store': 0.0.6
-      fast-deep-equal: 3.1.3
-      react: 19.0.0
-      react-dom: 19.0.0(react@19.0.0)
-      use-sync-external-store: 1.4.0(react@19.0.0)
-
-  '@tiptap/starter-kit@2.11.5':
-    dependencies:
-      '@tiptap/core': 2.11.5(@tiptap/pm@2.11.5)
-      '@tiptap/extension-blockquote': 2.11.5(@tiptap/core@2.11.5(@tiptap/pm@2.11.5))
-      '@tiptap/extension-bold': 2.11.5(@tiptap/core@2.11.5(@tiptap/pm@2.11.5))
-      '@tiptap/extension-bullet-list': 2.11.5(@tiptap/core@2.11.5(@tiptap/pm@2.11.5))
-      '@tiptap/extension-code': 2.11.5(@tiptap/core@2.11.5(@tiptap/pm@2.11.5))
-      '@tiptap/extension-code-block': 2.11.5(@tiptap/core@2.11.5(@tiptap/pm@2.11.5))(@tiptap/pm@2.11.5)
-      '@tiptap/extension-document': 2.11.5(@tiptap/core@2.11.5(@tiptap/pm@2.11.5))
-      '@tiptap/extension-dropcursor': 2.11.5(@tiptap/core@2.11.5(@tiptap/pm@2.11.5))(@tiptap/pm@2.11.5)
-      '@tiptap/extension-gapcursor': 2.11.5(@tiptap/core@2.11.5(@tiptap/pm@2.11.5))(@tiptap/pm@2.11.5)
-      '@tiptap/extension-hard-break': 2.11.5(@tiptap/core@2.11.5(@tiptap/pm@2.11.5))
-      '@tiptap/extension-heading': 2.11.5(@tiptap/core@2.11.5(@tiptap/pm@2.11.5))
-      '@tiptap/extension-history': 2.11.5(@tiptap/core@2.11.5(@tiptap/pm@2.11.5))(@tiptap/pm@2.11.5)
-      '@tiptap/extension-horizontal-rule': 2.11.5(@tiptap/core@2.11.5(@tiptap/pm@2.11.5))(@tiptap/pm@2.11.5)
-      '@tiptap/extension-italic': 2.11.5(@tiptap/core@2.11.5(@tiptap/pm@2.11.5))
-      '@tiptap/extension-list-item': 2.11.5(@tiptap/core@2.11.5(@tiptap/pm@2.11.5))
-      '@tiptap/extension-ordered-list': 2.11.5(@tiptap/core@2.11.5(@tiptap/pm@2.11.5))
-      '@tiptap/extension-paragraph': 2.11.5(@tiptap/core@2.11.5(@tiptap/pm@2.11.5))
-      '@tiptap/extension-strike': 2.11.5(@tiptap/core@2.11.5(@tiptap/pm@2.11.5))
-      '@tiptap/extension-text': 2.11.5(@tiptap/core@2.11.5(@tiptap/pm@2.11.5))
-      '@tiptap/extension-text-style': 2.11.5(@tiptap/core@2.11.5(@tiptap/pm@2.11.5))
-      '@tiptap/pm': 2.11.5
-
-  '@tiptap/suggestion@2.11.5(@tiptap/core@2.11.5(@tiptap/pm@2.11.5))(@tiptap/pm@2.11.5)':
-    dependencies:
-      '@tiptap/core': 2.11.5(@tiptap/pm@2.11.5)
-      '@tiptap/pm': 2.11.5
-
   '@types/d3-array@3.2.1': {}
 
   '@types/d3-color@3.1.3': {}
@@ -6980,7 +6467,6 @@
   '@types/linkify-it@5.0.0': {}
 
   '@types/markdown-it@14.1.2':
-<<<<<<< HEAD
     dependencies:
       '@types/linkify-it': 5.0.0
       '@types/mdurl': 2.0.0
@@ -6993,21 +6479,6 @@
 
   '@types/ms@2.1.0': {}
 
-  '@types/node@22.13.4':
-=======
->>>>>>> 7a542ce6
-    dependencies:
-      '@types/linkify-it': 5.0.0
-      '@types/mdurl': 2.0.0
-
-  '@types/mdast@4.0.4':
-    dependencies:
-      '@types/unist': 3.0.3
-
-  '@types/mdurl@2.0.0': {}
-
-  '@types/ms@2.1.0': {}
-
   '@types/node@22.13.8':
     dependencies:
       undici-types: 6.20.0
@@ -7030,11 +6501,7 @@
 
   '@types/use-sync-external-store@0.0.6': {}
 
-<<<<<<< HEAD
-  '@typescript-eslint/eslint-plugin@8.24.0(@typescript-eslint/parser@8.24.0(eslint@9.20.1(jiti@1.21.7))(typescript@5.7.3))(eslint@9.20.1(jiti@1.21.7))(typescript@5.7.3)':
-=======
   '@typescript-eslint/eslint-plugin@8.25.0(@typescript-eslint/parser@8.25.0(eslint@9.21.0(jiti@1.21.7))(typescript@5.8.2))(eslint@9.21.0(jiti@1.21.7))(typescript@5.8.2)':
->>>>>>> 7a542ce6
     dependencies:
       '@eslint-community/regexpp': 4.12.1
       '@typescript-eslint/parser': 8.25.0(eslint@9.21.0(jiti@1.21.7))(typescript@5.8.2)
@@ -7353,8 +6820,6 @@
 
   ccount@2.0.1: {}
 
-  ccount@2.0.1: {}
-
   chalk@4.1.2:
     dependencies:
       ansi-styles: 4.3.0
@@ -7444,18 +6909,6 @@
       - '@types/react'
       - '@types/react-dom'
 
-  cmdk@1.0.4(@types/react-dom@19.0.3(@types/react@19.0.8))(@types/react@19.0.8)(react-dom@19.0.0(react@19.0.0))(react@19.0.0):
-    dependencies:
-      '@radix-ui/react-dialog': 1.1.6(@types/react-dom@19.0.3(@types/react@19.0.8))(@types/react@19.0.8)(react-dom@19.0.0(react@19.0.0))(react@19.0.0)
-      '@radix-ui/react-id': 1.1.0(@types/react@19.0.8)(react@19.0.0)
-      '@radix-ui/react-primitive': 2.0.2(@types/react-dom@19.0.3(@types/react@19.0.8))(@types/react@19.0.8)(react-dom@19.0.0(react@19.0.0))(react@19.0.0)
-      react: 19.0.0
-      react-dom: 19.0.0(react@19.0.0)
-      use-sync-external-store: 1.4.0(react@19.0.0)
-    transitivePeerDependencies:
-      - '@types/react'
-      - '@types/react-dom'
-
   color-convert@2.0.1:
     dependencies:
       color-name: 1.1.4
@@ -7663,11 +7116,7 @@
     dependencies:
       dequal: 2.0.3
 
-<<<<<<< HEAD
-  dexie-react-hooks@1.1.7(@types/react@19.0.8)(dexie@4.0.11)(react@19.0.0):
-=======
   dexie-react-hooks@1.1.7(@types/react@19.0.10)(dexie@4.0.11)(react@19.0.0):
->>>>>>> 7a542ce6
     dependencies:
       '@types/react': 19.0.10
       dexie: 4.0.11
@@ -8265,8 +7714,6 @@
       - encoding
       - supports-color
 
-<<<<<<< HEAD
-=======
   gel@2.0.0:
     dependencies:
       '@petamoriken/float16': 3.9.1
@@ -8278,7 +7725,6 @@
     transitivePeerDependencies:
       - supports-color
 
->>>>>>> 7a542ce6
   gesto@1.19.4:
     dependencies:
       '@daybrush/utils': 1.13.0
@@ -8853,20 +8299,12 @@
       decode-named-character-reference: 1.0.2
       devlop: 1.1.0
       mdast-util-to-string: 4.0.0
-<<<<<<< HEAD
-      micromark: 4.0.1
-=======
       micromark: 4.0.2
->>>>>>> 7a542ce6
       micromark-util-decode-numeric-character-reference: 2.0.2
       micromark-util-decode-string: 2.0.1
       micromark-util-normalize-identifier: 2.0.1
       micromark-util-symbol: 2.0.1
-<<<<<<< HEAD
-      micromark-util-types: 2.0.1
-=======
       micromark-util-types: 2.0.2
->>>>>>> 7a542ce6
       unist-util-stringify-position: 4.0.0
     transitivePeerDependencies:
       - supports-color
@@ -8951,11 +8389,7 @@
 
   merge2@1.4.1: {}
 
-<<<<<<< HEAD
-  micromark-core-commonmark@2.0.2:
-=======
   micromark-core-commonmark@2.0.3:
->>>>>>> 7a542ce6
     dependencies:
       decode-named-character-reference: 1.0.2
       devlop: 1.1.0
@@ -8970,76 +8404,46 @@
       micromark-util-html-tag-name: 2.0.1
       micromark-util-normalize-identifier: 2.0.1
       micromark-util-resolve-all: 2.0.1
-<<<<<<< HEAD
-      micromark-util-subtokenize: 2.0.4
-      micromark-util-symbol: 2.0.1
-      micromark-util-types: 2.0.1
-=======
       micromark-util-subtokenize: 2.1.0
       micromark-util-symbol: 2.0.1
       micromark-util-types: 2.0.2
->>>>>>> 7a542ce6
 
   micromark-factory-destination@2.0.1:
     dependencies:
       micromark-util-character: 2.1.1
       micromark-util-symbol: 2.0.1
-<<<<<<< HEAD
-      micromark-util-types: 2.0.1
-=======
       micromark-util-types: 2.0.2
->>>>>>> 7a542ce6
 
   micromark-factory-label@2.0.1:
     dependencies:
       devlop: 1.1.0
       micromark-util-character: 2.1.1
       micromark-util-symbol: 2.0.1
-<<<<<<< HEAD
-      micromark-util-types: 2.0.1
-=======
       micromark-util-types: 2.0.2
->>>>>>> 7a542ce6
 
   micromark-factory-space@2.0.1:
     dependencies:
       micromark-util-character: 2.1.1
-<<<<<<< HEAD
-      micromark-util-types: 2.0.1
-=======
       micromark-util-types: 2.0.2
->>>>>>> 7a542ce6
 
   micromark-factory-title@2.0.1:
     dependencies:
       micromark-factory-space: 2.0.1
       micromark-util-character: 2.1.1
       micromark-util-symbol: 2.0.1
-<<<<<<< HEAD
-      micromark-util-types: 2.0.1
-=======
       micromark-util-types: 2.0.2
->>>>>>> 7a542ce6
 
   micromark-factory-whitespace@2.0.1:
     dependencies:
       micromark-factory-space: 2.0.1
       micromark-util-character: 2.1.1
       micromark-util-symbol: 2.0.1
-<<<<<<< HEAD
-      micromark-util-types: 2.0.1
-=======
       micromark-util-types: 2.0.2
->>>>>>> 7a542ce6
 
   micromark-util-character@2.1.1:
     dependencies:
       micromark-util-symbol: 2.0.1
-<<<<<<< HEAD
-      micromark-util-types: 2.0.1
-=======
       micromark-util-types: 2.0.2
->>>>>>> 7a542ce6
 
   micromark-util-chunked@2.0.1:
     dependencies:
@@ -9049,20 +8453,12 @@
     dependencies:
       micromark-util-character: 2.1.1
       micromark-util-symbol: 2.0.1
-<<<<<<< HEAD
-      micromark-util-types: 2.0.1
-=======
       micromark-util-types: 2.0.2
->>>>>>> 7a542ce6
 
   micromark-util-combine-extensions@2.0.1:
     dependencies:
       micromark-util-chunked: 2.0.1
-<<<<<<< HEAD
-      micromark-util-types: 2.0.1
-=======
       micromark-util-types: 2.0.2
->>>>>>> 7a542ce6
 
   micromark-util-decode-numeric-character-reference@2.0.2:
     dependencies:
@@ -9085,11 +8481,7 @@
 
   micromark-util-resolve-all@2.0.1:
     dependencies:
-<<<<<<< HEAD
-      micromark-util-types: 2.0.1
-=======
       micromark-util-types: 2.0.2
->>>>>>> 7a542ce6
 
   micromark-util-sanitize-uri@2.0.1:
     dependencies:
@@ -9097,42 +8489,24 @@
       micromark-util-encode: 2.0.1
       micromark-util-symbol: 2.0.1
 
-<<<<<<< HEAD
-  micromark-util-subtokenize@2.0.4:
-=======
   micromark-util-subtokenize@2.1.0:
->>>>>>> 7a542ce6
     dependencies:
       devlop: 1.1.0
       micromark-util-chunked: 2.0.1
       micromark-util-symbol: 2.0.1
-<<<<<<< HEAD
-      micromark-util-types: 2.0.1
+      micromark-util-types: 2.0.2
 
   micromark-util-symbol@2.0.1: {}
 
-  micromark-util-types@2.0.1: {}
-
-  micromark@4.0.1:
-=======
-      micromark-util-types: 2.0.2
-
-  micromark-util-symbol@2.0.1: {}
-
   micromark-util-types@2.0.2: {}
 
   micromark@4.0.2:
->>>>>>> 7a542ce6
     dependencies:
       '@types/debug': 4.1.12
       debug: 4.4.0
       decode-named-character-reference: 1.0.2
       devlop: 1.1.0
-<<<<<<< HEAD
-      micromark-core-commonmark: 2.0.2
-=======
       micromark-core-commonmark: 2.0.3
->>>>>>> 7a542ce6
       micromark-factory-space: 2.0.1
       micromark-util-character: 2.1.1
       micromark-util-chunked: 2.0.1
@@ -9142,15 +8516,9 @@
       micromark-util-normalize-identifier: 2.0.1
       micromark-util-resolve-all: 2.0.1
       micromark-util-sanitize-uri: 2.0.1
-<<<<<<< HEAD
-      micromark-util-subtokenize: 2.0.4
-      micromark-util-symbol: 2.0.1
-      micromark-util-types: 2.0.1
-=======
       micromark-util-subtokenize: 2.1.0
       micromark-util-symbol: 2.0.1
       micromark-util-types: 2.0.2
->>>>>>> 7a542ce6
     transitivePeerDependencies:
       - supports-color
 
@@ -9270,15 +8638,9 @@
 
   normalize-path@3.0.0: {}
 
-<<<<<<< HEAD
-  novel@1.0.2(@tiptap/extension-code-block@2.11.5(@tiptap/core@2.11.5(@tiptap/pm@2.11.5))(@tiptap/pm@2.11.5))(@types/react-dom@19.0.3(@types/react@19.0.8))(@types/react@19.0.8)(highlight.js@11.11.1)(lowlight@3.3.0)(react-dom@19.0.0(react@19.0.0))(react@19.0.0):
-    dependencies:
-      '@radix-ui/react-slot': 1.1.2(@types/react@19.0.8)(react@19.0.0)
-=======
   novel@1.0.2(@tiptap/extension-code-block@2.11.5(@tiptap/core@2.11.5(@tiptap/pm@2.11.5))(@tiptap/pm@2.11.5))(@types/react-dom@19.0.4(@types/react@19.0.10))(@types/react@19.0.10)(highlight.js@11.11.1)(lowlight@3.3.0)(react-dom@19.0.0(react@19.0.0))(react@19.0.0):
     dependencies:
       '@radix-ui/react-slot': 1.1.2(@types/react@19.0.10)(react@19.0.0)
->>>>>>> 7a542ce6
       '@tiptap/core': 2.11.5(@tiptap/pm@2.11.5)
       '@tiptap/extension-character-count': 2.11.5(@tiptap/core@2.11.5(@tiptap/pm@2.11.5))(@tiptap/pm@2.11.5)
       '@tiptap/extension-code-block-lowlight': 2.11.5(@tiptap/core@2.11.5(@tiptap/pm@2.11.5))(@tiptap/extension-code-block@2.11.5(@tiptap/core@2.11.5(@tiptap/pm@2.11.5))(@tiptap/pm@2.11.5))(@tiptap/pm@2.11.5)(highlight.js@11.11.1)(lowlight@3.3.0)
@@ -9297,30 +8659,17 @@
       '@tiptap/react': 2.11.5(@tiptap/core@2.11.5(@tiptap/pm@2.11.5))(@tiptap/pm@2.11.5)(react-dom@19.0.0(react@19.0.0))(react@19.0.0)
       '@tiptap/starter-kit': 2.11.5
       '@tiptap/suggestion': 2.11.5(@tiptap/core@2.11.5(@tiptap/pm@2.11.5))(@tiptap/pm@2.11.5)
-<<<<<<< HEAD
-      '@types/node': 22.13.5
-      cmdk: 1.0.4(@types/react-dom@19.0.3(@types/react@19.0.8))(@types/react@19.0.8)(react-dom@19.0.0(react@19.0.0))(react@19.0.0)
-      jotai: 2.12.0(@types/react@19.0.8)(react@19.0.0)
-      katex: 0.16.21
-      react: 19.0.0
-      react-markdown: 9.1.0(@types/react@19.0.8)(react@19.0.0)
-=======
       '@types/node': 22.13.8
       cmdk: 1.0.4(@types/react-dom@19.0.4(@types/react@19.0.10))(@types/react@19.0.10)(react-dom@19.0.0(react@19.0.0))(react@19.0.0)
       jotai: 2.12.1(@types/react@19.0.10)(react@19.0.0)
       katex: 0.16.21
       react: 19.0.0
       react-markdown: 9.1.0(@types/react@19.0.10)(react@19.0.0)
->>>>>>> 7a542ce6
       react-moveable: 0.56.0
       react-tweet: 3.2.2(react-dom@19.0.0(react@19.0.0))(react@19.0.0)
       tippy.js: 6.3.7
       tiptap-extension-global-drag-handle: 0.1.18
-<<<<<<< HEAD
-      tunnel-rat: 0.1.2(@types/react@19.0.8)(react@19.0.0)
-=======
       tunnel-rat: 0.1.2(@types/react@19.0.10)(react@19.0.0)
->>>>>>> 7a542ce6
     transitivePeerDependencies:
       - '@tiptap/extension-code-block'
       - '@types/react'
@@ -9339,11 +8688,7 @@
     dependencies:
       boolbase: 1.0.0
 
-<<<<<<< HEAD
-  nuqs@2.3.2(next@15.1.6(react-dom@19.0.0(react@19.0.0))(react@19.0.0))(react@19.0.0):
-=======
   nuqs@2.4.0(next@15.1.6(react-dom@19.0.0(react@19.0.0))(react@19.0.0))(react@19.0.0):
->>>>>>> 7a542ce6
     dependencies:
       mitt: 3.0.1
       react: 19.0.0
@@ -9714,19 +9059,11 @@
 
   react-is@18.3.1: {}
 
-<<<<<<< HEAD
-  react-markdown@9.1.0(@types/react@19.0.8)(react@19.0.0):
-    dependencies:
-      '@types/hast': 3.0.4
-      '@types/mdast': 4.0.4
-      '@types/react': 19.0.8
-=======
   react-markdown@9.1.0(@types/react@19.0.10)(react@19.0.0):
     dependencies:
       '@types/hast': 3.0.4
       '@types/mdast': 4.0.4
       '@types/react': 19.0.10
->>>>>>> 7a542ce6
       devlop: 1.1.0
       hast-util-to-jsx-runtime: 2.3.5
       html-url-attributes: 3.0.1
@@ -9913,11 +9250,7 @@
     dependencies:
       '@types/mdast': 4.0.4
       mdast-util-from-markdown: 2.0.2
-<<<<<<< HEAD
-      micromark-util-types: 2.0.1
-=======
       micromark-util-types: 2.0.2
->>>>>>> 7a542ce6
       unified: 11.0.5
     transitivePeerDependencies:
       - supports-color
@@ -10370,11 +9703,7 @@
 
   trough@2.2.0: {}
 
-<<<<<<< HEAD
-  ts-api-utils@2.0.1(typescript@5.7.3):
-=======
   ts-api-utils@2.0.1(typescript@5.8.2):
->>>>>>> 7a542ce6
     dependencies:
       typescript: 5.8.2
 
@@ -10393,25 +9722,15 @@
 
   tslib@2.8.1: {}
 
-<<<<<<< HEAD
-  tunnel-rat@0.1.2(@types/react@19.0.8)(react@19.0.0):
-    dependencies:
-      zustand: 4.5.6(@types/react@19.0.8)(react@19.0.0)
-=======
   tunnel-rat@0.1.2(@types/react@19.0.10)(react@19.0.0):
     dependencies:
       zustand: 4.5.6(@types/react@19.0.10)(react@19.0.0)
->>>>>>> 7a542ce6
     transitivePeerDependencies:
       - '@types/react'
       - immer
       - react
 
-<<<<<<< HEAD
-  turbo-darwin-64@2.4.2:
-=======
   turbo-darwin-64@2.4.4:
->>>>>>> 7a542ce6
     optional: true
 
   turbo-darwin-arm64@2.4.4:
@@ -10476,8 +9795,6 @@
       reflect.getprototypeof: 1.0.10
 
   typescript@5.8.2: {}
-
-  uc.micro@2.1.0: {}
 
   uc.micro@2.1.0: {}
 
@@ -10681,19 +9998,11 @@
 
   zod@3.24.2: {}
 
-<<<<<<< HEAD
-  zustand@4.5.6(@types/react@19.0.8)(react@19.0.0):
-    dependencies:
-      use-sync-external-store: 1.4.0(react@19.0.0)
-    optionalDependencies:
-      '@types/react': 19.0.8
-=======
   zustand@4.5.6(@types/react@19.0.10)(react@19.0.0):
     dependencies:
       use-sync-external-store: 1.4.0(react@19.0.0)
     optionalDependencies:
       '@types/react': 19.0.10
->>>>>>> 7a542ce6
       react: 19.0.0
 
   zwitch@2.0.4: {}