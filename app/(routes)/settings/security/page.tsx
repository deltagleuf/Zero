--- conflicted
+++ resolved
@@ -11,13 +11,8 @@
         title="Security"
         description="Manage your security preferences and account protection."
         footer={
-<<<<<<< HEAD
-          <div className="flex items-center gap-2.5">
+          <div className="flex items-center gap-2">
             <Button className="text-xs sm:text-base" variant="outline">
-=======
-          <div className="flex items-center gap-2">
-            <Button variant="outline">
->>>>>>> f62c0879
               <KeyRoundIcon className="mr-2 h-4 w-4" />
               Change Password
             </Button>
