const LANGUAGES = {
<<<<<<< HEAD
  en: 'English',
  ar: 'Arabic',
  ca: 'Catalan',
  de: 'German',
  es: 'Spanish',
  fr: 'French',
  hi: 'Hindi',
  ja: 'Japanese',
  ko: 'Korean',
  pl: 'Polish',
  pt: 'Portuguese',
  ru: 'Russian',
  tr: 'Turkish',
  lv: 'Latvian',
  fa: 'Farsi',
=======
  en: "English",
  ar: "Arabic",
  ca: "Catalan",
  de: "German",
  es: "Spanish",
  fr: "French",
  hi: "Hindi",
  ja: "Japanese",
  ko: "Korean",
  pl: "Polish",
  pt: "Portuguese",
  ru: "Russian",
  tr: "Turkish",
  lv: "Latvian",
  hu: "Hungarian",
>>>>>>> 63ad5511
} as const;

export type Locale = keyof typeof LANGUAGES;

export const languageConfig = LANGUAGES;

export const defaultLocale: Locale = 'en';

export const locales: Locale[] = Object.keys(LANGUAGES) as Locale[];

export const availableLocales = locales.map((code) => ({
  code,
  name: LANGUAGES[code],
}));<|MERGE_RESOLUTION|>--- conflicted
+++ resolved
@@ -1,5 +1,4 @@
 const LANGUAGES = {
-<<<<<<< HEAD
   en: 'English',
   ar: 'Arabic',
   ca: 'Catalan',
@@ -14,24 +13,8 @@
   ru: 'Russian',
   tr: 'Turkish',
   lv: 'Latvian',
+  hu: 'Hungarian',
   fa: 'Farsi',
-=======
-  en: "English",
-  ar: "Arabic",
-  ca: "Catalan",
-  de: "German",
-  es: "Spanish",
-  fr: "French",
-  hi: "Hindi",
-  ja: "Japanese",
-  ko: "Korean",
-  pl: "Polish",
-  pt: "Portuguese",
-  ru: "Russian",
-  tr: "Turkish",
-  lv: "Latvian",
-  hu: "Hungarian",
->>>>>>> 63ad5511
 } as const;
 
 export type Locale = keyof typeof LANGUAGES;
