--- conflicted
+++ resolved
@@ -79,29 +79,6 @@
             </div>
           ) : data?.connections?.length ? (
             <div className="lg: grid gap-4 sm:grid-cols-1 md:grid-cols-2">
-<<<<<<< HEAD
-              {data.connections.map((connection) => {
-                const Icon = emailProviders.find(
-                  (p) => p.providerId === connection.providerId,
-                )?.icon;
-                return (
-                  <div
-                    key={connection.id}
-                    className="bg-popover flex items-center justify-between rounded-lg border p-4"
-                  >
-                    <div className="flex min-w-0 items-center gap-4">
-                      {connection.picture ? (
-                        <Image
-                          src={connection.picture}
-                          alt=""
-                          className="h-12 w-12 shrink-0 rounded-lg object-cover"
-                          width={48}
-                          height={48}
-                        />
-                      ) : (
-                        <div className="bg-primary/10 flex h-12 w-12 shrink-0 items-center justify-center rounded-lg">
-                          {Icon && <Icon className="size-6" />}
-=======
               {data.connections.map((connection) => (
                 <div
                   key={connection.id}
@@ -163,7 +140,6 @@
                           <Badge variant="destructive">
                             {t('pages.settings.connections.disconnected')}
                           </Badge>
->>>>>>> 43dae9e9
                         </div>
                       )}
                       <div className="flex min-w-0 flex-col gap-1">
