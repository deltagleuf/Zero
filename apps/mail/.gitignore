# See https://help.github.com/articles/ignoring-files/ for more about ignoring files.
output.json
<<<<<<< HEAD

=======
>>>>>>> 224b79ca
# dependencies
/node_modules
/.pnp
.pnp.*
.yarn/*
!.yarn/patches
!.yarn/plugins
!.yarn/releases
!.yarn/versions

# testing
/coverage

# next.js
/.next/
/out/

# production
/build

# misc
.DS_Store
*.pem

# debug
npm-debug.log*
yarn-debug.log*
yarn-error.log*
.pnpm-debug.log*
bun-debug.log*
# env files (can opt-in for committing if needed)
.env

# vercel
.vercel

# typescript
*.tsbuildinfo
next-env.d.ts

# ide
.idea<|MERGE_RESOLUTION|>--- conflicted
+++ resolved
@@ -1,9 +1,5 @@
 # See https://help.github.com/articles/ignoring-files/ for more about ignoring files.
 output.json
-<<<<<<< HEAD
-
-=======
->>>>>>> 224b79ca
 # dependencies
 /node_modules
 /.pnp
