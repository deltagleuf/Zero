"use client";

import { usePathname, useSearchParams } from "next/navigation";
import { useRef, useCallback } from "react";
import * as React from "react";
import Link from "next/link";

import { SidebarGroup, SidebarMenu, SidebarMenuItem, SidebarMenuButton } from "./sidebar";
import { Collapsible, CollapsibleTrigger } from "@/components/ui/collapsible";
import { MessageKeys, useTranslations } from "next-intl";
import { MessageKey } from "@/config/navigation";
import { Badge } from "@/components/ui/badge";
import { useStats } from "@/hooks/use-stats";
import { BASE_URL } from "@/lib/constants";
import { cn } from "@/lib/utils";

interface IconProps extends React.SVGProps<SVGSVGElement> {
  ref?: React.Ref<SVGSVGElement>;
  startAnimation?: () => void;
  stopAnimation?: () => void;
}

interface NavItemProps {
  title: string;
  url: string;
  icon?: React.ComponentType<IconProps>;
  badge?: number;
  isActive?: boolean;
  isExpanded?: boolean;
  onClick?: (e: React.MouseEvent<HTMLAnchorElement>) => void;
  suffix?: React.ComponentType<IconProps>;
  isBackButton?: boolean;
  isSettingsButton?: boolean;
  isSettingsPage?: boolean;
  disabled?: boolean;
}

interface NavMainProps {
  items: {
    title: string;
    items: NavItemProps[];
    isActive?: boolean;
  }[];
}

type IconRefType = SVGSVGElement & {
  startAnimation?: () => void;
  stopAnimation?: () => void;
};

export function NavMain({ items }: NavMainProps) {
  const pathname = usePathname();
  const searchParams = useSearchParams();

  /**
   * Validates URLs to prevent open redirect vulnerabilities.
   * Only allows two types of URLs:
   * 1. Absolute paths that start with '/' (e.g., '/mail', '/settings')
   * 2. Full URLs that match our application's base URL
   *
   * @param url - The URL to validate
   * @returns boolean - True if the URL is internal and safe to use
   */
  const isValidInternalUrl = useCallback((url: string) => {
    if (!url) return false;
    // Accept absolute paths as they are always internal
    if (url.startsWith("/")) return true;
    try {
      const urlObj = new URL(url, BASE_URL);
      // Prevent redirects to external domains by checking against our base URL
      return urlObj.origin === BASE_URL;
    } catch {
      return false;
    }
  }, []);

  const getHref = useCallback(
    (item: NavItemProps) => {
      // Get the current 'from' parameter
      const currentFrom = searchParams.get("from");
      const category = searchParams.get("category");

      // Handle settings navigation
      if (item.isSettingsButton) {
        // Include current path with category query parameter if present
        const currentPath = category
          ? `${pathname}?category=${encodeURIComponent(category)}`
          : pathname;
        return `${item.url}?from=${encodeURIComponent(currentPath)}`;
      }

      // Handle settings pages navigation
      if (item.isSettingsPage && currentFrom) {
        // Validate and sanitize the 'from' parameter to prevent open redirects
        const decodedFrom = decodeURIComponent(currentFrom);
        if (isValidInternalUrl(decodedFrom)) {
          return `${item.url}?from=${encodeURIComponent(currentFrom)}`;
        }
        // Fall back to safe default if URL validation fails
        return `${item.url}?from=/mail`;
      }

      // Handle back button with redirect protection
      if (item.isBackButton) {
        if (currentFrom) {
          const decodedFrom = decodeURIComponent(currentFrom);
          if (isValidInternalUrl(decodedFrom)) {
            return decodedFrom;
          }
        }
        // Fall back to safe default if URL is missing or invalid
        return "/mail";
      }

      // Handle category links
      if (category && item.url.includes("category=")) {
        return item.url;
      }

      return item.url;
    },
    [pathname, searchParams, isValidInternalUrl],
  );

  const isUrlActive = useCallback(
    (url: string) => {
      const urlObj = new URL(
        url,
        typeof window === "undefined" ? BASE_URL : window.location.origin,
      );
      const cleanPath = pathname.replace(/\/$/, "");
      const cleanUrl = urlObj.pathname.replace(/\/$/, "");

      if (cleanPath !== cleanUrl) return false;

      const urlParams = new URLSearchParams(urlObj.search);
      const currentParams = new URLSearchParams(searchParams);

      for (const [key, value] of urlParams) {
        if (currentParams.get(key) !== value) return false;
      }
      return true;
    },
    [pathname, searchParams],
  );

  return (
    <SidebarGroup className="space-y-2.5 py-0">
      <SidebarMenu>
        {items.map((section) => (
          <Collapsible
            key={section.title}
            defaultOpen={section.isActive}
            className="group/collapsible"
          >
            <SidebarMenuItem>
              <div className="space-y-1">
                {section.items.map((item) => (
                  <NavItem
                    key={item.url}
                    {...item}
                    isActive={isUrlActive(item.url)}
                    href={getHref(item)}
                  />
                ))}
              </div>
            </SidebarMenuItem>
          </Collapsible>
        ))}
      </SidebarMenu>
    </SidebarGroup>
  );
}

function NavItem(item: NavItemProps & { href: string }) {
  const iconRef = useRef<IconRefType>(null);
  const { data: stats } = useStats();

  const t = useTranslations();

  if (item.disabled) {
    return (
      <SidebarMenuButton
        tooltip={item.title}
        className="flex cursor-not-allowed items-center opacity-50"
      >
        {item.icon && <item.icon ref={iconRef} className="relative mr-2.5 h-3 w-3.5" />}
        <p className="mt-0.5 text-[13px]">{t(item.title as MessageKey)}</p>
      </SidebarMenuButton>
    );
  }

  // Apply animation handlers to all buttons including back buttons
  const linkProps = {
    href: item.href,
    onClick: item.onClick,
    onMouseEnter: () => iconRef.current?.startAnimation?.(),
    onMouseLeave: () => iconRef.current?.stopAnimation?.(),
  };

  const buttonContent = (
    <SidebarMenuButton
      tooltip={item.title}
      className={cn(
        "hover:bg-subtleWhite dark:hover:bg-subtleBlack flex items-center",
        item.isActive && "bg-subtleWhite text-accent-foreground dark:bg-subtleBlack",
      )}
    >
      {item.icon && <item.icon ref={iconRef} className="mr-2" />}
      <p className="mt-0.5 text-[13px]">{t(item.title as MessageKey)}</p>
      {stats && stats.find((stat) => stat.label?.toLowerCase() === item.title?.toLowerCase()) && (
        <Badge className="ml-auto rounded-md" variant="outline">
          {stats
            .find((stat) => stat.label?.toLowerCase() === item.title?.toLowerCase())
<<<<<<< HEAD
            ?.count?.toLocaleString() || "0"}
=======
            ?.count?.toLocaleString()}
>>>>>>> c9b362fd
        </Badge>
      )}
    </SidebarMenuButton>
  );

  if (item.isBackButton) {
    return <Link {...linkProps}>{buttonContent}</Link>;
  }

  return (
    <Collapsible defaultOpen={item.isActive}>
      <CollapsibleTrigger asChild>
        <Link {...linkProps}>{buttonContent}</Link>
      </CollapsibleTrigger>
    </Collapsible>
  );
}<|MERGE_RESOLUTION|>--- conflicted
+++ resolved
@@ -211,12 +211,10 @@
       {stats && stats.find((stat) => stat.label?.toLowerCase() === item.title?.toLowerCase()) && (
         <Badge className="ml-auto rounded-md" variant="outline">
           {stats
+
             .find((stat) => stat.label?.toLowerCase() === item.title?.toLowerCase())
-<<<<<<< HEAD
+
             ?.count?.toLocaleString() || "0"}
-=======
-            ?.count?.toLocaleString()}
->>>>>>> c9b362fd
         </Badge>
       )}
     </SidebarMenuButton>
