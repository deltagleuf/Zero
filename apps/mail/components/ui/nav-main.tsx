import {
  Dialog,
  DialogContent,
  DialogHeader,
  DialogTitle,
  DialogTrigger,
} from '@/components/ui/dialog';
import {
  Form,
  FormControl,
  FormField,
  FormItem,
  FormLabel,
  FormMessage,
} from '@/components/ui/form';
import {
  SidebarGroup,
  SidebarMenu,
  SidebarMenuButton,
  SidebarMenuItem,
  useSidebar,
} from './sidebar';
import { Collapsible, CollapsibleTrigger } from '@/components/ui/collapsible';
import { useActiveConnection, useConnections } from '@/hooks/use-connections';
import { type MessageKey, type NavItem } from '@/config/navigation';
import { useSearchValue } from '@/hooks/use-search-value';
import { useTRPC } from '@/providers/query-provider';
import { RecursiveFolder } from './recursive-folder';
import { useMutation } from '@tanstack/react-query';
import type { Label as LabelType } from '@/types';
import { Link, useLocation } from 'react-router';
import { Button } from '@/components/ui/button';
import { useLabels } from '@/hooks/use-labels';
import { useSession } from '@/lib/auth-client';
import { Badge } from '@/components/ui/badge';
import { Input } from '@/components/ui/input';
import { useStats } from '@/hooks/use-stats';
import { CurvedArrow } from '../icons/icons';
import { Command, Plus } from 'lucide-react';
import { Tree } from '../magicui/file-tree';
import { useCallback, useRef } from 'react';
import { BASE_URL } from '@/lib/constants';
import { useTranslations } from 'use-intl';
import { useForm } from 'react-hook-form';
import { useQueryState } from 'nuqs';
import { cn } from '@/lib/utils';
import { toast } from 'sonner';
import * as React from 'react';

interface IconProps extends React.SVGProps<SVGSVGElement> {
  ref?: React.Ref<SVGSVGElement>;
  startAnimation?: () => void;
  stopAnimation?: () => void;
}

interface NavItemProps extends NavItem {
  isActive?: boolean;
  isExpanded?: boolean;
  onClick?: (e: React.MouseEvent<HTMLAnchorElement>) => void;
  suffix?: React.ComponentType<IconProps>;
  isSettingsPage?: boolean;
}

interface NavMainProps {
  items: {
    title: string;
    items: NavItemProps[];
    isActive?: boolean;
  }[];
}

type IconRefType = SVGSVGElement & {
  startAnimation?: () => void;
  stopAnimation?: () => void;
};

export function NavMain({ items }: NavMainProps) {
  const location = useLocation();
  const pathname = location.pathname;
  const searchParams = new URLSearchParams();
  const [category] = useQueryState('category');
  const [searchValue, setSearchValue] = useSearchValue();
  const [isDialogOpen, setIsDialogOpen] = React.useState(false);
  const { data: session } = useSession();
  const { data: connections } = useConnections();
  const { data: activeConnection } = useActiveConnection();
  const form = useForm<LabelType>({
    defaultValues: {
      name: '',
      color: { backgroundColor: '', textColor: '#ffffff' },
    },
  });

  const trpc = useTRPC();

  const { mutateAsync: createLabel } = useMutation(trpc.labels.create.mutationOptions());
  const formColor = form.watch('color');

  const { data, refetch } = useLabels();

  const { state } = useSidebar();

  // Check if these are bottom navigation items by looking at the first section's title
  const isBottomNav = items[0]?.title === '';

  /**
   * Validates URLs to prevent open redirect vulnerabilities.
   * Only allows two types of URLs:
   * 1. Absolute paths that start with '/' (e.g., '/mail', '/settings')
   * 2. Full URLs that match our application's base URL
   *
   * @param url - The URL to validate
   * @returns boolean - True if the URL is internal and safe to use
   */
  const isValidInternalUrl = useCallback((url: string) => {
    if (!url) return false;
    // Accept absolute paths as they are always internal
    if (url.startsWith('/')) return true;
    try {
      const urlObj = new URL(url, BASE_URL);
      // Prevent redirects to external domains by checking against our base URL
      return urlObj.origin === BASE_URL;
    } catch {
      return false;
    }
  }, []);

  const getHref = useCallback(
    (item: NavItemProps) => {
      // Get the current 'from' parameter
      const currentFrom = searchParams.get('from');

      // Handle settings navigation
      if (item.isSettingsButton) {
        // Include current path with category query parameter if present
        const currentPath = category
          ? `${pathname}?category=${encodeURIComponent(category)}`
          : pathname;
        return `${item.url}?from=${encodeURIComponent(currentPath)}`;
      }

      // Handle back button with redirect protection
      if (item.isBackButton) {
        if (currentFrom) {
          const decodedFrom = decodeURIComponent(currentFrom);
          if (isValidInternalUrl(decodedFrom)) {
            return decodedFrom;
          }
        }
        // Fall back to safe default if URL is missing or invalid
        return '/mail';
      }

      // Handle settings pages navigation
      if (item.isSettingsPage && currentFrom) {
        // Validate and sanitize the 'from' parameter to prevent open redirects
        const decodedFrom = decodeURIComponent(currentFrom);
        if (isValidInternalUrl(decodedFrom)) {
          return `${item.url}?from=${encodeURIComponent(currentFrom)}`;
        }
        // Fall back to safe default if URL validation fails
        return `${item.url}?from=/mail`;
      }

      // Handle category links
      if (item.id === 'inbox' && category) {
        return `${item.url}?category=${encodeURIComponent(category)}`;
      }

      return item.url;
    },
    [pathname, category, searchParams, isValidInternalUrl],
  );

  const activeAccount = React.useMemo(() => {
    if (!activeConnection?.id || !connections?.connections) return null;
    return connections.connections.find((connection) => connection.id === activeConnection?.id);
  }, [activeConnection?.id, connections?.connections]);

  const isUrlActive = useCallback(
    (url: string) => {
      const urlObj = new URL(
        url,
        typeof window === 'undefined' ? BASE_URL : window.location.origin,
      );
      const cleanPath = pathname.replace(/\/$/, '');
      const cleanUrl = urlObj.pathname.replace(/\/$/, '');

      if (cleanPath !== cleanUrl) return false;

      const urlParams = new URLSearchParams(urlObj.search);
      const currentParams = new URLSearchParams(searchParams);

      for (const [key, value] of urlParams) {
        if (currentParams.get(key) !== value) return false;
      }
      return true;
    },
    [pathname, searchParams],
  );

  const handleFilterByLabel = (label: LabelType) => () => {
    const existingValue = searchValue.value;
    if (existingValue.includes(`label:${label.name}`)) {
      setSearchValue({
        value: existingValue.replace(`label:${label.name}`, ''),
        highlight: '',
        folder: '',
      });
      return;
    }
    const newValue = existingValue ? `${existingValue} label:${label.name}` : `label:${label.name}`;
    setSearchValue({
      value: newValue,
      highlight: '',
      folder: '',
    });
  };

  const onSubmit = async (data: LabelType) => {
    if (!data.color?.backgroundColor) {
      form.setError('color', {
        type: 'required',
        message: 'Please select a color',
      });
      return;
    }

    try {
      toast.promise(createLabel(data), {
        loading: 'Creating label...',
        success: 'Label created successfully',
        error: 'Failed to create label',
        finally: () => {
          refetch();
        },
      });
    } catch (error) {
      console.error('Error creating label:', error);
    } finally {
      handleClose();
    }
  };

  const handleClose = () => {
    setIsDialogOpen(false);
    form.reset({
      name: '',
      color: { backgroundColor: '', textColor: '#ffffff' },
    });
  };

  return (
    <SidebarGroup className={`${state !== 'collapsed' ? '' : 'mt-1'} space-y-2.5 py-0 md:px-0`}>
      <SidebarMenu>
        {items.map((section) => (
          <Collapsible
            key={section.title}
            defaultOpen={section.isActive}
            className="group/collapsible"
          >
            <SidebarMenuItem>
              {state !== 'collapsed' ? (
                section.title ? (
                  <p className="mx-2 mb-2 text-[13px] text-[#6D6D6D] dark:text-[#898989]">
                    {section.title}
                  </p>
                ) : null
              ) : (
                <div className="mx-2 mb-4 mt-2 h-[0.5px] bg-[#6D6D6D]/50 dark:bg-[#262626]" />
              )}
              <div className="z-20 space-y-1 pb-2">
                {section.items.map((item) => (
                  <NavItem
                    key={item.url}
                    {...item}
                    isActive={isUrlActive(item.url)}
                    href={getHref(item)}
                    target={item.target}
                    title={item.title}
                  />
                ))}
              </div>
            </SidebarMenuItem>
          </Collapsible>
        ))}
        {!pathname.includes('/settings') && !isBottomNav && state !== 'collapsed' && (
          <Collapsible defaultOpen={true} className="group/collapsible flex-col">
            <SidebarMenuItem className="mb-4" style={{ height: 'auto' }}>
              <div className="mx-2 mb-4 flex items-center justify-between">
                <span className="text-[13px] text-[#6D6D6D] dark:text-[#898989]">
                  {activeAccount?.providerId === 'google' ? 'Labels' : 'Folders'}
                </span>
                {activeAccount?.providerId === 'google' ? (
                  <Dialog open={isDialogOpen} onOpenChange={setIsDialogOpen}>
                    <DialogTrigger asChild>
                      <Button
                        variant="ghost"
                        size="icon"
                        className="mr-1 h-4 w-4 p-0 hover:bg-transparent"
                      >
                        <Plus className="h-3 w-3 text-[#6D6D6D] dark:text-[#898989]" />
                      </Button>
                    </DialogTrigger>
                    <DialogContent showOverlay={true}>
                      <DialogHeader>
                        <DialogTitle>Create New Label</DialogTitle>
                      </DialogHeader>
                      <Form {...form}>
                        <form
                          onSubmit={form.handleSubmit(onSubmit)}
                          className="space-y-4"
                          onKeyDown={(e) => {
                            if (e.key === 'Enter' && (e.metaKey || e.ctrlKey)) {
                              e.preventDefault();
                              form.handleSubmit(onSubmit)();
                            }
                          }}
                        >
                          <div className="space-y-4 py-4">
                            <div className="space-y-2">
                              <FormField
                                control={form.control}
                                name="name"
                                render={({ field }) => (
                                  <FormItem>
                                    <FormLabel>Label Name</FormLabel>
                                    <FormControl>
                                      <Input placeholder="Enter label name" {...field} />
                                    </FormControl>
                                    <FormMessage />
                                  </FormItem>
                                )}
                              />
                            </div>
                            <div className="space-y-4">
                              <FormField
                                control={form.control}
                                name="color"
                                render={({ field }) => (
                                  <FormItem>
                                    <FormLabel>Color</FormLabel>
                                    <FormControl>
                                      <div className="w-full">
                                        <div className="bg-panelLight dark:bg-panelDark grid grid-cols-7 gap-4">
                                          {[
                                            // Row 1 - Grayscale
                                            '#000000',
                                            '#434343',
                                            '#666666',
                                            '#999999',
                                            '#cccccc',
                                            '#ffffff',
                                            // Row 2 - Warm colors
                                            '#fb4c2f',
                                            '#ffad47',
                                            '#fad165',
                                            '#ff7537',
                                            '#cc3a21',
                                            '#8a1c0a',
                                            // Row 3 - Cool colors
                                            '#16a766',
                                            '#43d692',
                                            '#4a86e8',
                                            '#285bac',
                                            '#3c78d8',
                                            '#0d3472',
                                            // Row 4 - Purple tones
                                            '#a479e2',
                                            '#b99aff',
                                            '#653e9b',
                                            '#3d188e',
                                            '#f691b3',
                                            '#994a64',
                                            // Row 5 - Pastels
                                            '#f6c5be',
                                            '#ffe6c7',
                                            '#c6f3de',
                                            '#c9daf8',
                                          ].map((color) => (
                                            <button
                                              key={color}
                                              type="button"
                                              className={`h-10 w-10 rounded-[4px] border-[0.5px] border-white/10 ${
                                                field.value?.backgroundColor === color
                                                  ? 'ring-2 ring-blue-500'
                                                  : ''
                                              }`}
                                              style={{ backgroundColor: color }}
                                              onClick={() =>
                                                form.setValue('color', {
                                                  backgroundColor: color,
                                                  textColor: '#ffffff',
                                                })
                                              }
                                            />
                                          ))}
                                        </div>
                                      </div>
                                    </FormControl>
                                    <FormMessage />
                                  </FormItem>
                                )}
                              />
                            </div>
                          </div>
                          <div className="flex justify-end space-x-2">
                            <Button
                              className="h-8"
                              type="button"
                              variant="outline"
                              onClick={handleClose}
                            >
                              Cancel
                            </Button>
                            <Button className="h-8" type="submit">
                              Create Label
                              <div className="gap- flex h-5 items-center justify-center rounded-sm bg-white/10 px-1 dark:bg-black/10">
                                <Command className="h-2 w-2 text-white dark:text-[#929292]" />
                                <CurvedArrow className="mt-1.5 h-3 w-3 fill-white dark:fill-[#929292]" />
                              </div>
                            </Button>
                          </div>
                        </form>
                      </Form>
                    </DialogContent>
                  </Dialog>
                ) : activeAccount?.providerId === 'microsoft' ? null : null}
              </div>

              <div className="mr-0 flex-1 pr-0">
<<<<<<< HEAD
                <div className="bg-background relative -m-2 flex-1 overflow-auto">
                  <Tree className="bg-background rounded-md hover:">
=======
                <div className="bg-background relative -m-2 flex-1 max-h-48 overflow-auto hide-scrollbar">
                  <Tree className="bg-background rounded-md">
>>>>>>> e223a077
                    {(() => {
                      if (!data) return null;
                      const isMicrosoftAccount = activeAccount?.providerId === 'microsoft';
                      if (isMicrosoftAccount) {
                        return data?.map((label) => (
                          <RecursiveFolder
                            key={label.id}
                            label={label}
                            activeAccount={activeAccount}
                          />
                        ));
                      }

                      const groups = {
                        brackets: [] as typeof data,
                        other: [] as typeof data,
                        folders: {} as Record<string, typeof data>,
                      };

                      data.forEach((label) => {
                        if (/\[.*\]/.test(label.name)) {
                          groups.brackets.push(label);
                        } else if (/[^/]+\/[^/]+/.test(label.name)) {
                          const [groupName] = label.name.split('/') as [string];
                          if (!groups.folders[groupName]) {
                            groups.folders[groupName] = [];
                          }
                          groups.folders[groupName].push(label);
                        } else {
                          groups.other.push(label);
                        }
                      });

                      const components = [];

                      Object.entries(groups.folders)
                        .sort(([a], [b]) => a.localeCompare(b))
                        .forEach(([groupName, labels]) => {
                          const groupFolder = {
                            id: `group-${groupName}`,
                            name: groupName,
                            labels: labels.map((label) => ({
                              id: label.id,
                              name: label.name.split('/').slice(1).join('/'),
                              originalLabel: label,
                            })),
                          };
                          components.push(
                            <RecursiveFolder
                              key={groupFolder.id}
                              label={groupFolder}
                              activeAccount={activeAccount}
                            />,
                          );
                        });

                      if (groups.other.length > 0) {
                        groups.other.forEach((label) => {
                          components.push(
                            <RecursiveFolder
                              key={label.id}
                              label={{
                                id: label.id,
                                name: label.name,
                                originalLabel: label,
                              }}
                              activeAccount={activeAccount}
                            />,
                          );
                        });
                      }

                      if (groups.brackets.length > 0) {
                        const bracketsFolder = {
                          id: 'group-other',
                          name: 'Other',
                          labels: groups.brackets.map((label) => ({
                            id: label.id,
                            name: label.name.replace(/\[|\]/g, ''),
                            originalLabel: label,
                          })),
                        };
                        components.push(
                          <RecursiveFolder
                            key={bracketsFolder.id}
                            label={bracketsFolder}
                            activeAccount={activeAccount}
                          />,
                        );
                      }

                      return components;
                    })()}
                  </Tree>
                </div>
              </div>
            </SidebarMenuItem>
          </Collapsible>
        )}
      </SidebarMenu>
    </SidebarGroup>
  );
}

function NavItem(item: NavItemProps & { href: string }) {
  const iconRef = useRef<IconRefType>(null);
  const { data: stats } = useStats();
  const t = useTranslations();
  const { state } = useSidebar();

  if (item.disabled) {
    return (
      <SidebarMenuButton
        tooltip={state === 'collapsed' ? t(item.title as MessageKey) : undefined}
        className="flex cursor-not-allowed items-center opacity-50"
      >
        {item.icon && <item.icon ref={iconRef} className="relative mr-2.5 h-3 w-3.5" />}
        <p className="mt-0.5 truncate text-[13px]">{t(item.title as MessageKey)}</p>
      </SidebarMenuButton>
    );
  }

  const linkProps = {
    to: item.href,
    onMouseEnter: () => iconRef.current?.startAnimation?.(),
    onMouseLeave: () => iconRef.current?.stopAnimation?.(),
  };

  const { setOpenMobile } = useSidebar();

  const buttonContent = (
    <SidebarMenuButton
      tooltip={state === 'collapsed' ? t(item.title as MessageKey) : undefined}
      className={cn(
        'hover:bg-subtleWhite flex items-center dark:hover:bg-[#202020]',
        item.isActive && 'bg-subtleWhite text-accent-foreground dark:bg-[#202020]',
      )}
      onClick={() => setOpenMobile(false)}
    >
      {item.icon && <item.icon ref={iconRef} className="mr-2 shrink-0" />}
      <p className="mt-0.5 min-w-0 flex-1 truncate text-[13px]">{t(item.title as MessageKey)}</p>
      {stats &&
        item.id?.toLowerCase() !== 'sent' &&
        stats.some((stat) => stat.label?.toLowerCase() === item.id?.toLowerCase()) && (
          <Badge className="text-muted-foreground ml-auto shrink-0 rounded-full border-none bg-transparent">
            {stats
              .find((stat) => stat.label?.toLowerCase() === item.id?.toLowerCase())
              ?.count?.toLocaleString() || '0'}
          </Badge>
        )}
    </SidebarMenuButton>
  );

  return (
    <Collapsible defaultOpen={item.isActive}>
      <CollapsibleTrigger asChild>
        <Link
          {...linkProps}
          prefetch="intent"
          onClick={item.onClick ? item.onClick : undefined}
          target={item.target}
        >
          {buttonContent}
        </Link>
      </CollapsibleTrigger>
    </Collapsible>
  );
}<|MERGE_RESOLUTION|>--- conflicted
+++ resolved
@@ -429,13 +429,8 @@
               </div>
 
               <div className="mr-0 flex-1 pr-0">
-<<<<<<< HEAD
-                <div className="bg-background relative -m-2 flex-1 overflow-auto">
-                  <Tree className="bg-background rounded-md hover:">
-=======
                 <div className="bg-background relative -m-2 flex-1 max-h-48 overflow-auto hide-scrollbar">
                   <Tree className="bg-background rounded-md">
->>>>>>> e223a077
                     {(() => {
                       if (!data) return null;
                       const isMicrosoftAccount = activeAccount?.providerId === 'microsoft';
