"use client";

import { usePathname, useSearchParams } from "next/navigation";
import { useRef, useCallback } from "react";
import * as React from "react";
import Link from "next/link";

import { SidebarGroup, SidebarMenu, SidebarMenuItem, SidebarMenuButton } from "./sidebar";
import { Collapsible, CollapsibleTrigger } from "@/components/ui/collapsible";
import { Badge } from "@/components/ui/badge";
import { useStats } from "@/hooks/use-stats";
import { BASE_URL } from "@/lib/constants";
import { cn } from "@/lib/utils";

interface IconProps extends React.SVGProps<SVGSVGElement> {
  ref?: React.Ref<SVGSVGElement>;
  startAnimation?: () => void;
  stopAnimation?: () => void;
}

interface NavItemProps {
  title: string;
  url: string;
  icon?: React.ComponentType<IconProps>;
  badge?: number;
  isActive?: boolean;
  isExpanded?: boolean;
  onClick?: (e: React.MouseEvent<HTMLAnchorElement>) => void;
  suffix?: React.ComponentType<IconProps>;
  isBackButton?: boolean;
  isSettingsButton?: boolean;
  isSettingsPage?: boolean;
  disabled?: boolean;
}

interface NavMainProps {
  items: {
    title: string;
    items: NavItemProps[];
    isActive?: boolean;
  }[];
}

type IconRefType = SVGSVGElement & {
  startAnimation?: () => void;
  stopAnimation?: () => void;
};

export function NavMain({ items }: NavMainProps) {
  const pathname = usePathname();
  const searchParams = useSearchParams();

  /**
   * Validates URLs to prevent open redirect vulnerabilities.
   * Only allows two types of URLs:
   * 1. Absolute paths that start with '/' (e.g., '/mail', '/settings')
   * 2. Full URLs that match our application's base URL
   *
   * @param url - The URL to validate
   * @returns boolean - True if the URL is internal and safe to use
   */
  const isValidInternalUrl = useCallback((url: string) => {
    if (!url) return false;
    // Accept absolute paths as they are always internal
    if (url.startsWith("/")) return true;
    try {
      const urlObj = new URL(url, BASE_URL);
      // Prevent redirects to external domains by checking against our base URL
      return urlObj.origin === BASE_URL;
    } catch {
      return false;
    }
  }, []);

  const getHref = useCallback(
    (item: NavItemProps) => {
      // Get the current 'from' parameter
      const currentFrom = searchParams.get("from");
      const category = searchParams.get("category");

      // Handle settings navigation
      if (item.isSettingsButton) {
        // Include current path with category query parameter if present
        const currentPath = category
          ? `${pathname}?category=${encodeURIComponent(category)}`
          : pathname;
        return `${item.url}?from=${encodeURIComponent(currentPath)}`;
      }

      // Handle settings pages navigation
      if (item.isSettingsPage && currentFrom) {
        // Validate and sanitize the 'from' parameter to prevent open redirects
        const decodedFrom = decodeURIComponent(currentFrom);
        if (isValidInternalUrl(decodedFrom)) {
          return `${item.url}?from=${encodeURIComponent(currentFrom)}`;
        }
        // Fall back to safe default if URL validation fails
        return `${item.url}?from=/mail`;
      }

      // Handle back button with redirect protection
      if (item.isBackButton) {
        if (currentFrom) {
          const decodedFrom = decodeURIComponent(currentFrom);
          if (isValidInternalUrl(decodedFrom)) {
            return decodedFrom;
          }
        }
        // Fall back to safe default if URL is missing or invalid
        return "/mail";
      }

      // Handle category links
      if (category && item.url.includes("category=")) {
        return item.url;
      }

      return item.url;
    },
    [pathname, searchParams, isValidInternalUrl],
  );

  const isUrlActive = useCallback(
    (url: string) => {
      const urlObj = new URL(
        url,
        typeof window === "undefined" ? BASE_URL : window.location.origin,
      );
      const cleanPath = pathname.replace(/\/$/, "");
      const cleanUrl = urlObj.pathname.replace(/\/$/, "");

      if (cleanPath !== cleanUrl) return false;

      const urlParams = new URLSearchParams(urlObj.search);
      const currentParams = new URLSearchParams(searchParams);

      for (const [key, value] of urlParams) {
        if (currentParams.get(key) !== value) return false;
      }
      return true;
    },
    [pathname, searchParams],
  );

  return (
    <SidebarGroup className="space-y-2.5 py-0">
      <SidebarMenu>
        {items.map((section) => (
          <Collapsible
            key={section.title}
            defaultOpen={section.isActive}
            className="group/collapsible"
          >
            <SidebarMenuItem>
              <div className="space-y-1">
                {section.items.map((item) => (
                  <NavItem
                    key={item.url}
                    {...item}
                    isActive={isUrlActive(item.url)}
                    href={getHref(item)}
                  />
                ))}
              </div>
            </SidebarMenuItem>
          </Collapsible>
        ))}
      </SidebarMenu>
    </SidebarGroup>
  );
}

function NavItem(item: NavItemProps & { href: string }) {
  const iconRef = useRef<IconRefType>(null);
  const { data: stats } = useStats();

  if (item.disabled) {
    return (
      <SidebarMenuButton
        tooltip={item.title}
        className="flex cursor-not-allowed items-center opacity-50"
      >
        {item.icon && <item.icon ref={iconRef} className="relative mr-2.5 h-3 w-3.5" />}
        <p className="mt-0.5 text-[13px]">{item.title}</p>
      </SidebarMenuButton>
    );
  }

  // Remove animation handlers for back button since ChevronLeft doesn't have animation
  const linkProps = item.isBackButton
    ? { href: item.href, onClick: item.onClick }
    : {
        href: item.href,
        onClick: item.onClick,
        onMouseEnter: () => iconRef.current?.startAnimation?.(),
        onMouseLeave: () => iconRef.current?.stopAnimation?.(),
      };

  const buttonContent = (
    <SidebarMenuButton
      tooltip={item.title}
      className={cn(
        "hover:bg-subtleWhite dark:hover:bg-subtleBlack flex items-center",
        item.isActive && "bg-subtleWhite text-accent-foreground dark:bg-subtleBlack",
      )}
    >
      {item.icon && <item.icon ref={!item.isBackButton ? iconRef : undefined} className="mr-2" />}
      <p className="mt-0.5 text-[13px]">{item.title}</p>
      {stats && stats.find((stat) => stat.label?.toLowerCase() === item.title?.toLowerCase()) && (
<<<<<<< HEAD
        <Badge className="ml-auto" variant="outline">
          {stats.find((stat) => stat.label?.toLowerCase() === item.title?.toLowerCase())?.count}
=======
        <Badge className="ml-auto rounded-md" variant="outline">
          {stats.find((stat) => stat.label?.toLowerCase() === item.title?.toLowerCase())?.count?.toLocaleString()}
>>>>>>> ced82e13
        </Badge>
      )}
    </SidebarMenuButton>
  );

  if (item.isBackButton) {
    return <Link {...linkProps}>{buttonContent}</Link>;
  }

  return (
    <Collapsible defaultOpen={item.isActive}>
      <CollapsibleTrigger asChild>
        <Link {...linkProps}>{buttonContent}</Link>
      </CollapsibleTrigger>
    </Collapsible>
  );
}<|MERGE_RESOLUTION|>--- conflicted
+++ resolved
@@ -207,13 +207,10 @@
       {item.icon && <item.icon ref={!item.isBackButton ? iconRef : undefined} className="mr-2" />}
       <p className="mt-0.5 text-[13px]">{item.title}</p>
       {stats && stats.find((stat) => stat.label?.toLowerCase() === item.title?.toLowerCase()) && (
-<<<<<<< HEAD
-        <Badge className="ml-auto" variant="outline">
-          {stats.find((stat) => stat.label?.toLowerCase() === item.title?.toLowerCase())?.count}
-=======
         <Badge className="ml-auto rounded-md" variant="outline">
-          {stats.find((stat) => stat.label?.toLowerCase() === item.title?.toLowerCase())?.count?.toLocaleString()}
->>>>>>> ced82e13
+          {stats
+            .find((stat) => stat.label?.toLowerCase() === item.title?.toLowerCase())
+            ?.count?.toLocaleString()}
         </Badge>
       )}
     </SidebarMenuButton>
