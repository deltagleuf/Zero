'use client';

import {
  Dialog,
  DialogClose,
  DialogContent,
  DialogDescription,
  DialogOverlay,
  DialogTitle,
  DialogTrigger,
} from '@/components/ui/dialog';
import { SquarePenIcon, type SquarePenIconHandle } from '../icons/animated/square-pen';
import { Sidebar, SidebarContent, SidebarHeader } from '@/components/ui/sidebar';
import { navigationConfig, bottomNavItems } from '@/config/navigation';
import { motion, AnimatePresence } from 'motion/react';
import { useSidebar } from '@/components/ui/sidebar';
import { CreateEmail } from '../create/create-email';
import { PencilCompose, X } from '../icons/icons';
import { useIsMobile } from '@/hooks/use-mobile';
import { useSession } from '@/lib/auth-client';
import React, { useMemo, useRef } from 'react';
import { usePathname } from 'next/navigation';
import { GoldenTicketModal } from '../golden';
import { useStats } from '@/hooks/use-stats';
import { useTranslations } from 'next-intl';
import { FOLDERS } from '@/lib/utils';
import { NavMain } from './nav-main';
import { NavUser } from './nav-user';
import { useQueryState } from 'nuqs';
import { Button } from './button';
import Image from 'next/image';
import Link from 'next/link';

export function AppSidebar({ ...props }: React.ComponentProps<typeof Sidebar>) {
  const { data: stats } = useStats();

  const pathname = usePathname();
  const { data: session, isPending } = useSession();
  const { currentSection, navItems } = useMemo(() => {
    // Find which section we're in based on the pathname
    const section = Object.entries(navigationConfig).find(([, config]) =>
      pathname.startsWith(config.path),
    );

    const currentSection = section?.[0] || 'mail';
    if (navigationConfig[currentSection]) {
      const items = [...navigationConfig[currentSection].sections];

      if (currentSection === 'mail' && stats && stats.length) {
        if (items[0]?.items[0]) {
          items[0].items[0].badge =
            stats.find((stat) => stat.label?.toLowerCase() === FOLDERS.INBOX)?.count ?? 0;
        }
        if (items[0]?.items[3]) {
          items[0].items[3].badge =
            stats.find((stat) => stat.label?.toLowerCase() === FOLDERS.SENT)?.count ?? 0;
        }
      }

      return { currentSection, navItems: items };
    } else {
      return {
        currentSection: '',
        navItems: [],
      };
    }
  }, [pathname, stats]);

  const showComposeButton = currentSection === 'mail';
  const { state } = useSidebar();

  return (
    <div>
      <Sidebar
        collapsible="icon"
        {...props}
        className={`flex select-none flex-col items-center ${state === 'collapsed' ? '' : ''}`}
      >
<<<<<<< HEAD
        <div
          className={`relative z-20 flex w-full flex-col ${state === 'collapsed' ? 'px-0' : 'md:px-2'}`}
        >
          <SidebarHeader className="flex flex-col gap-2 pt-[18px]">
=======
        <div className={`relative z-20 flex w-full flex-col ${state === 'collapsed' ? 'px-0' : 'md:px-2'}`}>
          <SidebarHeader className="flex flex-col gap-2 mt-[10px]">
>>>>>>> 359cfe8a
            <NavUser />
            <AnimatePresence mode="wait">
              {showComposeButton && (
                <motion.div
                  initial={{ opacity: 0, x: -20 }}
                  animate={{ opacity: 1, x: 0 }}
                  exit={{ opacity: 0, x: 20 }}
                  transition={{ duration: 0.2 }}
                >
                  <ComposeButton />
                </motion.div>
              )}
            </AnimatePresence>
          </SidebarHeader>
          <SidebarContent className={`py-0 pt-0 ${state !== 'collapsed' ? 'mt-5' : ''}`}>
            <AnimatePresence mode="wait">
              <motion.div
                key={currentSection}
                initial={{ opacity: 0, x: currentSection === 'mail' ? -20 : 20 }}
                animate={{ opacity: 1, x: 0 }}
                exit={{ opacity: 0, x: currentSection === 'mail' ? 20 : -20 }}
                transition={{ duration: 0.2 }}
                className="flex-1 py-0"
              >
                <NavMain items={navItems} />
              </motion.div>
            </AnimatePresence>
          </SidebarContent>
        </div>

        <div className={`mt-auto flex w-full flex-col ${state !== 'collapsed' ? 'px-2' : ''}`}>
          <div className="mx-2">
            {!session || isPending ? null : !session?.hasUsedTicket ? <GoldenTicketModal /> : null}
          </div>
          <SidebarContent className="py-0 pt-0">
            <NavMain items={bottomNavItems} />
          </SidebarContent>
        </div>
      </Sidebar>
    </div>
  );
}

function ComposeButton() {
  const iconRef = useRef<SquarePenIconHandle>(null);
  const { state } = useSidebar();
  const isMobile = useIsMobile();
  const t = useTranslations();

  const [dialogOpen, setDialogOpen] = useQueryState('isComposeOpen');
  const [, setDraftId] = useQueryState('draftId');
  const [, setTo] = useQueryState('to');
  const [, setActiveReplyId] = useQueryState('activeReplyId');
  const [, setMode] = useQueryState('mode');

  const handleOpenChange = (open: boolean) => {
    setDialogOpen(open ? 'true' : null);
    setDraftId(null);
    setTo(null);
    setActiveReplyId(null);
    setMode(null);
  };
  return (
    <Dialog open={!!dialogOpen} onOpenChange={handleOpenChange}>
      <DialogTitle></DialogTitle>
      <DialogDescription></DialogDescription>

      <DialogTrigger asChild>
        <button className="inline-flex h-8 w-full items-center justify-center gap-1 self-stretch overflow-hidden rounded-md border border-gray-200 bg-transparent text-black dark:border-none dark:bg-gradient-to-b dark:from-white/20 dark:to-white/10 dark:text-white dark:outline dark:outline-1 dark:outline-offset-[-1px] dark:outline-white/5">
          {state === 'collapsed' && !isMobile ? (
            <PencilCompose className="fill-iconLight dark:fill-iconDark mt-0.5 text-black" />
          ) : (
            <div className="flex items-center justify-center gap-2.5 pl-0.5 pr-1">
              <PencilCompose className="fill-iconLight dark:fill-iconDark" />
              <div className="justify-start text-sm leading-none">New email</div>
            </div>
          )}
        </button>
      </DialogTrigger>

      <DialogContent className="h-screen w-screen max-w-none border-none bg-[#FAFAFA] p-0 shadow-none dark:bg-[#141414]">
        <CreateEmail />
      </DialogContent>
    </Dialog>
  );
}<|MERGE_RESOLUTION|>--- conflicted
+++ resolved
@@ -76,15 +76,10 @@
         {...props}
         className={`flex select-none flex-col items-center ${state === 'collapsed' ? '' : ''}`}
       >
-<<<<<<< HEAD
         <div
           className={`relative z-20 flex w-full flex-col ${state === 'collapsed' ? 'px-0' : 'md:px-2'}`}
         >
-          <SidebarHeader className="flex flex-col gap-2 pt-[18px]">
-=======
-        <div className={`relative z-20 flex w-full flex-col ${state === 'collapsed' ? 'px-0' : 'md:px-2'}`}>
-          <SidebarHeader className="flex flex-col gap-2 mt-[10px]">
->>>>>>> 359cfe8a
+          <SidebarHeader className="mt-[10px] flex flex-col gap-2">
             <NavUser />
             <AnimatePresence mode="wait">
               {showComposeButton && (
