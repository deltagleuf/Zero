'use client';
import {
  Dialog,
  DialogContent,
  DialogDescription,
  DialogHeader,
  DialogTitle,
  DialogTrigger,
} from '@/components/ui/dialog';
import { Form, FormField, FormItem, FormLabel } from './ui/form';
import { handleGoldenTicket } from '@/actions/settings';
import { zodResolver } from '@hookform/resolvers/zod';
import { useSession } from '@/lib/auth-client';
import { useRouter } from 'next/navigation';
import { useEffect, useState } from 'react';
import { useForm } from 'react-hook-form';
import { TicketIcon } from 'lucide-react';
import { Button } from './ui/button';
import { Input } from './ui/input';
import { toast } from 'sonner';
import { z } from 'zod';
import { useSidebar } from '@/components/ui/sidebar';
import { useIsMobile } from '@/hooks/use-mobile';
import Image from 'next/image';

const schema = z.object({
  email: z.string().email(),
});

export const GoldenTicketModal = () => {
  const { refetch } = useSession();
  const router = useRouter();
  const [isOpen, setIsOpen] = useState(false);
  const { state } = useSidebar();
  const isMobile = useIsMobile();
  const form = useForm({
    resolver: zodResolver(schema),
  });

  useEffect(() => {
    const hasDeclined = localStorage.getItem('goldenTicketDeclined');
    if (!hasDeclined) {
      setIsOpen(true);
    }
  }, []);

  const onSubmit = async (data: z.infer<typeof schema>) => {
    const toastId = toast.loading('Sending invite...');
    try {
      const response = await fetch('/api/golden-ticket', {
        method: 'POST',
        headers: {
          'Content-Type': 'application/json',
        },
        body: JSON.stringify({ email: data.email }),
      });

      const result = await response.json();

      if (response.ok) {
        toast.success('Invitation sent, your friend will be notified!!', {
          id: toastId,
        });
        refetch();
        router.refresh();
        setIsOpen(false);
      } else {
        toast.error(result.error || 'Failed to send invite', {
          id: toastId,
        });
      }
    } catch (error) {
      console.error('Error sending golden ticket:', error);
      toast.error('Failed to send golden ticket', {
        id: toastId,
      });
    }
  };

  const handleMaybeLater = () => {
    localStorage.setItem('goldenTicketDeclined', 'true');
    setIsOpen(false);
  };

  const email = form.watch('email');
  return (
    <Dialog open={isOpen} onOpenChange={setIsOpen}>
      <DialogTrigger asChild>
        <Button className="bg-subtleWhite dark:bg-subtleBlack hover:bg-subtleWhite dark:hover:bg-subtleBlack text-black dark:text-white">
          {state === 'collapsed' && !isMobile ? (
            <TicketIcon className="size-4" />
          ) : (
            <span className="mr-2">Invite a friend</span>
          )}
        </Button>
      </DialogTrigger>
      <DialogContent>
        <DialogHeader>
          <DialogTitle className='flex flex-col gap-4'>
<<<<<<< HEAD
            <Image src='/white-icon.svg' alt='Zero' width={32} height={32} />
=======
            <Image src='/white-icon.svg' alt='Zero' width={32} height={32} className='hidden dark:block'/>
            <Image src='/black-icon.svg' alt='Zero' width={32} height={32} className='block dark:hidden'/>
>>>>>>> cae347de
            <span>Welcome to Zero! 🎉 ✨</span>
          </DialogTitle>
          <DialogDescription className='pt-3 flex flex-col gap-3'>
            <span>Zero is still in early beta 🚀 and will continue to grow and improve from this point on. If
            you know a friend who wants to test and try out Zero, send them an invite! 💌</span>

            <span>You can only invite one person, so make it count! 🎯 ⭐️</span>
          </DialogDescription>
        </DialogHeader>
        <form onSubmit={form.handleSubmit(onSubmit)} className="space-y-2">
          <Form {...form}>
            <FormField
              control={form.control}
              name="email"
              render={({ field }) => (
                <FormItem>
                  
                  <Input placeholder='nizzy@gmail.com' {...field} className='placeholder:opacity-20' />
                </FormItem>
              )}
            />
            <div className="pt-3 flex gap-2 justify-end">
              <Button onClick={handleMaybeLater} type="button" variant="outline" className="">
                Maybe Later
              </Button>
              <Button disabled={!email} type="submit" className="">
                <span className="mr-2">Send invite</span>
              </Button>
            </div>
          </Form>
        </form>
      </DialogContent>
    </Dialog>
  );
};<|MERGE_RESOLUTION|>--- conflicted
+++ resolved
@@ -97,12 +97,8 @@
       <DialogContent>
         <DialogHeader>
           <DialogTitle className='flex flex-col gap-4'>
-<<<<<<< HEAD
-            <Image src='/white-icon.svg' alt='Zero' width={32} height={32} />
-=======
             <Image src='/white-icon.svg' alt='Zero' width={32} height={32} className='hidden dark:block'/>
             <Image src='/black-icon.svg' alt='Zero' width={32} height={32} className='block dark:hidden'/>
->>>>>>> cae347de
             <span>Welcome to Zero! 🎉 ✨</span>
           </DialogTitle>
           <DialogDescription className='pt-3 flex flex-col gap-3'>
