import { Popover, PopoverContent, PopoverTrigger } from "../ui/popover";
import { Avatar, AvatarFallback, AvatarImage } from "../ui/avatar";
import { ChevronDown, ChevronUp } from "lucide-react";
import { BellOff, Lock } from "lucide-react";
import { Separator } from "../ui/separator";
import { useState, useEffect } from "react";
import { MailIframe } from "./mail-iframe";
import { ParsedMessage } from "@/types";
import { Button } from "../ui/button";
import { format } from "date-fns";
import { cn } from "@/lib/utils";
import Image from "next/image";
import { useSummary } from "@/hooks/use-summary";

const StreamingText = ({ text }: { text: string }) => {
  const [displayText, setDisplayText] = useState("");
  const [isComplete, setIsComplete] = useState(false);
<<<<<<< HEAD
  const [isThinking, setIsThinking] = useState(true);
  const [thinkingDots, setThinkingDots] = useState("");
=======
>>>>>>> 5e7e7702

  useEffect(() => {
    let currentIndex = 0;
    setIsComplete(false);
<<<<<<< HEAD
    setIsThinking(true);
    
    // Dots animation
    const dotsInterval = setInterval(() => {
      setThinkingDots(prev => {
        if (prev === "...") return ".";
        if (prev === "..") return "...";
        if (prev === ".") return "..";
        return ".";
      });
    }, 450);
    
    const thinkingTimeout = setTimeout(() => {
      clearInterval(dotsInterval);
      setIsThinking(false);
      setDisplayText("");

      const interval = setInterval(() => {
        if (currentIndex < text.length) {
          const nextChar = text[currentIndex];
          setDisplayText((prev) => prev + nextChar);
          currentIndex++;
        } else {
          setIsComplete(true);
          clearInterval(interval);
        }
      }, 40);

      return () => clearInterval(interval);
    }, 2000);

    return () => {
      clearTimeout(thinkingTimeout);
      clearInterval(dotsInterval);
    };
=======
    setDisplayText("");

    const interval = setInterval(() => {
      if (currentIndex < text.length) {
        const nextChar = text[currentIndex];
        setDisplayText((prev) => prev + nextChar);
        currentIndex++;
      } else {
        setIsComplete(true);
        clearInterval(interval);
      }
    }, 40); // Slower typing speed for better readability

    return () => clearInterval(interval);
>>>>>>> 5e7e7702
  }, [text]);

  return (
    <div className="flex items-center gap-2">
      <div
        className={cn(
          "bg-gradient-to-r from-neutral-500 via-neutral-300 to-neutral-500 bg-[length:200%_100%] bg-clip-text text-sm leading-relaxed text-transparent",
          isComplete ? "animate-shine-slow" : "",
        )}
      >
<<<<<<< HEAD
        {isThinking ? (
          <span className="animate-pulse">Thinking{thinkingDots}</span>
        ) : (
          <span>{displayText}</span>
        )}
        {!isComplete && !isThinking && (
=======
        {displayText}
        {isComplete ? null : (
>>>>>>> 5e7e7702
          <span className="animate-blink bg-primary ml-0.5 inline-block h-4 w-0.5"></span>
        )}
      </div>
    </div>
  );
};

type Props = {
  emailData: ParsedMessage;
  isFullscreen: boolean;
  isMuted: boolean;
  isLoading: boolean;
  index: number;
  demo?: boolean;
};

const MailDisplay = ({ emailData, isMuted, index, demo }: Props) => {
  const [isCollapsed, setIsCollapsed] = useState<boolean>(true);
  const [openDetailsPopover, setOpenDetailsPopover] = useState<boolean>(false);
  const { data } = demo ? { data: { content: 'This email talks about how Zero Email is the future of email. It is a new way to send and receive emails that is more secure and private.' } } : useSummary(emailData.id)

  useEffect(() => {
    if (index === 0) {
      setIsCollapsed(false);
    }
  }, [index]);

  return (
    <div className={cn("relative flex-1 overflow-hidden")}>
      <div className="relative h-full overflow-y-auto">
        <div className="flex flex-col gap-4 p-4 pb-2 transition-all duration-200">
          <div className="flex items-start justify-between gap-4">
<<<<<<< HEAD
            <div className="flex justify-center items-start gap-4">
=======
            <div className="flex items-start gap-4">
>>>>>>> 5e7e7702
              <Avatar className="rounded-md">
                <AvatarImage alt={emailData?.sender?.name} className="rounded-md" />
                <AvatarFallback className={cn("rounded-md", demo && "compose-gradient-animated text-black font-bold")}>
                  {emailData?.sender?.name
                    .split(" ")
                    .map((chunk) => chunk[0])
                    .join("")}
                </AvatarFallback>
              </Avatar>
<<<<<<< HEAD
              <div className="flex-1 relative bottom-1">
=======
              <div className="flex-1">
>>>>>>> 5e7e7702
                <div className="flex items-center justify-start gap-2">
                  <span className="font-semibold">{emailData?.sender?.name}</span>
                  <span className="flex grow-0 items-center gap-2 text-sm text-muted-foreground">
                    <span>{emailData?.sender?.email}</span>
                    {isMuted && <BellOff className="h-4 w-4" />}
                  </span>
                </div>
                <div className="flex items-center gap-2">
                  <time className="text-xs text-muted-foreground">
                    {format(new Date(emailData?.receivedOn), "PPp")}
                  </time>
                  <Popover open={openDetailsPopover} onOpenChange={setOpenDetailsPopover}>
                    <PopoverTrigger asChild>
                      <Button
                        variant="ghost"
                        size="sm"
                        className="h-auto p-0 text-xs underline hover:bg-transparent"
                        onClick={() => setOpenDetailsPopover(true)}
                      >
                        Details
                      </Button>
                    </PopoverTrigger>
                    <PopoverContent
                      className="w-[420px] rounded-lg p-3 shadow-lg border"
                      onBlur={() => setOpenDetailsPopover(false)}
                    >
                      <div className="space-y-1 text-sm">
                        <div className="flex">
                          <span className="w-24 text-end text-gray-500">From:</span>
                          <div className="ml-3">
                            <span className="pr-1 font-bold text-muted-foreground">
                              {emailData?.sender?.name}
                            </span>
                            <span className="text-muted-foreground">
                              {emailData?.sender?.email}
                            </span>
                          </div>
                        </div>
                        <div className="flex">
                          <span className="w-24 text-end text-gray-500">To:</span>
                          <span className="ml-3 text-muted-foreground">
                            {emailData?.sender?.email}
                          </span>
                        </div>
                        <div className="flex">
                          <span className="w-24 text-end text-gray-500">Cc:</span>
                          <span className="ml-3 text-muted-foreground">
                            {emailData?.sender?.email}
                          </span>
                        </div>
                        <div className="flex">
                          <span className="w-24 text-end text-gray-500">Date:</span>
                          <span className="ml-3 text-muted-foreground">
                            {format(new Date(emailData?.receivedOn), "PPpp")}
                          </span>
                        </div>
                        <div className="flex">
                          <span className="w-24 text-end text-gray-500">Mailed-By:</span>
                          <span className="ml-3 text-muted-foreground">
                            {emailData?.sender?.email}
                          </span>
                        </div>
                        <div className="flex">
                          <span className="w-24 text-end text-gray-500">Signed-By:</span>
                          <span className="ml-3 text-muted-foreground">
                            {emailData?.sender?.email}
                          </span>
                        </div>
                        <div className="flex items-center">
                          <span className="w-24 text-end text-gray-500">Security:</span>
                          <div className="ml-3 flex items-center gap-1 text-muted-foreground">
                            <Lock className="h-4 w-4 text-green-600" /> Standard encryption (TLS)
                          </div>
                        </div>
                      </div>
                    </PopoverContent>
                  </Popover>
                  <p onClick={() => setIsCollapsed(!isCollapsed)} className="cursor-pointer">
                    <span className={cn(
                      "transition-transform duration-300 inline-block relative top-0.5",
                      !isCollapsed && "rotate-180"
                    )}>
                      <ChevronDown className="h-4 w-4" />
                    </span>
                  </p>
                </div>
              </div>
            </div>
            {data ? <div className="relative top-1">
              <Popover>
                <PopoverTrigger asChild>
                  <Button size={'icon'} variant='ghost' className='rounded-md'>
                    <Image src="/ai.svg" alt="logo" className="h-6 w-6" width={100} height={100} />
                  </Button>
                </PopoverTrigger>
                <PopoverContent className="rounded-lg border p-3 shadow-lg relative -left-24">
                  <StreamingText text={data.content} />
                </PopoverContent>
              </Popover>
            </div> : null}
          </div>
        </div>

        <div
          className={cn(
            "h-0 overflow-hidden transition-all duration-200",
            !isCollapsed && "h-[1px]",
          )}
        >
          <Separator />
        </div>

        <div
          className={cn(
            "h-0 overflow-hidden transition-all duration-200",
            !isCollapsed && "h-[1px]",
          )}
        >
          <Separator />
        </div>

        <div
          className={cn(
            "grid overflow-hidden transition-all duration-200",
            isCollapsed ? "grid-rows-[0fr]" : "grid-rows-[1fr]",
          )}
        >
          <div className="min-h-0 overflow-hidden">
            <div className="h-fit w-full p-0">
              {emailData?.decodedBody ? (
                // <p className="flex h-[500px] w-full items-center justify-center">
                //   There should be an iframe in here
                // </p>
                <MailIframe html={emailData?.decodedBody} />
              ) : (
                <div
                  className="flex h-[500px] w-full items-center justify-center"
                  style={{ minHeight: "500px" }}
                >
                  <div className="h-32 w-32 animate-pulse rounded-full bg-secondary" />
                </div>
              )}
            </div>
          </div>
        </div>
      </div>
    </div>
  );
};

export default MailDisplay;<|MERGE_RESOLUTION|>--- conflicted
+++ resolved
@@ -15,16 +15,10 @@
 const StreamingText = ({ text }: { text: string }) => {
   const [displayText, setDisplayText] = useState("");
   const [isComplete, setIsComplete] = useState(false);
-<<<<<<< HEAD
-  const [isThinking, setIsThinking] = useState(true);
-  const [thinkingDots, setThinkingDots] = useState("");
-=======
->>>>>>> 5e7e7702
 
   useEffect(() => {
     let currentIndex = 0;
     setIsComplete(false);
-<<<<<<< HEAD
     setIsThinking(true);
     
     // Dots animation
@@ -60,22 +54,6 @@
       clearTimeout(thinkingTimeout);
       clearInterval(dotsInterval);
     };
-=======
-    setDisplayText("");
-
-    const interval = setInterval(() => {
-      if (currentIndex < text.length) {
-        const nextChar = text[currentIndex];
-        setDisplayText((prev) => prev + nextChar);
-        currentIndex++;
-      } else {
-        setIsComplete(true);
-        clearInterval(interval);
-      }
-    }, 40); // Slower typing speed for better readability
-
-    return () => clearInterval(interval);
->>>>>>> 5e7e7702
   }, [text]);
 
   return (
@@ -86,17 +64,12 @@
           isComplete ? "animate-shine-slow" : "",
         )}
       >
-<<<<<<< HEAD
         {isThinking ? (
           <span className="animate-pulse">Thinking{thinkingDots}</span>
         ) : (
           <span>{displayText}</span>
         )}
         {!isComplete && !isThinking && (
-=======
-        {displayText}
-        {isComplete ? null : (
->>>>>>> 5e7e7702
           <span className="animate-blink bg-primary ml-0.5 inline-block h-4 w-0.5"></span>
         )}
       </div>
@@ -129,11 +102,7 @@
       <div className="relative h-full overflow-y-auto">
         <div className="flex flex-col gap-4 p-4 pb-2 transition-all duration-200">
           <div className="flex items-start justify-between gap-4">
-<<<<<<< HEAD
             <div className="flex justify-center items-start gap-4">
-=======
-            <div className="flex items-start gap-4">
->>>>>>> 5e7e7702
               <Avatar className="rounded-md">
                 <AvatarImage alt={emailData?.sender?.name} className="rounded-md" />
                 <AvatarFallback className={cn("rounded-md", demo && "compose-gradient-animated text-black font-bold")}>
@@ -143,11 +112,7 @@
                     .join("")}
                 </AvatarFallback>
               </Avatar>
-<<<<<<< HEAD
               <div className="flex-1 relative bottom-1">
-=======
-              <div className="flex-1">
->>>>>>> 5e7e7702
                 <div className="flex items-center justify-start gap-2">
                   <span className="font-semibold">{emailData?.sender?.name}</span>
                   <span className="flex grow-0 items-center gap-2 text-sm text-muted-foreground">
