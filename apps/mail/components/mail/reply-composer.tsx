--- conflicted
+++ resolved
@@ -1,5 +1,5 @@
+import { type Dispatch, type SetStateAction, useRef, useState, useEffect } from "react";
 import { Popover, PopoverContent, PopoverTrigger } from "@/components/ui/popover";
-import { Dispatch, SetStateAction, useRef, useState, useEffect } from "react";
 import { UploadedFileIcon } from "@/components/create/uploaded-file-icon";
 import { ArrowUp, Paperclip, Reply, X, Plus } from "lucide-react";
 import { cleanEmailAddress, truncateFileName } from "@/lib/utils";
@@ -7,13 +7,8 @@
 import Editor from "@/components/create/editor";
 import { Button } from "@/components/ui/button";
 import { useTranslations } from "next-intl";
+import type { ParsedMessage } from "@/types";
 import { sendEmail } from "@/actions/send";
-<<<<<<< HEAD
-import { type Dispatch, type SetStateAction, useRef, useState, useEffect } from "react";
-import { type ParsedMessage } from "@/types";
-=======
-import { ParsedMessage } from "@/types";
->>>>>>> 55bb5e7e
 import { cn } from "@/lib/utils";
 import { toast } from "sonner";
 
@@ -49,7 +44,7 @@
     if ((e.metaKey || e.ctrlKey) && e.key === "Enter") {
       e.preventDefault();
       if (isFormValid) {
-        handleSendEmail(e as unknown as React.MouseEvent<HTMLButtonElement>);
+        void handleSendEmail(e as unknown as React.MouseEvent<HTMLButtonElement>);
       }
     }
   };
@@ -399,9 +394,9 @@
             <Button
               size="sm"
               className="group relative h-8 w-9 overflow-hidden transition-all duration-200 hover:w-24"
-              onClick={(e) => {
+              onClick={async (e) => {
                 e.preventDefault();
-                handleSendEmail(e);
+                await handleSendEmail(e);
               }}
               disabled={!isFormValid}
               type="button"
