--- conflicted
+++ resolved
@@ -38,12 +38,9 @@
   useRef,
   useState,
 } from 'react';
-<<<<<<< HEAD
 import type { ConditionalThreadProps, MailListProps, MailSelectMode, ParsedMessage } from '@/types';
 import type { DeleteAllSpamResponse } from '../../../../server/src/types';
-=======
 import { useIsFetching, useMutation, useQueryClient } from '@tanstack/react-query';
->>>>>>> dcbad02f
 import { Tooltip, TooltipContent, TooltipTrigger } from '@/components/ui/tooltip';
 import { moveThreadsTo, type ThreadDestination } from '@/lib/thread-actions';
 import type { MailSelectMode, ParsedMessage, ThreadProps } from '@/types';
