--- conflicted
+++ resolved
@@ -1002,7 +1002,7 @@
           disableScope('mail-list');
         }}
       >
-<<<<<<< HEAD
+
         {isSpamFolder && items.length > 0 && (
           <div className="flex justify-end px-4 py-2 sticky top-0 z-10 bg-background">
             {isDeletingSpam && (
@@ -1055,9 +1055,6 @@
           </div>
         )}
         <ScrollArea hideScrollbar className="hide-scrollbar h-full overflow-auto">
-=======
-        <ScrollArea hideScrollbar className="no-scrollbar h-full overflow-auto">
->>>>>>> ac85f9ba
           {isLoading ? (
             <div className="flex h-32 items-center justify-center">
               <div className="h-4 w-4 animate-spin rounded-full border-2 border-neutral-900 border-t-transparent dark:border-white dark:border-t-transparent" />
