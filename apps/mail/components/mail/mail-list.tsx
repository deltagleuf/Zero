--- conflicted
+++ resolved
@@ -8,35 +8,6 @@
 	ThreadProps,
 } from '@/types';
 import {
-<<<<<<< HEAD
-  type ComponentProps,
-  memo,
-  useCallback,
-  useEffect,
-  useMemo,
-  useRef,
-  useState,
-} from "react";
-import { Tooltip, TooltipContent, TooltipTrigger } from "@/components/ui/tooltip";
-import { AlertTriangle, Bell, Briefcase, Tag, User, Users, StickyNote, Pin } from "lucide-react";
-import { EmptyState, type FolderType } from "@/components/mail/empty-state";
-import { preloadThread, useThreads } from "@/hooks/use-threads";
-import { cn, defaultPageSize, formatDate } from "@/lib/utils";
-import { useSearchValue } from "@/hooks/use-search-value";
-import { markAsRead, markAsUnread } from "@/actions/mail";
-import { ScrollArea } from "@/components/ui/scroll-area";
-import { useVirtualizer } from "@tanstack/react-virtual";
-import { useMail } from "@/components/mail/use-mail";
-import { useHotKey } from "@/hooks/use-hot-key";
-import { useTranslations, useFormatter } from "next-intl";
-import { useSession } from "@/lib/auth-client";
-import { Badge } from "@/components/ui/badge";
-import { useParams } from "next/navigation";
-import { useTheme } from "next-themes";
-import items from "./demo.json";
-import { toast } from "sonner";
-import { useNotes } from "@/hooks/use-notes";
-=======
 	type ComponentProps,
 	memo,
 	useCallback,
@@ -46,7 +17,7 @@
 	useState,
 } from 'react';
 import { Tooltip, TooltipContent, TooltipTrigger } from '@/components/ui/tooltip';
-import { AlertTriangle, Bell, Briefcase, Tag, User, Users } from 'lucide-react';
+import { AlertTriangle, Bell, Briefcase, Tag, User, Users, StickyNote, Pin } from 'lucide-react';
 import { EmptyState, type FolderType } from '@/components/mail/empty-state';
 import { preloadThread, useThreads } from '@/hooks/use-threads';
 import { cn, defaultPageSize, formatDate } from '@/lib/utils';
@@ -56,13 +27,14 @@
 import { useVirtualizer } from '@tanstack/react-virtual';
 import { useMail } from '@/components/mail/use-mail';
 import { useHotKey } from '@/hooks/use-hot-key';
+import { useTranslations, useFormatter } from "next-intl";
 import { useSession } from '@/lib/auth-client';
 import { Badge } from '@/components/ui/badge';
 import { useParams } from 'next/navigation';
 import { useTheme } from 'next-themes';
 import items from './demo.json';
 import { toast } from 'sonner';
->>>>>>> b5c8bbf1
+import { useNotes } from "@/hooks/use-notes";
 
 const HOVER_DELAY = 1000; // ms before prefetching
 
@@ -87,7 +59,6 @@
 };
 
 const Thread = memo(
-<<<<<<< HEAD
   ({ message, selectMode, demo, onClick, sessionData }: ConditionalThreadProps) => {
     const [mail] = useMail();
     const { hasNotes } = useNotes();
@@ -99,142 +70,14 @@
     const hasPrefetched = useRef<boolean>(false);
 
     const threadHasNotes = !demo && hasNotes(message.threadId ?? message.id);
-    const isMailSelected = message.id === mail.selected;
-    const isMailBulkSelected = mail.bulkSelected.includes(message.id);
+		const isMailSelected = message.id === mail.selected;
+		const isMailBulkSelected = mail.bulkSelected.includes(message.id);
     
     const threadLabels = [...(message.tags || [])];
     if (threadHasNotes) {
       threadLabels.push("notes");
     }
 
-    const handleMouseEnter = () => {
-      if (demo) return;
-      isHovering.current = true;
-
-      // Prefetch only in single select mode
-      if (selectMode === "single" && sessionData?.userId && !hasPrefetched.current) {
-        // Clear any existing timeout
-        if (hoverTimeoutRef.current) {
-          clearTimeout(hoverTimeoutRef.current);
-        }
-
-        // Set new timeout for prefetch
-        hoverTimeoutRef.current = setTimeout(() => {
-          if (isHovering.current) {
-            const messageId = message.threadId ?? message.id;
-            // Only prefetch if still hovering and hasn't been prefetched
-            console.log(
-              `🕒 Hover threshold reached for email ${messageId}, initiating prefetch...`,
-            );
-            void preloadThread(sessionData.userId, messageId, sessionData.connectionId ?? "");
-            hasPrefetched.current = true;
-          }
-        }, HOVER_DELAY);
-      }
-    };
-
-    const handleMouseLeave = () => {
-      isHovering.current = false;
-      if (hoverTimeoutRef.current) {
-        clearTimeout(hoverTimeoutRef.current);
-      }
-    };
-
-    // Reset prefetch flag when message changes
-    useEffect(() => {
-      hasPrefetched.current = false;
-    }, [message.id]);
-
-    // Cleanup timeout on unmount
-    useEffect(() => {
-      return () => {
-        if (hoverTimeoutRef.current) {
-          clearTimeout(hoverTimeoutRef.current);
-        }
-      };
-    }, []);
-
-    return (
-      <div
-        onClick={onClick ? onClick(message) : undefined}
-        onMouseEnter={handleMouseEnter}
-        onMouseLeave={handleMouseLeave}
-        key={message.id}
-        className={cn(
-          "hover:bg-offsetLight hover:bg-primary/5 group relative flex cursor-pointer flex-col items-start overflow-clip rounded-lg border border-transparent px-4 py-3 text-left text-sm transition-all hover:opacity-100",
-          !message.unread && "opacity-50",
-          (isMailSelected || isMailBulkSelected) && "border-border bg-primary/5 opacity-100",
-        )}
-      >
-        <div
-          className={cn(
-            "bg-primary absolute inset-y-0 left-0 w-1 -translate-x-2 transition-transform ease-out",
-            isMailBulkSelected && "translate-x-0",
-          )}
-        />
-        <div className="flex w-full items-center justify-between">
-          <div className="flex items-center gap-1">
-            <p
-              className={cn(
-                message.unread ? "font-bold" : "font-medium",
-                "text-md flex items-baseline gap-1 group-hover:opacity-100",
-              )}
-            >
-              <span className={cn(mail.selected && "max-w-[120px] truncate")}>
-                {highlightText(message.sender.name, searchValue.highlight)}
-              </span>{" "}
-              {message.unread ? <span className="size-2 rounded bg-[#006FFE]" /> : null}
-            </p>
-            <MailLabels labels={threadLabels} />
-            <div className="flex items-center gap-1">
-              {message.totalReplies > 1 ? (
-                <Tooltip>
-                  <TooltipTrigger asChild>
-                    <span className="rounded-md border border-dotted px-[5px] py-[1px] text-xs opacity-70">
-                      {message.totalReplies}
-                    </span>
-                  </TooltipTrigger>
-                  <TooltipContent className="px-1 py-0 text-xs">
-                    {t("common.mail.replies", { count: message.totalReplies })}
-                  </TooltipContent>
-                </Tooltip>
-              ) : null}
-            </div>
-          </div>
-          {message.receivedOn ? (
-            <p
-              className={cn(
-                "text-xs font-normal opacity-70 transition-opacity group-hover:opacity-100",
-                isMailSelected && "opacity-100",
-              )}
-            >
-              {formatDate(message.receivedOn.split(".")[0] || "")}
-            </p>
-          ) : null}
-        </div>
-        <p
-          className={cn(
-            "mt-1 line-clamp-1 text-xs opacity-70 transition-opacity",
-            mail.selected ? "line-clamp-1" : "line-clamp-2",
-            isMailSelected && "opacity-100",
-          )}
-        >
-          {highlightText(message.subject, searchValue.highlight)}
-        </p>
-      </div>
-    );
-  },
-=======
-	({ message, selectMode, demo, onClick, sessionData }: ConditionalThreadProps) => {
-		const [mail] = useMail();
-		// const { data: session } = useSession();
-		const hoverTimeoutRef = useRef<ReturnType<typeof setTimeout> | undefined>(undefined);
-		const isHovering = useRef<boolean>(false);
-		const hasPrefetched = useRef<boolean>(false);
-		const [searchValue] = useSearchValue();
-
-		const isMailSelected = message.id === mail.selected;
-		const isMailBulkSelected = mail.bulkSelected.includes(message.id);
 		const handleMouseEnter = () => {
 			if (demo) return;
 			isHovering.current = true;
@@ -313,7 +156,7 @@
 							</span>{' '}
 							{message.unread ? <span className="size-2 rounded bg-[#006FFE]" /> : null}
 						</p>
-						<MailLabels labels={message.tags} />
+						<MailLabels labels={threadLabels} />
 						<div className="flex items-center gap-1">
 							{message.totalReplies > 1 ? (
 								<Tooltip>
@@ -323,7 +166,7 @@
 										</span>
 									</TooltipTrigger>
 									<TooltipContent className="px-1 py-0 text-xs">
-										{message.totalReplies} Replies
+										{t("common.mail.replies", { count: message.totalReplies })}
 									</TooltipContent>
 								</Tooltip>
 							) : null}
@@ -352,7 +195,6 @@
 			</div>
 		);
 	},
->>>>>>> b5c8bbf1
 );
 
 Thread.displayName = 'Thread';
@@ -372,112 +214,124 @@
 }
 
 export function MailList({ isCompact }: MailListProps) {
-<<<<<<< HEAD
-  const { folder } = useParams<{ folder: string }>();
-  const [mail, setMail] = useMail();
-  const { data: session } = useSession();
-  const t = useTranslations();
-
-  const sessionData = useMemo(
-    () => ({
-      userId: session?.user?.id ?? "",
-      connectionId: session?.connectionId ?? null,
-    }),
-    [session],
-  );
-
-  const [searchValue] = useSearchValue();
-
-  const {
-    data: { threads: items, nextPageToken },
-    mutate,
-    isValidating,
-    isLoading,
-    loadMore,
-  } = useThreads(folder, undefined, searchValue.value, defaultPageSize);
-
-  const parentRef = useRef<HTMLDivElement>(null);
-  const scrollRef = useRef<HTMLDivElement>(null);
-  const itemHeight = isCompact ? 64 : 96;
-
-  const virtualizer = useVirtualizer({
-    count: items.length,
-    getScrollElement: () => scrollRef.current,
-    estimateSize: useCallback(() => itemHeight, []),
-    gap: 6,
-  });
-
-  const virtualItems = virtualizer.getVirtualItems();
-
-  const handleScroll = useCallback(
-    (e: React.UIEvent<HTMLDivElement>) => {
-      if (isLoading || isValidating) return;
-
-      const target = e.target as HTMLDivElement;
-      const { scrollTop, scrollHeight, clientHeight } = target;
-      const scrolledToBottom = scrollHeight - (scrollTop + clientHeight) < itemHeight * 2;
-
-      if (scrolledToBottom) {
-        console.log("Loading more items...");
-        void loadMore();
-      }
-    },
-    // eslint-disable-next-line react-hooks/exhaustive-deps
-    [isLoading, isValidating, nextPageToken, itemHeight],
-  );
-
-  const [massSelectMode, setMassSelectMode] = useState(false);
-  const [rangeSelectMode, setRangeSelectMode] = useState(false);
-  const [selectAllBelowMode, setSelectAllBelowMode] = useState(false);
-
-  const selectAll = useCallback(() => {
-    // If there are already items selected, deselect them all
-    if (mail.bulkSelected.length > 0) {
-      setMail((prev) => ({
-        ...prev,
-        bulkSelected: [],
-      }));
-      toast.success(t("common.mail.deselectAll"));
-    }
-    // Otherwise select all items
-    else if (items.length > 0) {
-      const allIds = items.map((item) => item.id);
-      setMail((prev) => ({
-        ...prev,
-        bulkSelected: allIds,
-      }));
-      toast.success(t("common.mail.selectedEmails", { count: allIds.length }));
-    } else {
-      toast.info(t("common.mail.noEmailsToSelect"));
-    }
-  }, [items, setMail, mail.bulkSelected, t]);
-
-  const resetSelectMode = () => {
-    setMassSelectMode(false);
-    setRangeSelectMode(false);
-    setSelectAllBelowMode(false);
-  };
-
-  useHotKey("Control", () => {
-    resetSelectMode();
-    setMassSelectMode(true);
-  });
-
-  useHotKey("Meta", () => {
-    resetSelectMode();
-    setMassSelectMode(true);
-  });
-
-  useHotKey("Shift", () => {
-    resetSelectMode();
-    setRangeSelectMode(true);
-  });
-
-  useHotKey("Alt+Shift", () => {
-    resetSelectMode();
-    setSelectAllBelowMode(true);
-  });
-
+	const { folder } = useParams<{ folder: string }>();
+	const [mail, setMail] = useMail();
+	const { data: session } = useSession();
+  	const t = useTranslations();
+
+	const sessionData = useMemo(
+		() => ({
+			userId: session?.user?.id ?? '',
+			connectionId: session?.connectionId ?? null,
+		}),
+		[session],
+	);
+
+	const [searchValue] = useSearchValue();
+
+	const {
+		data: { threads: items, nextPageToken },
+		mutate,
+		isValidating,
+		isLoading,
+		loadMore,
+	} = useThreads(folder, undefined, searchValue.value, defaultPageSize);
+
+	const parentRef = useRef<HTMLDivElement>(null);
+	const scrollRef = useRef<HTMLDivElement>(null);
+	const itemHeight = isCompact ? 64 : 96;
+
+	const virtualizer = useVirtualizer({
+		count: items.length,
+		getScrollElement: () => scrollRef.current,
+		estimateSize: useCallback(() => itemHeight, []),
+		gap: 6,
+	});
+
+	const virtualItems = virtualizer.getVirtualItems();
+
+	const handleScroll = useCallback(
+		(e: React.UIEvent<HTMLDivElement>) => {
+			if (isLoading || isValidating) return;
+
+			const target = e.target as HTMLDivElement;
+			const { scrollTop, scrollHeight, clientHeight } = target;
+			const scrolledToBottom = scrollHeight - (scrollTop + clientHeight) < itemHeight * 2;
+
+			if (scrolledToBottom) {
+				console.log('Loading more items...');
+				void loadMore();
+			}
+		},
+		// eslint-disable-next-line react-hooks/exhaustive-deps
+		[isLoading, isValidating, nextPageToken, itemHeight],
+	);
+
+	const [massSelectMode, setMassSelectMode] = useState(false);
+	const [rangeSelectMode, setRangeSelectMode] = useState(false);
+	const [selectAllBelowMode, setSelectAllBelowMode] = useState(false);
+
+	const selectAll = useCallback(() => {
+		// If there are already items selected, deselect them all
+		if (mail.bulkSelected.length > 0) {
+			setMail((prev) => ({
+				...prev,
+				bulkSelected: [],
+			}));
+			toast.success(t("common.mail.deselectAll"));
+		}
+		// Otherwise select all items
+		else if (items.length > 0) {
+			const allIds = items.map((item) => item.id);
+			setMail((prev) => ({
+				...prev,
+				bulkSelected: allIds,
+			}));
+			toast.success(t("common.mail.selectedEmails", { count: allIds.length }));
+		} else {
+			toast.info(t("common.mail.noEmailsToSelect"));
+		}
+	}, [items, setMail, mail.bulkSelected, t]);
+
+	const resetSelectMode = () => {
+		setMassSelectMode(false);
+		setRangeSelectMode(false);
+		setSelectAllBelowMode(false);
+	};
+
+	useHotKey('Control', () => {
+		resetSelectMode();
+		setMassSelectMode(true);
+	});
+
+	useHotKey('Meta', () => {
+		resetSelectMode();
+		setMassSelectMode(true);
+	});
+
+	useHotKey('Shift', () => {
+		resetSelectMode();
+		setRangeSelectMode(true);
+	});
+
+	useHotKey('Alt+Shift', () => {
+		resetSelectMode();
+		setSelectAllBelowMode(true);
+	});
+
+	useHotKey('Meta+Shift+u', () => {
+		resetSelectMode();
+		void (async () => {
+			const res = await markAsUnread({ ids: mail.bulkSelected });
+			if (res.success) {
+				toast.success('Marked as unread');
+				setMail((prev) => ({
+					...prev,
+					bulkSelected: [],
+				}));
+			} else toast.error('Failed to mark as unread');
+		})();
+	});
   useHotKey("Meta+Shift+u", () => {
     resetSelectMode();
     markAsUnread({ ids: mail.bulkSelected }).then(result => {
@@ -491,6 +345,19 @@
     });
   });
 
+	useHotKey('Control+Shift+u', () => {
+		resetSelectMode();
+		void (async () => {
+			const res = await markAsUnread({ ids: mail.bulkSelected });
+			if (res.success) {
+				toast.success('Marked as unread');
+				setMail((prev) => ({
+					...prev,
+					bulkSelected: [],
+				}));
+			} else toast.error('Failed to mark as unread');
+		})();
+	});
   useHotKey("Control+Shift+u", () => {
     resetSelectMode();
     markAsUnread({ ids: mail.bulkSelected }).then(response => {
@@ -504,6 +371,19 @@
     });
   });
 
+	useHotKey('Meta+Shift+i', () => {
+		resetSelectMode();
+		void (async () => {
+			const res = await markAsRead({ ids: mail.bulkSelected });
+			if (res.success) {
+				toast.success('Marked as read');
+				setMail((prev) => ({
+					...prev,
+					bulkSelected: [],
+				}));
+			} else toast.error('Failed to mark as read');
+		})();
+	});
   useHotKey("Meta+Shift+i", () => {
     resetSelectMode();
     markAsRead({ ids: mail.bulkSelected }).then(data => {
@@ -517,6 +397,19 @@
     });
   });
 
+	useHotKey('Control+Shift+i', () => {
+		resetSelectMode();
+		void (async () => {
+			const res = await markAsRead({ ids: mail.bulkSelected });
+			if (res.success) {
+				toast.success('Marked as read');
+				setMail((prev) => ({
+					...prev,
+					bulkSelected: [],
+				}));
+			} else toast.error('Failed to mark as read');
+		})();
+	});
   useHotKey("Control+Shift+i", () => {
     resetSelectMode();
     markAsRead({ ids: mail.bulkSelected }).then(response => {
@@ -529,449 +422,6 @@
       } else toast.error(t("common.mail.failedToMarkAsRead"));
     });
   });
-
-  // useHotKey("Meta+Shift+j", async () => {
-  //   resetSelectMode();
-  //   const res = await markAsJunk({ ids: mail.bulkSelected });
-  //   if (res.success) toast.success("Marked as junk");
-  //   else toast.error("Failed to mark as junk");
-  // });
-
-  // useHotKey("Control+Shift+j", async () => {
-  //   resetSelectMode();
-  //   const res = await markAsJunk({ ids: mail.bulkSelected });
-  //   if (res.success) toast.success("Marked as junk");
-  //   else toast.error("Failed to mark as junk");
-  // });
-
-  useHotKey("Meta+a", (event) => {
-    event?.preventDefault();
-    resetSelectMode();
-    selectAll();
-  });
-
-  useHotKey("Control+a", (event) => {
-    event?.preventDefault();
-    resetSelectMode();
-    selectAll();
-  });
-
-  useHotKey("Meta+n", (event) => {
-    event?.preventDefault();
-    resetSelectMode();
-    selectAll();
-  });
-
-  useHotKey("Control+n", (event) => {
-    event?.preventDefault();
-    resetSelectMode();
-    selectAll();
-  });
-
-  useEffect(() => {
-    const handleKeyUp = (e: KeyboardEvent) => {
-      if (e.key === "Control" || e.key === "Meta") {
-        setMassSelectMode(false);
-      }
-      if (e.key === "Shift") {
-        setRangeSelectMode(false);
-      }
-      if (e.key === "Alt") {
-        setSelectAllBelowMode(false);
-      }
-    };
-
-    const handleBlur = () => {
-      setMassSelectMode(false);
-      setRangeSelectMode(false);
-      setSelectAllBelowMode(false);
-    };
-
-    window.addEventListener("keyup", handleKeyUp);
-    window.addEventListener("blur", handleBlur);
-
-    return () => {
-      window.removeEventListener("keyup", handleKeyUp);
-      window.removeEventListener("blur", handleBlur);
-      setMassSelectMode(false);
-      setRangeSelectMode(false);
-      setSelectAllBelowMode(false);
-    };
-  }, []);
-
-  const selectMode: MailSelectMode = massSelectMode
-    ? "mass"
-    : rangeSelectMode
-      ? "range"
-      : selectAllBelowMode
-        ? "selectAllBelow"
-        : "single";
-
-  const handleMailClick = useCallback(
-    (message: InitialThread) => () => {
-      if (selectMode === "mass") {
-        const updatedBulkSelected = mail.bulkSelected.includes(message.id)
-          ? mail.bulkSelected.filter((id) => id !== message.id)
-          : [...mail.bulkSelected, message.id];
-
-        setMail({ ...mail, bulkSelected: updatedBulkSelected });
-        return;
-      }
-
-      if (selectMode === "range") {
-        const lastSelectedItem =
-          mail.bulkSelected[mail.bulkSelected.length - 1] ?? mail.selected ?? message.id;
-
-        const mailsIndex = items.map((m) => m.id);
-        const startIdx = mailsIndex.indexOf(lastSelectedItem);
-        const endIdx = mailsIndex.indexOf(message.id);
-
-        if (startIdx !== -1 && endIdx !== -1) {
-          const selectedRange = mailsIndex.slice(
-            Math.min(startIdx, endIdx),
-            Math.max(startIdx, endIdx) + 1,
-          );
-
-          setMail({ ...mail, bulkSelected: selectedRange });
-        }
-        return;
-      }
-
-      if (selectMode === "selectAllBelow") {
-        const mailsIndex = items.map((m) => m.id);
-        const startIdx = mailsIndex.indexOf(message.id);
-
-        if (startIdx !== -1) {
-          const selectedRange = mailsIndex.slice(startIdx);
-
-          setMail({ ...mail, bulkSelected: selectedRange });
-        }
-        return;
-      }
-
-      if (mail.selected === message.threadId || mail.selected === message.id) {
-        setMail({
-          selected: null,
-          bulkSelected: [],
-        });
-      } else {
-        setMail({
-          ...mail,
-          selected: message.threadId ?? message.id,
-          bulkSelected: [],
-        });
-      }
-      if (message.unread) {
-        return markAsRead({ ids: [message.id] })
-          .then(() => mutate())
-          .catch(console.error);
-      }
-    },
-    [mail, setMail, selectMode],
-  );
-
-  const isEmpty = items.length === 0;
-  const isFiltering = searchValue.value.trim().length > 0;
-
-  if (isEmpty && session) {
-    if (isFiltering) {
-      return <EmptyState folder="search" className="min-h-[90vh] md:min-h-[90vh]" />;
-    }
-    return <EmptyState folder={folder as FolderType} className="min-h-[90vh] md:min-h-[90vh]" />;
-  }
-
-  return (
-    <ScrollArea
-      ref={scrollRef}
-      className="h-full pb-2"
-      type="scroll"
-      onScrollCapture={handleScroll}
-    >
-      <div
-        ref={parentRef}
-        className={cn("w-full", selectMode === "range" && "select-none")}
-        style={{
-          height: `${virtualizer.getTotalSize()}px`,
-          position: "relative",
-        }}
-      >
-        {virtualItems.map(({ index, key, start }) => {
-          const item = items[index];
-          return item ? (
-            <div
-              key={key}
-              style={{
-                position: "absolute",
-                transform: `translateY(${start ?? 0}px)`,
-                top: 0,
-                left: 0,
-                width: "100%",
-                padding: "8px",
-              }}
-            >
-              <Thread
-                onClick={handleMailClick}
-                message={item}
-                selectMode={selectMode}
-                isCompact={isCompact}
-                sessionData={sessionData}
-              />
-            </div>
-          ) : null;
-        })}
-      </div>
-      <div className="w-full pt-4 text-center">
-        {isLoading || isValidating ? (
-          <div className="text-center">
-            <div className="mx-auto h-4 w-4 animate-spin rounded-full border-2 border-neutral-900 border-t-transparent dark:border-white dark:border-t-transparent" />
-          </div>
-        ) : (
-          <div className="h-4" />
-        )}
-      </div>
-    </ScrollArea>
-  );
-}
-
-const MailLabels = memo(
-  ({ labels }: { labels: string[] }) => {
-    const t = useTranslations();
-    
-    if (!labels.length) return null;
-
-    const visibleLabels = labels.filter(
-      (label) => !["unread", "inbox"].includes(label.toLowerCase()),
-    );
-
-    if (!visibleLabels.length) return null;
-
-    return (
-      <div className={cn("flex select-none items-center gap-1")}>
-        {visibleLabels.map((label) => {
-          const style = getDefaultBadgeStyle(label);
-          if (label.toLowerCase() === "notes") {
-            return (
-              <Tooltip key={label}>
-                <TooltipTrigger asChild>
-                  <Badge className="rounded-md p-1 bg-amber-100 hover:bg-amber-200 text-amber-700 dark:bg-amber-900/30 dark:text-amber-400">
-                    {getLabelIcon(label)}
-                  </Badge>
-                </TooltipTrigger>
-                <TooltipContent className="px-1 py-0 text-xs">
-                  {t("common.notes.title")}
-                </TooltipContent>
-              </Tooltip>
-            );
-          }
-          
-          // Skip rendering if style is "secondary" (default case)
-          if (style === "secondary") return null;
-
-          const normalizedLabel = getNormalizedLabelKey(label);
-          
-          let labelContent;
-          switch (normalizedLabel) {
-            case "primary":
-              labelContent = t("common.mailCategories.primary");
-              break;
-            case "important":
-              labelContent = t("common.mailCategories.important");
-              break;
-            case "personal":
-              labelContent = t("common.mailCategories.personal");
-              break;
-            case "updates":
-              labelContent = t("common.mailCategories.updates");
-              break;
-            case "promotions":
-              labelContent = t("common.mailCategories.promotions");
-              break;
-            case "social":
-              labelContent = t("common.mailCategories.social");
-              break;
-            default:
-              labelContent = capitalize(normalizedLabel);
-          }
-
-          return (
-            <Tooltip key={label}>
-              <TooltipTrigger asChild>
-                <Badge className="rounded-md p-1" variant={style}>
-                  {getLabelIcon(label)}
-                </Badge>
-              </TooltipTrigger>
-              <TooltipContent className="px-1 py-0 text-xs" variant={style}>
-                {labelContent}
-              </TooltipContent>
-            </Tooltip>
-          );
-        })}
-      </div>
-    );
-  },
-  (prev, next) => {
-    return JSON.stringify(prev.labels) === JSON.stringify(next.labels);
-  },
-=======
-	const { folder } = useParams<{ folder: string }>();
-	const [mail, setMail] = useMail();
-	const { data: session } = useSession();
-
-	const sessionData = useMemo(
-		() => ({
-			userId: session?.user?.id ?? '',
-			connectionId: session?.connectionId ?? null,
-		}),
-		[session],
-	);
-
-	const [searchValue] = useSearchValue();
-
-	const {
-		data: { threads: items, nextPageToken },
-		mutate,
-		isValidating,
-		isLoading,
-		loadMore,
-	} = useThreads(folder, undefined, searchValue.value, defaultPageSize);
-
-	const parentRef = useRef<HTMLDivElement>(null);
-	const scrollRef = useRef<HTMLDivElement>(null);
-	const itemHeight = isCompact ? 64 : 96;
-
-	const virtualizer = useVirtualizer({
-		count: items.length,
-		getScrollElement: () => scrollRef.current,
-		estimateSize: useCallback(() => itemHeight, []),
-		gap: 6,
-	});
-
-	const virtualItems = virtualizer.getVirtualItems();
-
-	const handleScroll = useCallback(
-		(e: React.UIEvent<HTMLDivElement>) => {
-			if (isLoading || isValidating) return;
-
-			const target = e.target as HTMLDivElement;
-			const { scrollTop, scrollHeight, clientHeight } = target;
-			const scrolledToBottom = scrollHeight - (scrollTop + clientHeight) < itemHeight * 2;
-
-			if (scrolledToBottom) {
-				console.log('Loading more items...');
-				void loadMore();
-			}
-		},
-		// eslint-disable-next-line react-hooks/exhaustive-deps
-		[isLoading, isValidating, nextPageToken, itemHeight],
-	);
-
-	const [massSelectMode, setMassSelectMode] = useState(false);
-	const [rangeSelectMode, setRangeSelectMode] = useState(false);
-	const [selectAllBelowMode, setSelectAllBelowMode] = useState(false);
-
-	const selectAll = useCallback(() => {
-		// If there are already items selected, deselect them all
-		if (mail.bulkSelected.length > 0) {
-			setMail((prev) => ({
-				...prev,
-				bulkSelected: [],
-			}));
-			toast.success('Deselected all emails');
-		}
-		// Otherwise select all items
-		else if (items.length > 0) {
-			const allIds = items.map((item) => item.id);
-			setMail((prev) => ({
-				...prev,
-				bulkSelected: allIds,
-			}));
-			toast.success(`Selected ${allIds.length} emails`);
-		} else {
-			toast.info('No emails to select');
-		}
-	}, [items, setMail, mail.bulkSelected]);
-
-	const resetSelectMode = () => {
-		setMassSelectMode(false);
-		setRangeSelectMode(false);
-		setSelectAllBelowMode(false);
-	};
-
-	useHotKey('Control', () => {
-		resetSelectMode();
-		setMassSelectMode(true);
-	});
-
-	useHotKey('Meta', () => {
-		resetSelectMode();
-		setMassSelectMode(true);
-	});
-
-	useHotKey('Shift', () => {
-		resetSelectMode();
-		setRangeSelectMode(true);
-	});
-
-	useHotKey('Alt+Shift', () => {
-		resetSelectMode();
-		setSelectAllBelowMode(true);
-	});
-
-	useHotKey('Meta+Shift+u', () => {
-		resetSelectMode();
-		void (async () => {
-			const res = await markAsUnread({ ids: mail.bulkSelected });
-			if (res.success) {
-				toast.success('Marked as unread');
-				setMail((prev) => ({
-					...prev,
-					bulkSelected: [],
-				}));
-			} else toast.error('Failed to mark as unread');
-		})();
-	});
-
-	useHotKey('Control+Shift+u', () => {
-		resetSelectMode();
-		void (async () => {
-			const res = await markAsUnread({ ids: mail.bulkSelected });
-			if (res.success) {
-				toast.success('Marked as unread');
-				setMail((prev) => ({
-					...prev,
-					bulkSelected: [],
-				}));
-			} else toast.error('Failed to mark as unread');
-		})();
-	});
-
-	useHotKey('Meta+Shift+i', () => {
-		resetSelectMode();
-		void (async () => {
-			const res = await markAsRead({ ids: mail.bulkSelected });
-			if (res.success) {
-				toast.success('Marked as read');
-				setMail((prev) => ({
-					...prev,
-					bulkSelected: [],
-				}));
-			} else toast.error('Failed to mark as read');
-		})();
-	});
-
-	useHotKey('Control+Shift+i', () => {
-		resetSelectMode();
-		void (async () => {
-			const res = await markAsRead({ ids: mail.bulkSelected });
-			if (res.success) {
-				toast.success('Marked as read');
-				setMail((prev) => ({
-					...prev,
-					bulkSelected: [],
-				}));
-			} else toast.error('Failed to mark as read');
-		})();
-	});
 
 	// useHotKey("Meta+Shift+j", async () => {
 	//   resetSelectMode();
@@ -1178,6 +628,8 @@
 
 const MailLabels = memo(
 	({ labels }: { labels: string[] }) => {
+    const t = useTranslations();
+    
 		if (!labels.length) return null;
 
 		const visibleLabels = labels.filter(
@@ -1190,8 +642,49 @@
 			<div className={cn('flex select-none items-center gap-1')}>
 				{visibleLabels.map((label) => {
 					const style = getDefaultBadgeStyle(label);
+          if (label.toLowerCase() === "notes") {
+            return (
+              <Tooltip key={label}>
+                <TooltipTrigger asChild>
+                  <Badge className="rounded-md p-1 bg-amber-100 hover:bg-amber-200 text-amber-700 dark:bg-amber-900/30 dark:text-amber-400">
+                    {getLabelIcon(label)}
+                  </Badge>
+                </TooltipTrigger>
+                <TooltipContent className="px-1 py-0 text-xs">
+                  {t("common.notes.title")}
+                </TooltipContent>
+              </Tooltip>
+            );
+          }
+          
 					// Skip rendering if style is "secondary" (default case)
 					if (style === 'secondary') return null;
+
+          const normalizedLabel = getNormalizedLabelKey(label);
+          
+          let labelContent;
+          switch (normalizedLabel) {
+            case "primary":
+              labelContent = t("common.mailCategories.primary");
+              break;
+            case "important":
+              labelContent = t("common.mailCategories.important");
+              break;
+            case "personal":
+              labelContent = t("common.mailCategories.personal");
+              break;
+            case "updates":
+              labelContent = t("common.mailCategories.updates");
+              break;
+            case "promotions":
+              labelContent = t("common.mailCategories.promotions");
+              break;
+            case "social":
+              labelContent = t("common.mailCategories.social");
+              break;
+            default:
+              labelContent = capitalize(normalizedLabel);
+          }
 
 					return (
 						<Tooltip key={label}>
@@ -1210,9 +703,8 @@
 		);
 	},
 	(prev, next) => {
-		return prev.labels === next.labels;
+		return JSON.stringify(prev.labels) === JSON.stringify(next.labels);
 	},
->>>>>>> b5c8bbf1
 );
 MailLabels.displayName = 'MailLabels';
 
@@ -1226,51 +718,6 @@
 }
 
 function getLabelIcon(label: string) {
-<<<<<<< HEAD
-  const normalizedLabel = label.toLowerCase().replace(/^category_/i, "");
-
-  switch (normalizedLabel) {
-    case "important":
-      return <AlertTriangle className="h-3 w-3" />;
-    case "promotions":
-      return <Tag className="h-3 w-3 rotate-90" />;
-    case "personal":
-      return <User className="h-3 w-3" />;
-    case "updates":
-      return <Bell className="h-3 w-3" />;
-    case "work":
-      return <Briefcase className="h-3 w-3" />;
-    case "forums":
-      return <Users className="h-3 w-3" />;
-    case "notes":
-      return <StickyNote className="h-3 w-3" />;
-    default:
-      return null;
-  }
-}
-
-function getDefaultBadgeStyle(label: string): ComponentProps<typeof Badge>["variant"] {
-  const normalizedLabel = label.toLowerCase().replace(/^category_/i, "");
-
-  switch (normalizedLabel) {
-    case "important":
-      return "important";
-    case "promotions":
-      return "promotions";
-    case "personal":
-      return "personal";
-    case "updates":
-      return "updates";
-    case "work":
-      return "default";
-    case "forums":
-      return "forums";
-    case "notes":
-      return "secondary";
-    default:
-      return "secondary";
-  }
-=======
 	const normalizedLabel = label.toLowerCase().replace(/^category_/i, '');
 
 	switch (normalizedLabel) {
@@ -1286,6 +733,8 @@
 			return <Briefcase className="h-3 w-3" />;
 		case 'forums':
 			return <Users className="h-3 w-3" />;
+    case "notes":
+      return <StickyNote className="h-3 w-3" />;
 		default:
 			return null;
 	}
@@ -1307,8 +756,9 @@
 			return 'default';
 		case 'forums':
 			return 'forums';
+    case "notes":
+      return "secondary";
 		default:
 			return 'secondary';
 	}
->>>>>>> b5c8bbf1
 }