'use client';

import {
  ArchiveX,
  BellOff,
  X,
  Inbox,
  Tag,
  AlertTriangle,
  User,
  Bell,
  ListMinusIcon,
  ArrowRightIcon,
  Loader2,
} from 'lucide-react';
import {
  Dialog,
  DialogContent,
  DialogDescription,
  DialogFooter,
  DialogHeader,
  DialogTitle,
  DialogTrigger,
} from '@/components/ui/dialog';
import { Tooltip, TooltipContent, TooltipProvider, TooltipTrigger } from '@/components/ui/tooltip';
import { ResizableHandle, ResizablePanel, ResizablePanelGroup } from '@/components/ui/resizable';
<<<<<<< HEAD
import { ArchiveX, BellOff, X, Inbox, Tag, AlertTriangle, User, Bell, Star } from 'lucide-react';
=======
>>>>>>> 8de0716f
import { Drawer, DrawerContent, DrawerHeader, DrawerTitle } from '@/components/ui/drawer';
import { ThreadDisplay, ThreadDemo } from '@/components/mail/thread-display';
import { useState, useCallback, useMemo, useEffect, useRef } from 'react';
import { MailList, MailListDemo } from '@/components/mail/mail-list';
import { handleUnsubscribe } from '@/lib/email-utils.client';
import { useParams, useSearchParams } from 'next/navigation';
import { useMediaQuery } from '../../hooks/use-media-query';
import { useSearchValue } from '@/hooks/use-search-value';
import { SearchIcon } from '../icons/animated/search';
import { useMail } from '@/components/mail/use-mail';
import { SidebarToggle } from '../ui/sidebar-toggle';
import { Skeleton } from '@/components/ui/skeleton';
import { cn, defaultPageSize } from '@/lib/utils';
import { useThreads } from '@/hooks/use-threads';
import { MessageKey } from '@/config/navigation';
import { Button } from '@/components/ui/button';
import { useHotKey } from '@/hooks/use-hot-key';
import { useSession } from '@/lib/auth-client';
import { XIcon } from '../icons/animated/x';
import { useRouter } from 'next/navigation';
import { useTranslations } from 'next-intl';
import { getMail } from '@/actions/mail';
import { SearchBar } from './search-bar';
import items from './demo.json';
import { toast } from 'sonner';

export function DemoMailLayout() {
  const [mail] = useState({
    selected: 'demo',
    bulkSelected: [],
  });
  const isMobile = false;
  const isValidating = false;
  const isLoading = false;
  const isDesktop = true;
  const searchParams = useSearchParams();
  const threadIdParam = searchParams?.get('threadId');

  const handleClose = () => {
    // Update URL to remove threadId parameter
    const currentParams = new URLSearchParams(searchParams?.toString() || '');
    currentParams.delete('threadId');
  };
  const [activeCategory, setActiveCategory] = useState('Primary');
  const [filteredItems, setFilteredItems] = useState(items);

  useEffect(() => {
    if (activeCategory === 'Primary') {
      setFilteredItems(items);
    } else {
      const categoryMap = {
        Important: 'important',
        Personal: 'personal',
        Updates: 'updates',
        Promotions: 'promotions',
      };

      const filterTag = categoryMap[activeCategory as keyof typeof categoryMap];
      const filtered = items.filter((item) => item.tags && item.tags.includes(filterTag));
      setFilteredItems(filtered);
    }
  }, [activeCategory]);

  return (
    <TooltipProvider delayDuration={0}>
      <div className="rounded-inherit flex">
        <ResizablePanelGroup
          direction="horizontal"
          autoSaveId="mail-panel-layout"
          className="rounded-inherit gap-1.5 overflow-hidden"
        >
          <ResizablePanel
            className={cn(
              'border-none !bg-transparent',
              mail?.selected ? 'md:hidden lg:block' : '', // Hide on md, but show again on lg and up
            )}
            defaultSize={isMobile ? 100 : 25}
            minSize={isMobile ? 100 : 25}
          >
            <div className="bg-offsetLight dark:bg-offsetDark flex-1 flex-col overflow-y-auto shadow-inner md:flex md:rounded-2xl md:border md:shadow-sm">
              <div
                className={cn(
                  'compose-gradient h-0.5 w-full transition-opacity',
                  isValidating ? 'opacity-50' : 'opacity-0',
                )}
              />
              <div
                className={cn(
                  'sticky top-0 z-10 flex items-center justify-between gap-1.5 p-2 transition-colors',
                )}
              >
                <SidebarToggle className="h-fit px-2" />
                <div>
                  <MailCategoryTabs
                    iconsOnly={true}
                    onCategoryChange={(category) => {
                      setActiveCategory(category);
                      localStorage.setItem('mailActiveCategory', activeCategory);
                    }}
                    initialCategory={activeCategory}
                  />
                </div>
              </div>

              <div className="h-[calc(100dvh-56px)] max-h-[800px] overflow-hidden pt-0 md:h-[calc(100dvh-(8px+8px+14px+44px))]">
                {isLoading ? (
                  <div className="flex flex-col">
                    {[...Array(8)].map((_, i) => (
                      <div key={i} className="flex flex-col px-4 py-3">
                        <div className="flex w-full items-center justify-between">
                          <div className="flex items-center gap-2">
                            <Skeleton className="h-4 w-24" />
                          </div>
                          <Skeleton className="h-3 w-12" />
                        </div>
                        <Skeleton className="mt-2 h-3 w-32" />
                        <Skeleton className="mt-2 h-3 w-full" />
                        <div className="mt-2 flex gap-2">
                          <Skeleton className="h-4 w-16 rounded-md" />
                          <Skeleton className="h-4 w-16 rounded-md" />
                        </div>
                      </div>
                    ))}
                  </div>
                ) : (
                  <MailListDemo items={filteredItems} />
                )}
              </div>
            </div>
          </ResizablePanel>

          {isDesktop && mail.selected && (
            <>
              <ResizableHandle className="opacity-0" />
              <ResizablePanel
                className="bg-offsetLight dark:bg-offsetDark shadow-sm md:flex md:rounded-2xl md:border md:shadow-sm"
                defaultSize={75}
                minSize={25}
              >
                <div className="relative hidden h-[calc(100vh-(12px+14px))] max-h-[800px] flex-1 md:block">
                  <ThreadDemo mail={[filteredItems[0]]} onClose={handleClose} />
                </div>
              </ResizablePanel>
            </>
          )}
        </ResizablePanelGroup>

        {/* Mobile Drawer */}
        {isMobile && (
          <Drawer
            open={!!threadIdParam}
            onOpenChange={(isOpen) => {
              if (!isOpen) handleClose();
            }}
          >
            <DrawerContent className="bg-offsetLight dark:bg-offsetDark h-[calc(100vh-3rem)] overflow-hidden p-0">
              <DrawerHeader className="sr-only">
                <DrawerTitle>Email Details</DrawerTitle>
              </DrawerHeader>
              <div className="flex h-full flex-col overflow-hidden">
                <div className="flex-1 overflow-hidden">
                  <ThreadDisplay onClose={handleClose} isMobile={true} mail={filteredItems[0]} />
                </div>
              </div>
            </DrawerContent>
          </Drawer>
        )}
      </div>
    </TooltipProvider>
  );
}

export function MailLayout() {
  const { folder } = useParams<{ folder: string }>();
  const [searchMode, setSearchMode] = useState(false);
  const [searchValue] = useSearchValue();
  const [mail, setMail] = useMail();
  const [isMobile, setIsMobile] = useState(false);
  const router = useRouter();
  const { data: session, isPending } = useSession();
  const t = useTranslations();

  useEffect(() => {
    if (!session?.user && !isPending) {
      router.push('/login');
    }
  }, [session?.user, isPending]);

  const { isLoading, isValidating } = useThreads(
    folder,
    undefined,
    searchValue.value,
    defaultPageSize,
  );

  const isDesktop = useMediaQuery('(min-width: 768px)');

  // Check if we're on mobile on mount and when window resizes
  useEffect(() => {
    const checkIsMobile = () => {
      setIsMobile(window.innerWidth < 768); // 768px is the 'md' breakpoint
    };

    checkIsMobile();
    window.addEventListener('resize', checkIsMobile);

    return () => window.removeEventListener('resize', checkIsMobile);
  }, []);

  const searchParams = useSearchParams();
  const threadIdParam = searchParams.get('threadId');

  // No need to track threadIdParam with a separate state

  const handleClose = useCallback(() => {
    // Update URL to remove threadId parameter
    const currentParams = new URLSearchParams(searchParams.toString());
    currentParams.delete('threadId');
    router.push(`/mail/${folder}?${currentParams.toString()}`);
  }, [router, folder, searchParams]);

  useHotKey('Meta+F', () => {
    setSearchMode(true);
  });

  useHotKey('Esc', (event) => {
    event?.preventDefault();
    if (searchMode) {
      setSearchMode(false);
    }
  });

  const searchIconRef = useRef<any>(null);

  return (
    <TooltipProvider delayDuration={0}>
      <div className="rounded-inherit flex">
        <ResizablePanelGroup
          direction="horizontal"
          autoSaveId="mail-panel-layout"
          className="rounded-inherit gap-1.5 overflow-hidden"
        >
          <ResizablePanel
            className={cn('border-none !bg-transparent', threadIdParam ? 'md:hidden lg:block' : '')}
            defaultSize={isMobile ? 100 : 25}
            minSize={isMobile ? 100 : 25}
          >
            <div className="bg-offsetLight dark:bg-offsetDark flex-1 flex-col overflow-y-auto shadow-inner md:flex md:rounded-2xl md:border md:shadow-sm">
              <div
                className={cn(
                  'compose-gradient h-0.5 w-full transition-opacity',
                  isValidating ? 'opacity-50' : 'opacity-0',
                )}
              />
              <div
                className={cn(
                  'sticky top-0 z-10 flex items-center justify-between gap-1.5 border-b p-2 transition-colors',
                )}
              >
                <SidebarToggle className="h-fit px-2" />
                {searchMode && (
                  <div className="flex flex-1 items-center justify-center gap-3">
                    <SearchBar />
                    <Button
                      variant="ghost"
                      className="md:h-fit md:px-2"
                      onClick={() => setSearchMode(false)}
                    >
                      <XIcon className="h-4 w-4" />
                    </Button>
                  </div>
                )}

                {!searchMode && (
                  <>
                    {mail.bulkSelected.length > 0 ? (
                      <>
                        <div className="flex flex-1 items-center justify-center">
                          <span className="text-sm font-medium tabular-nums">
                            {t('common.mail.selected', { count: mail.bulkSelected.length })}
                          </span>
                          <Tooltip>
                            <TooltipTrigger asChild>
                              <Button
                                variant="ghost"
                                size="sm"
                                className="text-muted-foreground ml-1.5 h-8 w-fit px-2"
                                onClick={() => setMail({ ...mail, bulkSelected: [] })}
                              >
                                <X />
                              </Button>
                            </TooltipTrigger>
                            <TooltipContent>{t('common.mail.clearSelection')}</TooltipContent>
                          </Tooltip>
                        </div>
                        <BulkSelectActions />
                      </>
                    ) : (
                      <>
                        <div className="flex-1 text-center text-sm font-medium capitalize">
                          <MailCategoryTabs iconsOnly={!!threadIdParam} />
                        </div>
                        <div className="flex items-center gap-1.5">
                          <Button
                            variant="ghost"
                            className="md:h-fit md:px-2"
                            onClick={() => setSearchMode(true)}
                            onMouseEnter={() => searchIconRef.current?.startAnimation?.()}
                            onMouseLeave={() => searchIconRef.current?.stopAnimation?.()}
                          >
                            <SearchIcon ref={searchIconRef} className="h-4 w-4" />
                          </Button>
                        </div>
                      </>
                    )}
                  </>
                )}
              </div>
              <div className="h-[calc(100dvh-56px)] overflow-hidden pt-0 md:h-[calc(100dvh-(8px+8px+14px+44px))]">
                {isLoading ? (
                  <div className="flex flex-col">
                    {[...Array(8)].map((_, i) => (
                      <div key={i} className="flex flex-col px-4 py-3">
                        <div className="flex w-full items-center justify-between">
                          <div className="flex items-center gap-2">
                            <Skeleton className="h-4 w-24" />
                          </div>
                          <Skeleton className="h-3 w-12" />
                        </div>
                        <Skeleton className="mt-2 h-3 w-32" />
                        <Skeleton className="mt-2 h-3 w-full" />
                        <div className="mt-2 flex gap-2">
                          <Skeleton className="h-4 w-16 rounded-md" />
                          <Skeleton className="h-4 w-16 rounded-md" />
                        </div>
                      </div>
                    ))}
                  </div>
                ) : (
                  <MailList isCompact={true} />
                )}
              </div>
            </div>
          </ResizablePanel>

          {isDesktop && threadIdParam && (
            <>
              <ResizablePanel
                className="bg-offsetLight dark:bg-offsetDark shadow-sm md:flex md:rounded-2xl md:border md:shadow-sm"
                defaultSize={75}
                minSize={25}
              >
                <div className="relative hidden h-[calc(100vh-(12px+14px))] flex-1 md:block">
                  <ThreadDisplay onClose={handleClose} />
                </div>
              </ResizablePanel>
            </>
          )}
        </ResizablePanelGroup>

        {/* Mobile Drawer */}
        {isMobile && (
          <Drawer
            open={!!threadIdParam}
            onOpenChange={(isOpen) => {
              if (!isOpen) handleClose();
            }}
          >
            <DrawerContent className="bg-offsetLight dark:bg-offsetDark h-[calc(100vh-4rem)] overflow-hidden p-0">
              <DrawerHeader className="sr-only">
                <DrawerTitle>Email Details</DrawerTitle>
              </DrawerHeader>
              <div className="flex h-full flex-col overflow-hidden">
                <div className="flex-1 overflow-hidden">
                  <ThreadDisplay onClose={handleClose} isMobile={true} />
                </div>
              </div>
            </DrawerContent>
          </Drawer>
        )}
      </div>
    </TooltipProvider>
  );
}

function BulkSelectActions() {
  const t = useTranslations();
  const [mail] = useMail();
  const [errorQty, setErrorQty] = useState(0);
  const [isLoading, setIsLoading] = useState(false);
  const [isUnsub, setIsUnsub] = useState(false);

  const handleMassUnsubscribe = async () => {
    setIsLoading(true);
    toast.promise(
      Promise.all(
        mail.bulkSelected.map(async (bulkSelected) => {
          await new Promise((resolve) => setTimeout(resolve, 499));
          const emailData = await getMail({ id: bulkSelected });
          if (emailData) {
            const [firstEmail] = emailData;
            if (firstEmail)
              return handleUnsubscribe({ emailData: firstEmail }).catch((e) => {
                toast.error(e.message ?? 'Unknown error while unsubscribing');
                setErrorQty((eq) => eq++);
              });
          }
        }),
      ).then(() => {
        setIsUnsub(false);
        setIsLoading(false);
      }),
      {
        loading: 'Unsubscribing...',
        success: 'All done! you will no longer receive emails from these mailing lists.',
        error: 'Something went wrong!',
      },
    );
  };

  return (
    <div className="flex items-center gap-1.5">
      <Dialog onOpenChange={setIsUnsub} open={isUnsub}>
        <Tooltip>
          <TooltipTrigger asChild>
            <DialogTrigger asChild>
              <Button variant="ghost" className="md:h-fit md:px-2">
                <ListMinusIcon />
              </Button>
            </DialogTrigger>
          </TooltipTrigger>
          <TooltipContent>{t('common.mailDisplay.unsubscribe')}</TooltipContent>
        </Tooltip>

        <DialogContent>
          <DialogHeader>
            <DialogTitle>Mass Unsubscribe</DialogTitle>
            <DialogDescription>
              We will remove you from all of the mailing lists in the selected threads. If your
              action is required to unsubscribe from certain threads, you will be notified.
            </DialogDescription>
          </DialogHeader>
          <p className={'text-muted-foreground text-sm text-red-500'}>Errors: {errorQty}</p>
          <DialogFooter>
            <Button disabled={isLoading} onClick={handleMassUnsubscribe}>
              {!isLoading && <span>Begin</span>}{' '}
              {isLoading ? (
                <Loader2 className={'animate-spin'} />
              ) : (
                <ArrowRightIcon className="h-4 w-4" />
              )}
            </Button>
          </DialogFooter>
        </DialogContent>
      </Dialog>
      <Tooltip>
        <TooltipTrigger asChild>
          <Button variant="ghost" className="md:h-fit md:px-2">
            <BellOff />
          </Button>
        </TooltipTrigger>
        <TooltipContent>{t('common.mail.mute')}</TooltipContent>
      </Tooltip>
      <Tooltip>
        <TooltipTrigger asChild>
          <Button variant="ghost" className="md:h-fit md:px-2">
            <ArchiveX />
          </Button>
        </TooltipTrigger>
        <TooltipContent>{t('common.mail.moveToSpam')}</TooltipContent>
      </Tooltip>
    </div>
  );
}

const categories = [
<<<<<<< HEAD
	{
		name: 'common.mailCategories.primary',
		searchValue: '',
		icon: <Inbox className="h-4 w-4" />,
		colors:
			'border-0 bg-gray-200 text-gray-700 dark:bg-gray-800/50 dark:text-gray-400 dark:hover:bg-gray-800/70',
	},
	{
		name: 'common.mailCategories.important',
		searchValue: 'is:important',
		icon: <AlertTriangle className="h-4 w-4" />,
		colors:
			'border-0 text-amber-800 bg-amber-100 dark:bg-amber-900/20 dark:text-amber-500 dark:hover:bg-amber-900/30',
	},
	{
		name: 'common.mailCategories.personal',
		searchValue: 'is:personal',
		icon: <User className="h-4 w-4" />,
		colors:
			'border-0 text-green-800 bg-green-100 dark:bg-green-900/20 dark:text-green-500 dark:hover:bg-green-900/30',
	},
	{
		name: 'common.mailCategories.updates',
		searchValue: 'is:updates',
		icon: <Bell className="h-4 w-4" />,
		colors:
			'border-0 text-purple-800 bg-purple-100 dark:bg-purple-900/20 dark:text-purple-500 dark:hover:bg-purple-900/30',
	},
	{
		name: 'common.mailCategories.promotions',
		searchValue: 'is:promotions',
		icon: <Tag className="h-4 w-4 rotate-90" />,
		colors:
			'border-0 text-red-800 bg-red-100 dark:bg-red-900/20 dark:text-red-500 dark:hover:bg-red-900/30',
	},
	{
		name: 'common.mailCategories.favourites',
		searchValue: 'is:starred',
		icon: <Star className="h-4 w-4 rotate-90" />,
		colors:
			'border-0 text-pink-800 bg-pink-100 dark:bg-pink-900/20 dark:text-pink-500 dark:hover:bg-pink-900/30',
	},
=======
  {
    id:'Primary',
    name: 'common.mailCategories.primary',
    searchValue: '',
    icon: <Inbox className="h-4 w-4" />,
    colors:
      'border-0 bg-gray-200 text-gray-700 dark:bg-gray-800/50 dark:text-gray-400 dark:hover:bg-gray-800/70',
  },
  {
    id:'Important',
    name: 'common.mailCategories.important',
    searchValue: 'is:important',
    icon: <AlertTriangle className="h-4 w-4" />,
    colors:
      'border-0 text-amber-800 bg-amber-100 dark:bg-amber-900/20 dark:text-amber-500 dark:hover:bg-amber-900/30',
  },
  {
    id:'Personal',
    name: 'common.mailCategories.personal',
    searchValue: 'is:personal',
    icon: <User className="h-4 w-4" />,
    colors:
      'border-0 text-green-800 bg-green-100 dark:bg-green-900/20 dark:text-green-500 dark:hover:bg-green-900/30',
  },
  {
    id:'Updates',
    name: 'common.mailCategories.updates',
    searchValue: 'is:updates',
    icon: <Bell className="h-4 w-4" />,
    colors:
      'border-0 text-purple-800 bg-purple-100 dark:bg-purple-900/20 dark:text-purple-500 dark:hover:bg-purple-900/30',
  },
  {
    id:'Promotions',
    name: 'common.mailCategories.promotions',
    searchValue: 'is:promotions',
    icon: <Tag className="h-4 w-4 rotate-90" />,
    colors:
      'border-0 text-red-800 bg-red-100 dark:bg-red-900/20 dark:text-red-500 dark:hover:bg-red-900/30',
  },
>>>>>>> 8de0716f
];

function MailCategoryTabs({
  iconsOnly = false,
  isLoading = false,
  onCategoryChange,
  initialCategory,
}: {
  iconsOnly?: boolean;
  isLoading?: boolean;
  onCategoryChange?: (category: string) => void;
  initialCategory?: string;
}) {
  const [, setSearchValue] = useSearchValue();
  const t = useTranslations();

  // Initialize with just the initialCategory or "Primary"
  const [activeCategory, setActiveCategory] = useState('Primary');

  // Move localStorage logic to a useEffect
  useEffect(() => {
    // Check localStorage only after initial render
    const savedCategory = localStorage.getItem('mailActiveCategory');
    if (savedCategory) {
      setActiveCategory(savedCategory);
    }
  }, [initialCategory]);

  const containerRef = useRef<HTMLDivElement>(null);
  const activeTabElementRef = useRef<HTMLButtonElement>(null);

  const activeTab = useMemo(
    () => categories.find((cat) => cat.id === activeCategory),
    [activeCategory],
  );

  // Save to localStorage when activeCategory changes
  useEffect(() => {
    if (onCategoryChange) {
      onCategoryChange(activeCategory);
    }
  }, [activeCategory, onCategoryChange]);

  useEffect(() => {
    if (activeTab && !isLoading) {
      setSearchValue({
        value: activeTab.searchValue,
        highlight: '',
        folder: '',
      });
    }
  }, [activeCategory, setSearchValue, isLoading]);

  // Function to update clip path
  const updateClipPath = useCallback(() => {
    const container = containerRef.current;
    const activeTabElement = activeTabElementRef.current;

    if (activeCategory && container && activeTabElement) {
      const { offsetLeft, offsetWidth } = activeTabElement;
      const clipLeft = Math.max(0, offsetLeft - 2);
      const clipRight = Math.min(container.offsetWidth, offsetLeft + offsetWidth + 2);
      const containerWidth = container.offsetWidth;

      if (containerWidth) {
        container.style.clipPath = `inset(0 ${Number(100 - (clipRight / containerWidth) * 100).toFixed(2)}% 0 ${Number((clipLeft / containerWidth) * 100).toFixed(2)}%)`;
      }
    }
  }, [activeCategory]);

  // Update clip path when active category changes
  useEffect(() => {
    updateClipPath();
  }, [activeCategory, updateClipPath]);

  // Update clip path when iconsOnly changes
  useEffect(() => {
    // Small delay to ensure DOM has updated with new sizes
    const timer = setTimeout(() => {
      updateClipPath();
    }, 10);

    return () => clearTimeout(timer);
  }, [iconsOnly, updateClipPath]);

  // Update clip path on window resize
  useEffect(() => {
    const handleResize = () => {
      updateClipPath();
    };

    window.addEventListener('resize', handleResize);
    return () => window.removeEventListener('resize', handleResize);
  }, [updateClipPath]);

  return (
    <div className="relative mx-auto w-fit">
      <ul className="flex justify-center gap-1.5">
        {categories.map((category) => (
          <li key={category.name}>
            <Tooltip>
              <TooltipTrigger asChild>
                <button
                  ref={activeCategory === category.id ? activeTabElementRef : null}
                  data-tab={category.id}
                  onClick={() => {
                    setActiveCategory(category.id);
                    localStorage.setItem('mailActiveCategory', category.id);
                  }}
                  className={cn(
                    'flex h-7 items-center gap-1.5 rounded-full px-2 text-xs font-medium transition-all duration-200',
                    activeCategory === category.id
                      ? category.colors
                      : 'text-muted-foreground hover:text-foreground hover:bg-muted/50',
                  )}
                >
                  {category.icon}
                  <span className={cn('hidden', !iconsOnly && 'md:inline')}>
                    {t(category.name as MessageKey)}
                  </span>
                </button>
              </TooltipTrigger>
              {iconsOnly && (
                <TooltipContent>
                  <span>{t(category.name as MessageKey)}</span>
                </TooltipContent>
              )}
            </Tooltip>
          </li>
        ))}
      </ul>

      <div
        aria-hidden
        className="absolute inset-0 z-10 overflow-hidden transition-[clip-path] duration-300 ease-in-out"
        ref={containerRef}
      >
        <ul className="flex justify-center gap-1.5">
          {categories.map((category) => (
            <li key={category.id}>
              <button
                data-tab={category.id}
                onClick={() => {
                  setActiveCategory(category.id);
                  localStorage.setItem('mailActiveCategory', category.id);
                }}
                className={cn(
                  'flex h-7 items-center gap-1.5 rounded-full px-2 text-xs font-medium',
                  category.colors,
                )}
                tabIndex={-1}
              >
                {category.icon}
                <span className={cn('hidden', !iconsOnly && 'md:inline')}>
                  {t(category.name as MessageKey)}
                </span>
              </button>
            </li>
          ))}
        </ul>
      </div>
    </div>
  );
}<|MERGE_RESOLUTION|>--- conflicted
+++ resolved
@@ -12,6 +12,7 @@
   ListMinusIcon,
   ArrowRightIcon,
   Loader2,
+  Star,
 } from 'lucide-react';
 import {
   Dialog,
@@ -24,10 +25,6 @@
 } from '@/components/ui/dialog';
 import { Tooltip, TooltipContent, TooltipProvider, TooltipTrigger } from '@/components/ui/tooltip';
 import { ResizableHandle, ResizablePanel, ResizablePanelGroup } from '@/components/ui/resizable';
-<<<<<<< HEAD
-import { ArchiveX, BellOff, X, Inbox, Tag, AlertTriangle, User, Bell, Star } from 'lucide-react';
-=======
->>>>>>> 8de0716f
 import { Drawer, DrawerContent, DrawerHeader, DrawerTitle } from '@/components/ui/drawer';
 import { ThreadDisplay, ThreadDemo } from '@/components/mail/thread-display';
 import { useState, useCallback, useMemo, useEffect, useRef } from 'react';
@@ -504,52 +501,8 @@
 }
 
 const categories = [
-<<<<<<< HEAD
-	{
-		name: 'common.mailCategories.primary',
-		searchValue: '',
-		icon: <Inbox className="h-4 w-4" />,
-		colors:
-			'border-0 bg-gray-200 text-gray-700 dark:bg-gray-800/50 dark:text-gray-400 dark:hover:bg-gray-800/70',
-	},
-	{
-		name: 'common.mailCategories.important',
-		searchValue: 'is:important',
-		icon: <AlertTriangle className="h-4 w-4" />,
-		colors:
-			'border-0 text-amber-800 bg-amber-100 dark:bg-amber-900/20 dark:text-amber-500 dark:hover:bg-amber-900/30',
-	},
-	{
-		name: 'common.mailCategories.personal',
-		searchValue: 'is:personal',
-		icon: <User className="h-4 w-4" />,
-		colors:
-			'border-0 text-green-800 bg-green-100 dark:bg-green-900/20 dark:text-green-500 dark:hover:bg-green-900/30',
-	},
-	{
-		name: 'common.mailCategories.updates',
-		searchValue: 'is:updates',
-		icon: <Bell className="h-4 w-4" />,
-		colors:
-			'border-0 text-purple-800 bg-purple-100 dark:bg-purple-900/20 dark:text-purple-500 dark:hover:bg-purple-900/30',
-	},
-	{
-		name: 'common.mailCategories.promotions',
-		searchValue: 'is:promotions',
-		icon: <Tag className="h-4 w-4 rotate-90" />,
-		colors:
-			'border-0 text-red-800 bg-red-100 dark:bg-red-900/20 dark:text-red-500 dark:hover:bg-red-900/30',
-	},
-	{
-		name: 'common.mailCategories.favourites',
-		searchValue: 'is:starred',
-		icon: <Star className="h-4 w-4 rotate-90" />,
-		colors:
-			'border-0 text-pink-800 bg-pink-100 dark:bg-pink-900/20 dark:text-pink-500 dark:hover:bg-pink-900/30',
-	},
-=======
   {
-    id:'Primary',
+    id: 'Primary',
     name: 'common.mailCategories.primary',
     searchValue: '',
     icon: <Inbox className="h-4 w-4" />,
@@ -557,7 +510,7 @@
       'border-0 bg-gray-200 text-gray-700 dark:bg-gray-800/50 dark:text-gray-400 dark:hover:bg-gray-800/70',
   },
   {
-    id:'Important',
+    id: 'Important',
     name: 'common.mailCategories.important',
     searchValue: 'is:important',
     icon: <AlertTriangle className="h-4 w-4" />,
@@ -565,7 +518,7 @@
       'border-0 text-amber-800 bg-amber-100 dark:bg-amber-900/20 dark:text-amber-500 dark:hover:bg-amber-900/30',
   },
   {
-    id:'Personal',
+    id: 'Personal',
     name: 'common.mailCategories.personal',
     searchValue: 'is:personal',
     icon: <User className="h-4 w-4" />,
@@ -573,7 +526,7 @@
       'border-0 text-green-800 bg-green-100 dark:bg-green-900/20 dark:text-green-500 dark:hover:bg-green-900/30',
   },
   {
-    id:'Updates',
+    id: 'Updates',
     name: 'common.mailCategories.updates',
     searchValue: 'is:updates',
     icon: <Bell className="h-4 w-4" />,
@@ -581,14 +534,21 @@
       'border-0 text-purple-800 bg-purple-100 dark:bg-purple-900/20 dark:text-purple-500 dark:hover:bg-purple-900/30',
   },
   {
-    id:'Promotions',
+    id: 'Promotions',
     name: 'common.mailCategories.promotions',
     searchValue: 'is:promotions',
     icon: <Tag className="h-4 w-4 rotate-90" />,
     colors:
       'border-0 text-red-800 bg-red-100 dark:bg-red-900/20 dark:text-red-500 dark:hover:bg-red-900/30',
   },
->>>>>>> 8de0716f
+  {
+    id: 'Favourites',
+    name: 'common.mailCategories.favourites',
+    searchValue: 'is:starred',
+    icon: <Star className="h-4 w-4 rotate-90" />,
+    colors:
+      'border-0 text-pink-800 bg-pink-100 dark:bg-pink-900/20 dark:text-pink-500 dark:hover:bg-pink-900/30',
+  },
 ];
 
 function MailCategoryTabs({
