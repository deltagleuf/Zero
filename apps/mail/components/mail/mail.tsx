"use client";

import { Tooltip, TooltipContent, TooltipProvider, TooltipTrigger } from "@/components/ui/tooltip";
import { ResizableHandle, ResizablePanel, ResizablePanelGroup } from "@/components/ui/resizable";
import { ArchiveX, BellOff, X, Inbox, Tag, AlertTriangle, User, Bell } from "lucide-react";
import { Drawer, DrawerContent, DrawerHeader, DrawerTitle } from "@/components/ui/drawer";
import { ThreadDisplay, ThreadDemo } from "@/components/mail/thread-display";
import { useState, useCallback, useMemo, useEffect, useRef } from "react";
import { MailList, MailListDemo } from "@/components/mail/mail-list";
import { useParams, useSearchParams } from "next/navigation";
import { useMediaQuery } from "../../hooks/use-media-query";
import { useSearchValue } from "@/hooks/use-search-value";
import { SearchIcon } from "../icons/animated/search";
import { useMail } from "@/components/mail/use-mail";
import { SidebarToggle } from "../ui/sidebar-toggle";
import { Skeleton } from "@/components/ui/skeleton";
import { cn, defaultPageSize } from "@/lib/utils";
import { useThreads } from "@/hooks/use-threads";
import { MessageKey } from "@/config/navigation";
import { Button } from "@/components/ui/button";
import { useHotKey } from "@/hooks/use-hot-key";
import { useSession } from "@/lib/auth-client";
import { XIcon } from "../icons/animated/x";
import { useRouter } from "next/navigation";
import { useTranslations } from "next-intl";
import { SearchBar } from "./search-bar";
import items from "./demo.json";

export function DemoMailLayout() {
  const [mail, setMail] = useState({
    selected: "demo",
    bulkSelected: [],
  });
  const isMobile = false;
  const isValidating = false;
  const isLoading = false;
  const isDesktop = true;

  const [open, setOpen] = useState(false);
  const handleClose = () => setOpen(false);
  const [activeCategory, setActiveCategory] = useState("Primary");
  const [filteredItems, setFilteredItems] = useState(items);

  useEffect(() => {
    if (activeCategory === "Primary") {
      setFilteredItems(items);
    } else {
      const categoryMap = {
        Important: "important",
        Personal: "personal",
        Updates: "updates",
        Promotions: "promotions",
      };

      const filterTag = categoryMap[activeCategory as keyof typeof categoryMap];
      const filtered = items.filter((item) => item.tags && item.tags.includes(filterTag));
      setFilteredItems(filtered);
    }
  }, [activeCategory]);

  return (
    <TooltipProvider delayDuration={0}>
      <div className="rounded-inherit flex">
        <ResizablePanelGroup
          direction="horizontal"
          autoSaveId="mail-panel-layout"
          className="rounded-inherit gap-1.5 overflow-hidden"
        >
          <ResizablePanel
            className={cn(
              "border-none !bg-transparent",
              mail?.selected ? "md:hidden lg:block" : "", // Hide on md, but show again on lg and up
            )}
            defaultSize={isMobile ? 100 : 25}
            minSize={isMobile ? 100 : 25}
          >
            <div className="bg-offsetLight dark:bg-offsetDark flex-1 flex-col overflow-y-auto shadow-inner md:flex md:rounded-2xl md:border md:shadow-sm">
              <div
                className={cn(
                  "compose-gradient h-0.5 w-full transition-opacity",
                  isValidating ? "opacity-50" : "opacity-0",
                )}
              />
              <div
                className={cn(
                  "sticky top-0 z-10 flex items-center justify-between gap-1.5 p-2 transition-colors",
                )}
              >
                <SidebarToggle className="h-fit px-2" />
                <div>
                  <MailCategoryTabs
                    iconsOnly={true}
                    onCategoryChange={setActiveCategory}
                    initialCategory={activeCategory}
                  />
                </div>
              </div>

              <div className="h-[calc(100dvh-56px)] overflow-hidden pt-0 md:h-[calc(100dvh-(8px+8px+14px+44px))]">
                {isLoading ? (
                  <div className="flex flex-col">
                    {[...Array(8)].map((_, i) => (
                      <div key={i} className="flex flex-col px-4 py-3">
                        <div className="flex w-full items-center justify-between">
                          <div className="flex items-center gap-2">
                            <Skeleton className="h-4 w-24" />
                          </div>
                          <Skeleton className="h-3 w-12" />
                        </div>
                        <Skeleton className="mt-2 h-3 w-32" />
                        <Skeleton className="mt-2 h-3 w-full" />
                        <div className="mt-2 flex gap-2">
                          <Skeleton className="h-4 w-16 rounded-md" />
                          <Skeleton className="h-4 w-16 rounded-md" />
                        </div>
                      </div>
                    ))}
                  </div>
                ) : (
                  <MailListDemo items={filteredItems} />
                )}
              </div>
            </div>
          </ResizablePanel>

          {isDesktop && mail.selected && (
            <>
              <ResizableHandle className="opacity-0" />
              <ResizablePanel
                className="bg-offsetLight dark:bg-offsetDark shadow-sm md:flex md:rounded-2xl md:border md:shadow-sm"
                defaultSize={75}
                minSize={25}
              >
                <div className="relative hidden h-[calc(100vh-(12px+14px))] flex-1 md:block">
                  <ThreadDemo mail={[filteredItems[0]]} onClose={handleClose} />
                </div>
              </ResizablePanel>
            </>
          )}
        </ResizablePanelGroup>

        {/* Mobile Drawer */}
        {isMobile && (
          <Drawer open={open} onOpenChange={setOpen}>
            <DrawerContent className="bg-offsetLight dark:bg-offsetDark h-[calc(100vh-3rem)] overflow-hidden p-0">
              <DrawerHeader className="sr-only">
                <DrawerTitle>Email Details</DrawerTitle>
              </DrawerHeader>
              <div className="flex h-full flex-col overflow-hidden">
                <div className="flex-1 overflow-hidden">
                  <ThreadDisplay mail={mail.selected} onClose={handleClose} isMobile={true} />
                </div>
              </div>
            </DrawerContent>
          </Drawer>
        )}
      </div>
    </TooltipProvider>
  );
}

export function MailLayout() {
  const { folder } = useParams<{ folder: string }>();
  const [searchMode, setSearchMode] = useState(false);
  const [searchValue] = useSearchValue();
  const [mail, setMail] = useMail();
  const [isMobile, setIsMobile] = useState(false);
  const router = useRouter();
  const { data: session, isPending } = useSession();

  useEffect(() => {
    if (!session?.user && !isPending) {
      router.push("/login");
    }
  }, [session?.user, isPending]);

  const { isLoading, isValidating } = useThreads(
    folder,
    undefined,
    searchValue.value,
    defaultPageSize,
  );

  const [open, setOpen] = useState(false);
  const isDesktop = useMediaQuery("(min-width: 768px)");

  // Check if we're on mobile on mount and when window resizes
  useEffect(() => {
    const checkIsMobile = () => {
      setIsMobile(window.innerWidth < 768); // 768px is the 'md' breakpoint
    };

    checkIsMobile();
    window.addEventListener("resize", checkIsMobile);

    return () => window.removeEventListener("resize", checkIsMobile);
  }, []);

  useEffect(() => {
    if (mail.selected) {
      setOpen(true);
    } else {
      setOpen(false);
    }
  }, [mail.selected]);

  const handleClose = useCallback(() => {
    setOpen(false);
    setMail((mail) => ({ ...mail, selected: null }));
  }, [setMail]);

  useHotKey("/", () => {
    setSearchMode(true);
  });

  useHotKey("Esc", (event) => {
    // @ts-expect-error
    event.preventDefault();
    if (searchMode) {
      setSearchMode(false);
    }
  });

  const searchIconRef = useRef<any>(null);

  return (
    <TooltipProvider delayDuration={0}>
      <div className="rounded-inherit flex">
        <ResizablePanelGroup
          direction="horizontal"
          autoSaveId="mail-panel-layout"
          className="rounded-inherit gap-1.5 overflow-hidden"
        >
          <ResizablePanel
            className={cn(
              "border-none !bg-transparent",
              mail?.selected ? "md:hidden lg:block" : "",
            )}
            defaultSize={isMobile ? 100 : 25}
            minSize={isMobile ? 100 : 25}
          >
            <div className="bg-offsetLight dark:bg-offsetDark flex-1 flex-col overflow-y-auto shadow-inner md:flex md:rounded-2xl md:border md:shadow-sm">
              <div
                className={cn(
                  "compose-gradient h-0.5 w-full transition-opacity",
                  isValidating ? "opacity-50" : "opacity-0",
                )}
              />
              <div
                className={cn(
                  "sticky top-0 z-10 flex items-center justify-between gap-1.5 border-b p-2 transition-colors",
                )}
              >
                <SidebarToggle className="h-fit px-2" />
                {searchMode && (
                  <div className="flex flex-1 items-center justify-center gap-3">
                    <SearchBar />
                    <Button
                      variant="ghost"
                      className="md:h-fit md:px-2"
                      onClick={() => setSearchMode(false)}
                    >
                      <XIcon className="h-4 w-4" />
                    </Button>
                  </div>
                )}

                {!searchMode && (
                  <>
                    {mail.bulkSelected.length > 0 ? (
                      <>
                        <div className="flex flex-1 items-center justify-center">
                          <span className="text-sm font-medium tabular-nums">
                            {mail.bulkSelected.length} selected
                          </span>
                          <Tooltip>
                            <TooltipTrigger asChild>
                              <Button
                                variant="ghost"
                                size="sm"
                                className="text-muted-foreground ml-1.5 h-8 w-fit px-2"
                                onClick={() => setMail({ ...mail, bulkSelected: [] })}
                              >
                                <X />
                              </Button>
                            </TooltipTrigger>
                            <TooltipContent>Clear Selection</TooltipContent>
                          </Tooltip>
                        </div>
                        <BulkSelectActions />
                      </>
                    ) : (
                      <>
                        <div className="flex-1 text-center text-sm font-medium capitalize">
                          <MailCategoryTabs iconsOnly={!!mail.selected} />
                        </div>
                        <div className="flex items-center gap-1.5">
                          <Button
                            variant="ghost"
                            className="md:h-fit md:px-2"
                            onClick={() => setSearchMode(true)}
                            onMouseEnter={() => searchIconRef.current?.startAnimation?.()}
                            onMouseLeave={() => searchIconRef.current?.stopAnimation?.()}
                          >
                            <SearchIcon ref={searchIconRef} className="h-4 w-4" />
                          </Button>
                        </div>
                      </>
                    )}
                  </>
                )}
              </div>
              <div className="h-[calc(100dvh-56px)] overflow-hidden pt-0 md:h-[calc(100dvh-(8px+8px+14px+44px))]">
                {isLoading ? (
                  <div className="flex flex-col">
                    {[...Array(8)].map((_, i) => (
                      <div key={i} className="flex flex-col px-4 py-3">
                        <div className="flex w-full items-center justify-between">
                          <div className="flex items-center gap-2">
                            <Skeleton className="h-4 w-24" />
                          </div>
                          <Skeleton className="h-3 w-12" />
                        </div>
                        <Skeleton className="mt-2 h-3 w-32" />
                        <Skeleton className="mt-2 h-3 w-full" />
                        <div className="mt-2 flex gap-2">
                          <Skeleton className="h-4 w-16 rounded-md" />
                          <Skeleton className="h-4 w-16 rounded-md" />
                        </div>
                      </div>
                    ))}
                  </div>
                ) : (
                  <MailList isCompact={true} />
                )}
              </div>
            </div>
          </ResizablePanel>

          {isDesktop && mail.selected && (
            <>
              <ResizablePanel
                className="bg-offsetLight dark:bg-offsetDark shadow-sm md:flex md:rounded-2xl md:border md:shadow-sm"
                defaultSize={75}
                minSize={25}
              >
                <div className="relative hidden h-[calc(100vh-(12px+14px))] flex-1 md:block">
                  <ThreadDisplay mail={mail.selected} onClose={handleClose} />
                </div>
              </ResizablePanel>
            </>
          )}
        </ResizablePanelGroup>

        {/* Mobile Drawer */}
        {isMobile && (
          <Drawer open={open} onOpenChange={setOpen}>
            <DrawerContent className="bg-offsetLight dark:bg-offsetDark h-[calc(100vh-4rem)] overflow-hidden p-0">
              <DrawerHeader className="sr-only">
                <DrawerTitle>Email Details</DrawerTitle>
              </DrawerHeader>
              <div className="flex h-full flex-col overflow-hidden">
                <div className="flex-1 overflow-hidden">
                  <ThreadDisplay mail={mail.selected} onClose={handleClose} isMobile={true} />
                </div>
              </div>
            </DrawerContent>
          </Drawer>
        )}
      </div>
    </TooltipProvider>
  );
}

function BulkSelectActions() {
  return (
    <div className="flex items-center gap-1.5">
      <Tooltip>
        <TooltipTrigger asChild>
          <Button variant="ghost" className="md:h-fit md:px-2">
            <BellOff />
          </Button>
        </TooltipTrigger>
        <TooltipContent>Mute</TooltipContent>
      </Tooltip>
      <Tooltip>
        <TooltipTrigger asChild>
          <Button variant="ghost" className="md:h-fit md:px-2">
            <ArchiveX />
          </Button>
        </TooltipTrigger>
        <TooltipContent>Move to Spam</TooltipContent>
      </Tooltip>
    </div>
  );
}

const categories = [
  {
    name: "common.mailCategories.primary",
    searchValue: "",
    icon: <Inbox className="h-4 w-4" />,
    colors:
      "border-0 bg-gray-200 text-gray-700 dark:bg-gray-800/50 dark:text-gray-400 dark:hover:bg-gray-800/70",
  },
  {
    name: "common.mailCategories.important",
    searchValue: "is:important",
    icon: <AlertTriangle className="h-4 w-4" />,
    colors:
      "border-0 text-amber-800 bg-amber-100 dark:bg-amber-900/20 dark:text-amber-500 dark:hover:bg-amber-900/30",
  },
  {
    name: "common.mailCategories.personal",
    searchValue: "is:personal",
    icon: <User className="h-4 w-4" />,
    colors:
      "border-0 text-green-800 bg-green-100 dark:bg-green-900/20 dark:text-green-500 dark:hover:bg-green-900/30",
  },
  {
    name: "common.mailCategories.updates",
    searchValue: "is:updates",
    icon: <Bell className="h-4 w-4" />,
    colors:
      "border-0 text-purple-800 bg-purple-100 dark:bg-purple-900/20 dark:text-purple-500 dark:hover:bg-purple-900/30",
  },
  {
    name: "common.mailCategories.promotions",
    searchValue: "is:promotions",
    icon: <Tag className="h-4 w-4 rotate-90" />,
    colors:
      "border-0 text-red-800 bg-red-100 dark:bg-red-900/20 dark:text-red-500 dark:hover:bg-red-900/30",
  },
];

function MailCategoryTabs({
  iconsOnly = false,
  isLoading = false,
  onCategoryChange,
  initialCategory,
}: {
  iconsOnly?: boolean;
  isLoading?: boolean;
  onCategoryChange?: (category: string) => void;
  initialCategory?: string;
}) {
  const [, setSearchValue] = useSearchValue();
<<<<<<< HEAD
  const t = useTranslations();

  // Initialize from localStorage with fallback to "Primary" or initialCategory
  const [activeCategory, setActiveCategory] = useState(() => {
    // Only run in browser environment
    if (typeof window !== "undefined") {
      const storedCategory = localStorage.getItem("mailActiveCategory");
      return initialCategory || storedCategory || "common.mailCategories.primary";
    }
    return initialCategory || "common.mailCategories.primary";
  });

=======
  
  // Initialize with just the initialCategory or "Primary"
  const [activeCategory, setActiveCategory] = useState(initialCategory || "Primary");
  
  // Move localStorage logic to a useEffect
  useEffect(() => {
    // Check localStorage only after initial render
    const savedCategory = localStorage.getItem('mailActiveCategory');
    if (savedCategory && !initialCategory) {
      setActiveCategory(savedCategory);
    }
  }, [initialCategory]);
  
>>>>>>> dcf5b249
  const containerRef = useRef<HTMLDivElement>(null);
  const activeTabElementRef = useRef<HTMLButtonElement>(null);

  const activeTab = useMemo(
    () => categories.find((cat) => cat.name === activeCategory),
    [activeCategory],
  );

  // Save to localStorage when activeCategory changes
  useEffect(() => {
    localStorage.setItem("mailActiveCategory", activeCategory);
    if (onCategoryChange) {
      onCategoryChange(activeCategory);
    }
  }, [activeCategory, onCategoryChange]);

  useEffect(() => {
    if (activeTab && !isLoading) {
      setSearchValue({
        value: activeTab.searchValue,
        highlight: "",
        folder: "",
      });
    }
  }, [activeCategory, setSearchValue, isLoading]);

  // Function to update clip path
  const updateClipPath = useCallback(() => {
    const container = containerRef.current;
    const activeTabElement = activeTabElementRef.current;

    if (activeCategory && container && activeTabElement) {
      const { offsetLeft, offsetWidth } = activeTabElement;
      const clipLeft = Math.max(0, offsetLeft - 2);
      const clipRight = Math.min(container.offsetWidth, offsetLeft + offsetWidth + 2);
      const containerWidth = container.offsetWidth;

      if (containerWidth) {
        container.style.clipPath = `inset(0 ${Number(100 - (clipRight / containerWidth) * 100).toFixed(2)}% 0 ${Number((clipLeft / containerWidth) * 100).toFixed(2)}%)`;
      }
    }
  }, [activeCategory]);

  // Update clip path when active category changes
  useEffect(() => {
    updateClipPath();
  }, [activeCategory, updateClipPath]);

  // Update clip path when iconsOnly changes
  useEffect(() => {
    // Small delay to ensure DOM has updated with new sizes
    const timer = setTimeout(() => {
      updateClipPath();
    }, 10);

    return () => clearTimeout(timer);
  }, [iconsOnly, updateClipPath]);

  // Update clip path on window resize
  useEffect(() => {
    const handleResize = () => {
      updateClipPath();
    };

    window.addEventListener("resize", handleResize);
    return () => window.removeEventListener("resize", handleResize);
  }, [updateClipPath]);

  return (
    <div className="relative mx-auto w-fit">
      <ul className="flex justify-center gap-1.5">
        {categories.map((category) => (
          <li key={category.name}>
            <Tooltip>
              <TooltipTrigger asChild>
                <button
                  ref={activeCategory === category.name ? activeTabElementRef : null}
                  data-tab={category.name}
                  onClick={() => {
                    setActiveCategory(category.name);
                  }}
                  className={cn(
<<<<<<< HEAD
                    "flex h-7 items-center gap-1.5 rounded-full px-2 text-xs font-medium transition-all duration-200",
                    activeCategory === category.name
=======
                    "flex h-7 items-center gap-1.5 px-2 text-xs font-medium rounded-md transition-all duration-200",
                    activeCategory === category.name 
>>>>>>> dcf5b249
                      ? category.colors
                      : "text-muted-foreground hover:text-foreground hover:bg-muted/50",
                  )}
                >
                  {category.icon}
                  <span className={cn("hidden", !iconsOnly && "md:inline")}>
                    {t(category.name as MessageKey)}
                  </span>
                </button>
              </TooltipTrigger>
              {iconsOnly && (
                <TooltipContent>
                  <span>{t(category.name as MessageKey)}</span>
                </TooltipContent>
              )}
            </Tooltip>
          </li>
        ))}
      </ul>

      <div
        aria-hidden
        className="absolute inset-0 z-10 overflow-hidden shadow-sm transition-[clip-path] duration-300 ease-in-out"
        ref={containerRef}
      >
        <ul className="flex justify-center gap-1.5">
          {categories.map((category) => (
            <li key={category.name}>
              <button
                data-tab={category.name}
                onClick={() => {
                  setActiveCategory(category.name);
                }}
                className={cn(
<<<<<<< HEAD
                  "flex h-7 items-center gap-1.5 rounded-full px-2 text-xs font-medium",
                  category.colors,
=======
                  "flex h-7 items-center gap-1.5 px-2 text-xs font-medium rounded-md",
                  category.colors
>>>>>>> dcf5b249
                )}
                tabIndex={-1}
              >
                {category.icon}
                <span className={cn("hidden", !iconsOnly && "md:inline")}>
                  {t(category.name as MessageKey)}
                </span>
              </button>
            </li>
          ))}
        </ul>
      </div>
    </div>
  );
}<|MERGE_RESOLUTION|>--- conflicted
+++ resolved
@@ -445,34 +445,20 @@
   initialCategory?: string;
 }) {
   const [, setSearchValue] = useSearchValue();
-<<<<<<< HEAD
   const t = useTranslations();
 
-  // Initialize from localStorage with fallback to "Primary" or initialCategory
-  const [activeCategory, setActiveCategory] = useState(() => {
-    // Only run in browser environment
-    if (typeof window !== "undefined") {
-      const storedCategory = localStorage.getItem("mailActiveCategory");
-      return initialCategory || storedCategory || "common.mailCategories.primary";
-    }
-    return initialCategory || "common.mailCategories.primary";
-  });
-
-=======
-  
   // Initialize with just the initialCategory or "Primary"
   const [activeCategory, setActiveCategory] = useState(initialCategory || "Primary");
-  
+
   // Move localStorage logic to a useEffect
   useEffect(() => {
     // Check localStorage only after initial render
-    const savedCategory = localStorage.getItem('mailActiveCategory');
+    const savedCategory = localStorage.getItem("mailActiveCategory");
     if (savedCategory && !initialCategory) {
       setActiveCategory(savedCategory);
     }
   }, [initialCategory]);
-  
->>>>>>> dcf5b249
+
   const containerRef = useRef<HTMLDivElement>(null);
   const activeTabElementRef = useRef<HTMLButtonElement>(null);
 
@@ -555,13 +541,8 @@
                     setActiveCategory(category.name);
                   }}
                   className={cn(
-<<<<<<< HEAD
                     "flex h-7 items-center gap-1.5 rounded-full px-2 text-xs font-medium transition-all duration-200",
                     activeCategory === category.name
-=======
-                    "flex h-7 items-center gap-1.5 px-2 text-xs font-medium rounded-md transition-all duration-200",
-                    activeCategory === category.name 
->>>>>>> dcf5b249
                       ? category.colors
                       : "text-muted-foreground hover:text-foreground hover:bg-muted/50",
                   )}
@@ -596,13 +577,8 @@
                   setActiveCategory(category.name);
                 }}
                 className={cn(
-<<<<<<< HEAD
                   "flex h-7 items-center gap-1.5 rounded-full px-2 text-xs font-medium",
                   category.colors,
-=======
-                  "flex h-7 items-center gap-1.5 px-2 text-xs font-medium rounded-md",
-                  category.colors
->>>>>>> dcf5b249
                 )}
                 tabIndex={-1}
               >
