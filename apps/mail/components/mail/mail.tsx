'use client';

import {
  Dialog,
  DialogContent,
  DialogDescription,
  DialogFooter,
  DialogHeader,
  DialogTitle,
  DialogTrigger,
} from '@/components/ui/dialog';
import {
  bulkArchive,
  bulkDeleteThread,
  bulkStar,
  getMail,
  markAsImportant,
  markAsRead,
} from '@/actions/mail';
import {
  Archive2,
  Bell,
  Eye,
  Important,
  Lightning,
  Mail,
  Star2,
  Tag,
  User,
  X,
} from '../icons/icons';
import { Tooltip, TooltipContent, TooltipProvider, TooltipTrigger } from '@/components/ui/tooltip';
import { Drawer, DrawerContent, DrawerHeader, DrawerTitle } from '@/components/ui/drawer';
import { ResizablePanel, ResizablePanelGroup } from '@/components/ui/resizable';
import { ThreadDemo, ThreadDisplay } from '@/components/mail/thread-display';
import { useCallback, useEffect, useMemo, useRef, useState } from 'react';
import { MailList, MailListDemo } from '@/components/mail/mail-list';
import { handleUnsubscribe } from '@/lib/email-utils.client';
import { useMediaQuery } from '../../hooks/use-media-query';
import { useSearchValue } from '@/hooks/use-search-value';
import { useHotkeysContext } from 'react-hotkeys-hook';
import { useParams, useRouter } from 'next/navigation';
import { ArrowRightIcon, Loader2 } from 'lucide-react';
import { useMail } from '@/components/mail/use-mail';
import { SidebarToggle } from '../ui/sidebar-toggle';
import { Skeleton } from '@/components/ui/skeleton';
import { clearBulkSelectionAtom } from './use-mail';
import { useThreads } from '@/hooks/use-threads';
import { Button } from '@/components/ui/button';
import { useSession } from '@/lib/auth-client';
import { useStats } from '@/hooks/use-stats';
import { useTranslations } from 'next-intl';
import { SearchBar } from './search-bar';
import { useQueryState } from 'nuqs';
import { cn } from '@/lib/utils';
import { useAtom } from 'jotai';
import { toast } from 'sonner';

export function MailLayout() {
  const { folder } = useParams<{ folder: string }>();
  const [mail, setMail] = useMail();
  const [, clearBulkSelection] = useAtom(clearBulkSelectionAtom);
  const [isMobile, setIsMobile] = useState(false);
  const router = useRouter();
  const { data: session, isPending } = useSession();
  const t = useTranslations();
  const prevFolderRef = useRef(folder);
  const { enableScope, disableScope } = useHotkeysContext();

  useEffect(() => {
    if (prevFolderRef.current !== folder && mail.bulkSelected.length > 0) {
      clearBulkSelection();
    }
    prevFolderRef.current = folder;
  }, [folder, mail.bulkSelected.length, clearBulkSelection]);

  useEffect(() => {
    if (!session?.user && !isPending) {
      router.push('/login');
    }
  }, [session?.user, isPending]);

  const { isLoading, isValidating } = useThreads();

  const isDesktop = useMediaQuery('(min-width: 768px)');

  // Check if we're on mobile on mount and when window resizes
  useEffect(() => {
    const checkIsMobile = () => {
      setIsMobile(window.innerWidth < 768); // 768px is the 'md' breakpoint
    };

    checkIsMobile();
    window.addEventListener('resize', checkIsMobile);

    return () => window.removeEventListener('resize', checkIsMobile);
  }, []);

  const [threadId, setThreadId] = useQueryState('threadId');

  useEffect(() => {
    if (threadId) {
      console.log('Enabling thread-display scope, disabling mail-list');
      enableScope('thread-display');
      disableScope('mail-list');
    } else {
      console.log('Enabling mail-list scope, disabling thread-display');
      enableScope('mail-list');
      disableScope('thread-display');
    }

    return () => {
      console.log('Cleaning up mail/thread scopes');
      disableScope('thread-display');
      disableScope('mail-list');
    };
  }, [threadId, enableScope, disableScope]);
  const [, setActiveReplyId] = useQueryState('activeReplyId');

  const handleClose = useCallback(() => {
    setThreadId(null);
    setActiveReplyId(null);
  }, [setThreadId]);

  // Add mailto protocol handler registration
  useEffect(() => {
    // Register as a mailto protocol handler if browser supports it
    if (typeof window !== 'undefined' && 'registerProtocolHandler' in navigator) {
      try {
        // Register the mailto protocol handler
        // When a user clicks a mailto: link, it will be passed to our dedicated handler
        // which will:
        // 1. Parse the mailto URL to extract email, subject and body
        // 2. Create a draft with these values
        // 3. Redirect to the compose page with just the draft ID
        // This ensures we don't keep the email content in the URL
        navigator.registerProtocolHandler(
          'mailto',
          `${window.location.origin}/mail/compose/handle-mailto?mailto=%s`,
        );
      } catch (error) {
        console.error('Failed to register protocol handler:', error);
      }
    }
  }, []);

  const category = useQueryState('category');

  return (
    <TooltipProvider delayDuration={0}>
      <div className="rounded-inherit relative z-[5] flex p-0 md:mt-1">
        <ResizablePanelGroup
          direction="horizontal"
          autoSaveId="mail-panel-layout"
          className="rounded-inherit gap-1 overflow-hidden"
        >
          <div
            className={cn(
              'w-full border-none !bg-transparent lg:w-fit',
              threadId ? 'md:hidden lg:block' : '',
            )}
          >
            <div className="bg-panelLight dark:bg-panelDark h-screen flex-1 flex-col overflow-y-auto overflow-x-hidden border-[#E7E7E7] shadow-inner md:flex md:h-[calc(100dvh-0.5rem)] md:rounded-2xl md:border md:shadow-sm lg:w-screen lg:max-w-[415px] dark:border-[#252525]">
              <div
                className={cn(
                  'sticky top-0 z-[15] flex items-center justify-between gap-1.5 border-b border-[#E7E7E7] p-2 px-[20px] transition-colors md:min-h-14 dark:border-[#252525]',
                )}
              >
                <div className="flex w-full items-center justify-between gap-2">
                  <div>
                    <SidebarToggle className="h-fit px-2" />
                  </div>
                  <div>
                    {mail.bulkSelected.length > 0 ? (
                      <div>
                        <Tooltip>
                          <TooltipTrigger asChild>
                            <button
                              onClick={() => {
                                setMail({ ...mail, bulkSelected: [] });
                              }}
                              className="flex h-6 items-center gap-1 rounded-md bg-[#313131] px-2 text-xs text-[#A0A0A0] hover:bg-[#252525]"
                            >
                              <X className="h-3 w-3 fill-[#A0A0A0]" />
                              <span>esc</span>
                            </button>
                          </TooltipTrigger>
                          <TooltipContent>Click or press ESC to exit selection mode</TooltipContent>
                        </Tooltip>
                      </div>
                    ) : (
                      <>
                        {/* <Button variant="ghost" className={cn('md:h-fit md:px-2')}>
                    <Filter className="dark:fill-iconDark fill-iconLight" />
                    </Button> */}
                      </>
                    )}
                  </div>
                  {/* <Button
                    variant="ghost"
                    size="icon"
                    className="h-8 w-8"
                    onClick={() => {
                      // Trigger a refresh of the mail list
                      const event = new CustomEvent('refreshMailList');
                      window.dispatchEvent(event);
                    }}
                  >
                    <ArrowCircle className="dark:fill-iconDark fill-iconLight" />
                  </Button> */}
                </div>
              </div>
              <div className="p-2 px-[22px]">
                <SearchBar />
                <div className="mt-2">
                  {folder === 'inbox' && (
                    <CategorySelect isMultiSelectMode={mail.bulkSelected.length > 0} />
                  )}
                </div>
              </div>
              <div
                className={cn(
                  `${category[0] === 'Important' ? 'bg-[#F59E0D]' : category[0] === 'All Mail' ? 'bg-[#006FFE]' : category[0] === 'Personal' ? 'bg-[#39ae4a]' : category[0] === 'Updates' ? 'bg-[#8B5CF6]' : category[0] === 'Promotions' ? 'bg-[#F43F5E]' : 'bg-[#F59E0D]'}`,
                  'relative bottom-0.5 z-[5] h-0.5 w-full transition-opacity',
                  isValidating ? 'opacity-100' : 'opacity-0',
                )}
              />
              <div className="relative z-[1] h-[calc(100vh-9.8rem)] overflow-hidden pt-0">
                <MailList isCompact={true} />
              </div>
            </div>
          </div>

          {isDesktop && (
            <ResizablePanel
<<<<<<< HEAD
              className="bg-panelLight dark:bg-panelDark mr-1 w-fit border-[#E7E7E7] shadow-sm md:rounded-2xl lg:flex lg:border lg:shadow-sm dark:border-[#252525]"
              defaultSize={30}
              minSize={30}
            >
              <div className="relative h-[calc(100vh-(12px+14px))] flex-1">
                <ThreadDisplay />
=======
              className={`bg-panelLight dark:bg-panelDark ${threadId ? 'mr-1.5' : 'lg:mr-1.5'} w-fit border-[#E7E7E7] border shadow-sm lg:flex rounded-2xl  lg:shadow-sm dark:border-[#252525]`}
              defaultSize={30}
              minSize={30}
            >
              <div className="relative h-[calc(100vh-(10px))] lg:h-[calc(100vh-(12px+14px))] flex-1">
                <ThreadDisplay onClose={handleClose} id={threadId ?? undefined} />
>>>>>>> c8c97875
              </div>
            </ResizablePanel>
          )}

          {/* Mobile Drawer */}
          {isMobile && (
            <Drawer
              open={!!threadId}
              onOpenChange={(isOpen) => {
                if (!isOpen) handleClose();
              }}
            >
              <DrawerContent className="bg-panelLight dark:bg-panelDark mx-1 h-[calc(100dvh-3rem)] p-0">
                <DrawerHeader className="sr-only">
                  <DrawerTitle>Email Details</DrawerTitle>
                </DrawerHeader>
                <div className="flex h-full flex-col">
                  <div className="h-full overflow-y-auto">
                    {threadId ? <ThreadDisplay /> : null}
                  </div>
                </div>
              </DrawerContent>
            </Drawer>
          )}
        </ResizablePanelGroup>
      </div>
    </TooltipProvider>
  );
}

function BulkSelectActions() {
  const t = useTranslations();
  const [errorQty, setErrorQty] = useState(0);
  const [isLoading, setIsLoading] = useState(false);
  const [isUnsub, setIsUnsub] = useState(false);

  const handleMassUnsubscribe = async () => {
    setIsLoading(true);
    toast.promise(
      Promise.all(
        mail.bulkSelected.map(async (bulkSelected) => {
          await new Promise((resolve) => setTimeout(resolve, 499));
          const emailData = await getMail({ id: bulkSelected });
          if (emailData) {
            const firstEmail = emailData.latest;
            if (firstEmail)
              return handleUnsubscribe({ emailData: firstEmail }).catch((e) => {
                toast.error(e.message ?? 'Unknown error while unsubscribing');
                setErrorQty((eq) => eq++);
              });
          }
        }),
      ).then(() => {
        setIsUnsub(false);
        setIsLoading(false);
      }),
      {
        loading: 'Unsubscribing...',
        success: 'All done! you will no longer receive emails from these mailing lists.',
        error: 'Something went wrong!',
      },
    );
  };
  const [mail, setMail] = useMail();
  const { folder } = useParams<{ folder: string }>();
  const { mutate: mutateThreads } = useThreads();
  const { mutate: mutateStats } = useStats();

  const onMoveSuccess = useCallback(async () => {
    await mutateThreads();
    await mutateStats();
    setMail({ ...mail, bulkSelected: [] });
  }, [mail, setMail, mutateThreads, mutateStats]);

  return (
    <div className="flex items-center gap-2">
      <button
        className="flex h-8 flex-1 items-center justify-center gap-1 overflow-hidden rounded-md border bg-white px-3 text-sm transition-all duration-300 ease-out hover:bg-gray-100 dark:border-none dark:bg-[#313131] dark:hover:bg-[#313131]/80"
        onClick={() => {
          if (mail.bulkSelected.length === 0) return;
          toast.promise(markAsRead({ ids: mail.bulkSelected }).then(onMoveSuccess), {
            loading: 'Marking as read...',
            success: 'All done! marked as read',
            error: 'Something went wrong!',
          });
        }}
      >
        <div className="relative overflow-visible">
          <Eye className="fill-[#9D9D9D] dark:fill-[#9D9D9D]" />
        </div>
        <div className="flex items-center justify-center gap-2.5">
          <div className="justify-start leading-none">Mark all as read</div>
        </div>
      </button>

      <Tooltip>
        <TooltipTrigger asChild>
          <button
            className="flex aspect-square h-8 items-center justify-center gap-1 overflow-hidden rounded-md border bg-white px-2 text-sm transition-all duration-300 ease-out hover:bg-gray-100 dark:border-none dark:bg-[#313131] dark:hover:bg-[#313131]/80"
            onClick={() => {
              if (mail.bulkSelected.length === 0) return;
              toast.promise(markAsImportant({ ids: mail.bulkSelected }).then(onMoveSuccess), {
                loading: 'Marking as important...',
                success: 'All done! marked as important',
                error: 'Something went wrong!',
              });
            }}
          >
            <div className="relative overflow-visible">
              <Lightning className="fill-[#9D9D9D] dark:fill-[#9D9D9D]" />
            </div>
          </button>
        </TooltipTrigger>
        <TooltipContent>{t('common.mail.markAsImportant')}</TooltipContent>
      </Tooltip>

      <Tooltip>
        <TooltipTrigger asChild>
          <button
            className="flex aspect-square h-8 items-center justify-center gap-1 overflow-hidden rounded-md border bg-white px-2 text-sm transition-all duration-300 ease-out hover:bg-gray-100 dark:border-none dark:bg-[#313131] dark:hover:bg-[#313131]/80"
            onClick={() => {
              if (mail.bulkSelected.length === 0) return;
              toast.promise(bulkArchive({ ids: mail.bulkSelected }).then(onMoveSuccess), {
                loading: 'Moving to archive...',
                success: 'All done! moved to archive',
                error: 'Something went wrong!',
              });
            }}
          >
            <div className="relative overflow-visible">
              <Archive2 className="fill-[#9D9D9D]" />
            </div>
          </button>
        </TooltipTrigger>
        <TooltipContent>{t('common.mail.archive')}</TooltipContent>
      </Tooltip>

      <Tooltip>
        <TooltipTrigger asChild>
          <button
            className="flex aspect-square h-8 items-center justify-center gap-1 overflow-hidden rounded-md border bg-white px-2 text-sm transition-all duration-300 ease-out hover:bg-gray-100 dark:border-none dark:bg-[#313131] dark:hover:bg-[#313131]/80"
            onClick={() => {
              if (mail.bulkSelected.length === 0) return;
              toast.promise(bulkStar({ ids: mail.bulkSelected }).then(onMoveSuccess), {
                loading: 'Marking as starred...',
                success: 'All done! marked as starred',
                error: 'Something went wrong!',
              });
            }}
          >
            <div className="relative overflow-visible">
              <Star2 className="fill-[#9D9D9D] stroke-[#9D9D9D] dark:stroke-[#9D9D9D]" />
            </div>
          </button>
        </TooltipTrigger>
        <TooltipContent>{t('common.mail.starAll')}</TooltipContent>
      </Tooltip>

      <Dialog onOpenChange={setIsUnsub} open={isUnsub}>
        <Tooltip>
          <TooltipTrigger asChild>
            <DialogTrigger asChild>
              <button className="flex aspect-square h-8 items-center justify-center gap-1 overflow-hidden rounded-md border border-amber-400 bg-amber-500 px-2 text-sm text-amber-100 transition-all duration-300 ease-out hover:bg-amber-500/80 hover:bg-amber-600 dark:border-amber-700">
                <div className="relative overflow-visible">
                  <svg
                    xmlns="http://www.w3.org/2000/svg"
                    fill="none"
                    viewBox="0 0 24 24"
                    strokeWidth={2.3}
                    stroke="currentColor"
                    className="size-4"
                  >
                    <path
                      strokeLinecap="round"
                      strokeLinejoin="round"
                      d="M18.364 18.364A9 9 0 0 0 5.636 5.636m12.728 12.728A9 9 0 0 1 5.636 5.636m12.728 12.728L5.636 5.636"
                      strokeOpacity={0.6}
                    />
                  </svg>
                </div>
              </button>
            </DialogTrigger>
          </TooltipTrigger>
          <TooltipContent>{t('common.mail.unSubscribeFromAll')}</TooltipContent>
        </Tooltip>

        <DialogContent>
          <DialogHeader>
            <DialogTitle>Mass Unsubscribe</DialogTitle>
            <DialogDescription>
              We will remove you from all of the mailing lists in the selected threads. If your
              action is required to unsubscribe from certain threads, you will be notified.
            </DialogDescription>
          </DialogHeader>
          <p className={'text-muted-foreground text-sm text-red-500'}>Errors: {errorQty}</p>
          <DialogFooter>
            <Button disabled={isLoading} onClick={handleMassUnsubscribe}>
              {!isLoading && <span>Begin</span>}{' '}
              {isLoading ? (
                <Loader2 className={'animate-spin'} />
              ) : (
                <ArrowRightIcon className="h-4 w-4" />
              )}
            </Button>
          </DialogFooter>
        </DialogContent>
      </Dialog>

      <Tooltip>
        <TooltipTrigger asChild>
          <button
            className="flex aspect-square h-8 items-center justify-center gap-1 overflow-hidden rounded-md border border-red-500 bg-red-600 px-2 text-sm transition-all duration-300 ease-out hover:bg-red-600/80 dark:border-[#6E2532] dark:bg-[#411D23] dark:hover:bg-[#313131]/80 hover:dark:bg-[#411D23]/60"
            onClick={() => {
              if (mail.bulkSelected.length === 0) return;
              toast.promise(bulkDeleteThread({ ids: mail.bulkSelected }).then(onMoveSuccess), {
                loading: 'Moving to bin...',
                success: 'All done! moved to bin',
                error: 'Something went wrong!',
              });
            }}
          >
            <div className="relative overflow-visible">
              <svg
                width="16"
                height="16"
                viewBox="0 0 16 16"
                fill="none"
                xmlns="http://www.w3.org/2000/svg"
              >
                <path
                  fillRule="evenodd"
                  clipRule="evenodd"
                  d="M5 3.25V4H2.75C2.33579 4 2 4.33579 2 4.75C2 5.16421 2.33579 5.5 2.75 5.5H3.05L3.86493 13.6493C3.94161 14.4161 4.58685 15 5.35748 15H10.6425C11.4131 15 12.0584 14.4161 12.1351 13.6493L12.95 5.5H13.25C13.6642 5.5 14 5.16421 14 4.75C14 4.33579 13.6642 4 13.25 4H11V3.25C11 2.00736 9.99264 1 8.75 1H7.25C6.00736 1 5 2.00736 5 3.25ZM7.25 2.5C6.83579 2.5 6.5 2.83579 6.5 3.25V4H9.5V3.25C9.5 2.83579 9.16421 2.5 8.75 2.5H7.25ZM6.05044 6.00094C6.46413 5.98025 6.81627 6.29885 6.83696 6.71255L7.11195 12.2125C7.13264 12.6262 6.81404 12.9784 6.40034 12.9991C5.98665 13.0197 5.63451 12.7011 5.61383 12.2875L5.33883 6.78745C5.31814 6.37376 5.63674 6.02162 6.05044 6.00094ZM9.95034 6.00094C10.364 6.02162 10.6826 6.37376 10.662 6.78745L10.387 12.2875C10.3663 12.7011 10.0141 13.0197 9.60044 12.9991C9.18674 12.9784 8.86814 12.6262 8.88883 12.2125L9.16383 6.71255C9.18451 6.29885 9.53665 5.98025 9.95034 6.00094Z"
                  fill="#F43F5E"
                  style={{ fill: '#F43F5E', fillOpacity: 1 }}
                />
              </svg>
            </div>
          </button>
        </TooltipTrigger>
        <TooltipContent>{t('common.mail.moveToBin')}</TooltipContent>
      </Tooltip>
    </div>
  );
}

export const Categories = () => {
  const t = useTranslations();
  const [category] = useQueryState('category', {
    defaultValue: 'Important',
  });
  return [
    {
      id: 'Important',
      name: t('common.mailCategories.important'),
      searchValue: 'is:important',
      icon: (
        <Lightning
          className={cn(
            'fill-[#6D6D6D] dark:fill-[#989898]',
            category === 'Important' && 'fill-white dark:fill-white',
          )}
        />
      ),
    },
    {
      id: 'All Mail',
      name: 'All Mail',
      searchValue: 'is:inbox',
      icon: (
        <Mail
          className={cn(
            'fill-[#6D6D6D] dark:fill-[#989898]',
            category === 'All Mail' && 'fill-white dark:fill-white',
          )}
        />
      ),
      colors:
        'border-0 bg-[#006FFE] text-white dark:bg-[#006FFE] dark:text-white dark:hover:bg-[#006FFE]/90',
    },
    {
      id: 'Personal',
      name: t('common.mailCategories.personal'),
      searchValue: 'is:personal',
      icon: (
        <User
          className={cn(
            'fill-[#6D6D6D] dark:fill-[#989898]',
            category === 'Personal' && 'fill-white dark:fill-white',
          )}
        />
      ),
    },
    {
      id: 'Updates',
      name: t('common.mailCategories.updates'),
      searchValue: 'is:updates',
      icon: (
        <Bell
          className={cn(
            'fill-[#6D6D6D] dark:fill-[#989898]',
            category === 'Updates' && 'fill-white dark:fill-white',
          )}
        />
      ),
    },
    {
      id: 'Promotions',
      name: 'Promotions',
      searchValue: 'is:promotions',
      icon: (
        <Tag
          className={cn(
            'fill-[#6D6D6D] dark:fill-[#989898]',
            category === 'Promotions' && 'fill-white dark:fill-white',
          )}
        />
      ),
    },
  ];
};

type CategoryType = ReturnType<typeof Categories>[0];

function getCategoryColor(categoryId: string): string {
  switch (categoryId.toLowerCase()) {
    case 'primary':
      return 'bg-[#006FFE]';
    case 'all mail':
      return 'bg-[#006FFE]';
    case 'important':
      return 'bg-[#F59E0D]';
    case 'promotions':
      return 'bg-[#F43F5E]';
    case 'personal':
      return 'bg-[#39ae4a]';
    case 'updates':
      return 'bg-[#8B5CF6]';
    default:
      return 'bg-base-primary-500';
  }
}

function CategorySelect({ isMultiSelectMode }: { isMultiSelectMode: boolean }) {
  const [mail, setMail] = useMail();
  const [searchValue, setSearchValue] = useSearchValue();
  const categories = Categories();
  const { folder } = useParams<{ folder: string }>();
  const [category, setCategory] = useQueryState('category', {
    defaultValue: 'Important',
  });
  const containerRef = useRef<HTMLDivElement>(null);
  const activeTabElementRef = useRef<HTMLButtonElement>(null);

  // Only show category selection for inbox folder
  if (folder !== 'inbox') return <div className="h-8"></div>;

  // Primary category is always the first one
  const primaryCategory = categories[0];
  if (!primaryCategory) return null;

  const renderCategoryButton = (cat: CategoryType, isOverlay = false) => {
    const isSelected = cat.id === (category || 'Primary');
    const bgColor = getCategoryColor(cat.id);

    return (
      <button
        key={cat.id}
        ref={isSelected && !isOverlay ? activeTabElementRef : null}
        onClick={() => {
          setCategory(cat.id);
          setSearchValue({
            value: cat.searchValue || '',
            highlight: searchValue.highlight,
            folder: '',
          });
        }}
        className={cn(
          'flex h-8 items-center justify-center gap-1 overflow-hidden rounded-md border transition-all duration-300 ease-out dark:border-none',
          isSelected
            ? cn('flex-1 border-none px-3 text-white', bgColor)
            : 'w-8 bg-white hover:bg-gray-100 dark:bg-[#313131] dark:hover:bg-[#313131]/80',
        )}
        tabIndex={isOverlay ? -1 : undefined}
      >
        <div className="relative overflow-visible">{cat.icon}</div>
        {isSelected && (
          <div className="flex items-center justify-center gap-2.5 px-0.5">
            <div className="animate-in fade-in-0 slide-in-from-right-4 justify-start text-sm leading-none text-white duration-300">
              {cat.name}
            </div>
          </div>
        )}
      </button>
    );
  };

  // Update clip path when category changes
  useEffect(() => {
    const container = containerRef.current;
    const activeTabElement = activeTabElementRef.current;

    if (category && container && activeTabElement) {
      setMail({ ...mail, bulkSelected: [] });
      const { offsetLeft, offsetWidth } = activeTabElement;
      const clipLeft = Math.max(0, offsetLeft - 2);
      const clipRight = Math.min(container.offsetWidth, offsetLeft + offsetWidth + 2);
      const containerWidth = container.offsetWidth;

      if (containerWidth) {
        container.style.clipPath = `inset(0 ${Number(100 - (clipRight / containerWidth) * 100).toFixed(2)}% 0 ${Number((clipLeft / containerWidth) * 100).toFixed(2)}%)`;
      }
    }
  }, [category]);

  if (isMultiSelectMode) {
    return <BulkSelectActions />;
  }

  return (
    <div className="relative w-full">
      <div className="flex w-full items-start justify-start gap-2">
        {categories.map((cat) => renderCategoryButton(cat))}
      </div>

      <div
        aria-hidden
        className="absolute inset-0 z-10 overflow-hidden transition-[clip-path] duration-300 ease-in-out"
        ref={containerRef}
      >
        <div className="flex w-full items-start justify-start gap-2">
          {categories.map((cat) => renderCategoryButton(cat, true))}
        </div>
      </div>
    </div>
  );
}

function MailCategoryTabs({
  iconsOnly = false,
  onCategoryChange,
  initialCategory,
}: {
  iconsOnly?: boolean;
  onCategoryChange?: (category: string) => void;
  initialCategory?: string;
}) {
  const [, setSearchValue] = useSearchValue();
  const categories = Categories();

  // Initialize with just the initialCategory or "Primary"
  const [activeCategory, setActiveCategory] = useState(initialCategory || 'Primary');

  const containerRef = useRef<HTMLDivElement>(null);
  const activeTabElementRef = useRef<HTMLButtonElement>(null);

  const activeTab = useMemo(
    () => categories.find((cat) => cat.id === activeCategory),
    [activeCategory],
  );

  // Save to localStorage when activeCategory changes
  useEffect(() => {
    if (onCategoryChange) {
      onCategoryChange(activeCategory);
    }
  }, [activeCategory, onCategoryChange]);

  useEffect(() => {
    if (activeTab) {
      setSearchValue({
        value: activeTab.searchValue,
        highlight: '',
        folder: '',
      });
    }
  }, [activeCategory, setSearchValue]);

  // Cleanup on unmount
  useEffect(() => {
    return () => {
      setSearchValue({
        value: '',
        highlight: '',
        folder: '',
      });
    };
  }, [setSearchValue]);

  // Function to update clip path
  const updateClipPath = useCallback(() => {
    const container = containerRef.current;
    const activeTabElement = activeTabElementRef.current;

    if (activeCategory && container && activeTabElement) {
      const { offsetLeft, offsetWidth } = activeTabElement;
      const clipLeft = Math.max(0, offsetLeft - 2);
      const clipRight = Math.min(container.offsetWidth, offsetLeft + offsetWidth + 2);
      const containerWidth = container.offsetWidth;

      if (containerWidth) {
        container.style.clipPath = `inset(0 ${Number(100 - (clipRight / containerWidth) * 100).toFixed(2)}% 0 ${Number((clipLeft / containerWidth) * 100).toFixed(2)}%)`;
      }
    }
  }, [activeCategory]);

  // Update clip path when active category changes
  useEffect(() => {
    updateClipPath();
  }, [activeCategory, updateClipPath]);

  // Update clip path when iconsOnly changes
  useEffect(() => {
    // Small delay to ensure DOM has updated with new sizes
    const timer = setTimeout(() => {
      updateClipPath();
    }, 10);

    return () => clearTimeout(timer);
  }, [iconsOnly, updateClipPath]);

  // Update clip path on window resize
  useEffect(() => {
    const handleResize = () => {
      updateClipPath();
    };

    window.addEventListener('resize', handleResize);
    return () => window.removeEventListener('resize', handleResize);
  }, [updateClipPath]);

  return (
    <div className="relative mx-auto w-fit">
      <ul className="flex justify-center gap-1.5">
        {categories.map((category) => (
          <li key={category.name}>
            <Tooltip>
              <TooltipTrigger asChild>
                <button
                  ref={activeCategory === category.id ? activeTabElementRef : null}
                  data-tab={category.id}
                  onClick={() => {
                    setActiveCategory(category.id);
                  }}
                  className={cn(
                    'flex h-7 items-center gap-1.5 rounded-full px-2 text-xs font-medium transition-all duration-200',
                    activeCategory === category.id
                      ? 'bg-primary text-white'
                      : 'text-muted-foreground hover:text-foreground hover:bg-muted/50',
                  )}
                >
                  {category.icon}
                  <span className={cn('hidden', !iconsOnly && 'md:inline')}>{category.name}</span>
                </button>
              </TooltipTrigger>
              {iconsOnly && (
                <TooltipContent>
                  <span>{category.name}</span>
                </TooltipContent>
              )}
            </Tooltip>
          </li>
        ))}
      </ul>

      <div
        aria-hidden
        className="absolute inset-0 z-10 overflow-hidden transition-[clip-path] duration-300 ease-in-out"
        ref={containerRef}
      >
        <ul className="flex justify-center gap-1.5">
          {categories.map((category) => (
            <li key={category.id}>
              <button
                data-tab={category.id}
                onClick={() => {
                  setActiveCategory(category.id);
                }}
                className={cn('flex items-center gap-1.5 rounded-full px-2 text-xs font-medium')}
                tabIndex={-1}
              >
                <p>{category.icon}</p>
                <span className={cn('hidden', !iconsOnly && 'md:inline')}>{category.name}</span>
              </button>
            </li>
          ))}
        </ul>
      </div>
    </div>
  );
}<|MERGE_RESOLUTION|>--- conflicted
+++ resolved
@@ -233,21 +233,12 @@
 
           {isDesktop && (
             <ResizablePanel
-<<<<<<< HEAD
-              className="bg-panelLight dark:bg-panelDark mr-1 w-fit border-[#E7E7E7] shadow-sm md:rounded-2xl lg:flex lg:border lg:shadow-sm dark:border-[#252525]"
+              className={`bg-panelLight dark:bg-panelDark ${threadId ? 'mr-1.5' : 'lg:mr-1.5'} w-fit rounded-2xl border border-[#E7E7E7] shadow-sm lg:flex lg:shadow-sm dark:border-[#252525]`}
               defaultSize={30}
               minSize={30}
             >
-              <div className="relative h-[calc(100vh-(12px+14px))] flex-1">
+              <div className="relative h-[calc(100vh-(10px))] flex-1 lg:h-[calc(100vh-(12px+14px))]">
                 <ThreadDisplay />
-=======
-              className={`bg-panelLight dark:bg-panelDark ${threadId ? 'mr-1.5' : 'lg:mr-1.5'} w-fit border-[#E7E7E7] border shadow-sm lg:flex rounded-2xl  lg:shadow-sm dark:border-[#252525]`}
-              defaultSize={30}
-              minSize={30}
-            >
-              <div className="relative h-[calc(100vh-(10px))] lg:h-[calc(100vh-(12px+14px))] flex-1">
-                <ThreadDisplay onClose={handleClose} id={threadId ?? undefined} />
->>>>>>> c8c97875
               </div>
             </ResizablePanel>
           )}
