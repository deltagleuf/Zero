--- conflicted
+++ resolved
@@ -51,361 +51,6 @@
 import { toast } from 'sonner';
 
 export function DemoMailLayout() {
-<<<<<<< HEAD
-	const [mail, setMail] = useState({
-		selected: 'demo',
-		bulkSelected: [],
-	});
-	const isMobile = false;
-	const isValidating = false;
-	const isLoading = false;
-	const isDesktop = true;
-	const searchParams = useSearchParams();
-	const threadIdParam = searchParams?.get('threadId');
-
-	const handleClose = () => {
-		// Update URL to remove threadId parameter
-		const currentParams = new URLSearchParams(searchParams?.toString() || '');
-		currentParams.delete('threadId');
-	};
-	const [activeCategory, setActiveCategory] = useState('Primary');
-	const [filteredItems, setFilteredItems] = useState(items);
-
-	useEffect(() => {
-		if (activeCategory === 'Primary') {
-			setFilteredItems(items);
-		} else {
-			const categoryMap = {
-				Important: 'important',
-				Personal: 'personal',
-				Updates: 'updates',
-				Promotions: 'promotions',
-			};
-
-			const filterTag = categoryMap[activeCategory as keyof typeof categoryMap];
-			const filtered = items.filter((item) => item.tags && item.tags.includes(filterTag));
-			setFilteredItems(filtered);
-		}
-	}, [activeCategory]);
-
-	return (
-		<TooltipProvider delayDuration={0}>
-			<div className="rounded-inherit flex">
-				<ResizablePanelGroup
-					direction="horizontal"
-					autoSaveId="mail-panel-layout"
-					className="rounded-inherit gap-1.5 overflow-hidden"
-				>
-					<ResizablePanel
-						className={cn(
-							'border-none !bg-transparent',
-							mail?.selected ? 'md:hidden lg:block' : '', // Hide on md, but show again on lg and up
-						)}
-						defaultSize={isMobile ? 100 : 25}
-						minSize={isMobile ? 100 : 25}
-					>
-						<div className="bg-offsetLight dark:bg-offsetDark flex-1 flex-col overflow-y-auto shadow-inner md:flex md:rounded-2xl md:border md:shadow-sm">
-							<div
-								className={cn(
-									'compose-gradient h-0.5 w-full transition-opacity',
-									isValidating ? 'opacity-50' : 'opacity-0',
-								)}
-							/>
-							<div
-								className={cn(
-									'sticky top-0 z-10 flex items-center justify-between gap-1.5 p-2 transition-colors',
-								)}
-							>
-								<SidebarToggle className="h-fit px-2" />
-								<div>
-									<MailCategoryTabs
-										iconsOnly={true}
-										onCategoryChange={setActiveCategory}
-										initialCategory={activeCategory}
-									/>
-								</div>
-							</div>
-
-							<div className="h-[calc(100dvh-56px)] max-h-[800px] overflow-hidden pt-0 md:h-[calc(100dvh-(8px+8px+14px+44px))]">
-								{isLoading ? (
-									<div className="flex flex-col">
-										{[...Array(8)].map((_, i) => (
-											<div key={i} className="flex flex-col px-4 py-3">
-												<div className="flex w-full items-center justify-between">
-													<div className="flex items-center gap-2">
-														<Skeleton className="h-4 w-24" />
-													</div>
-													<Skeleton className="h-3 w-12" />
-												</div>
-												<Skeleton className="mt-2 h-3 w-32" />
-												<Skeleton className="mt-2 h-3 w-full" />
-												<div className="mt-2 flex gap-2">
-													<Skeleton className="h-4 w-16 rounded-md" />
-													<Skeleton className="h-4 w-16 rounded-md" />
-												</div>
-											</div>
-										))}
-									</div>
-								) : (
-									<MailListDemo items={filteredItems} />
-								)}
-							</div>
-						</div>
-					</ResizablePanel>
-
-					{isDesktop && mail.selected && (
-						<>
-							<ResizableHandle className="opacity-0" />
-							<ResizablePanel
-								className="bg-offsetLight dark:bg-offsetDark shadow-sm md:flex md:rounded-2xl md:border md:shadow-sm"
-								defaultSize={75}
-								minSize={25}
-							>
-								<div className="relative hidden h-[calc(100vh-(12px+14px))] max-h-[800px] flex-1 md:block">
-									<ThreadDemo mail={[filteredItems[0]]} onClose={handleClose} />
-								</div>
-							</ResizablePanel>
-						</>
-					)}
-				</ResizablePanelGroup>
-
-				{/* Mobile Drawer */}
-				{isMobile && (
-					<Drawer
-						open={!!threadIdParam}
-						onOpenChange={(isOpen) => {
-							if (!isOpen) handleClose();
-						}}
-					>
-						<DrawerContent className="bg-offsetLight dark:bg-offsetDark h-[calc(100vh-3rem)] overflow-hidden p-0">
-							<DrawerHeader className="sr-only">
-								<DrawerTitle>Email Details</DrawerTitle>
-							</DrawerHeader>
-							<div className="flex h-full flex-col overflow-hidden">
-								<div className="flex-1 overflow-hidden">
-									<ThreadDisplay onClose={handleClose} isMobile={true} mail={filteredItems[0]} />
-								</div>
-							</div>
-						</DrawerContent>
-					</Drawer>
-				)}
-			</div>
-		</TooltipProvider>
-	);
-}
-
-export function MailLayout() {
-	const { folder } = useParams<{ folder: string }>();
-	const [searchMode, setSearchMode] = useState(false);
-	const [searchValue] = useSearchValue();
-	const [mail, setMail] = useMail();
-	const [isMobile, setIsMobile] = useState(false);
-	const router = useRouter();
-	const { data: session, isPending } = useSession();
-	const t = useTranslations();
-
-	useEffect(() => {
-		if (!session?.user && !isPending) {
-			router.push('/login');
-		}
-	}, [session?.user, isPending]);
-
-	const { isLoading, isValidating } = useThreads(
-		folder,
-		undefined,
-		searchValue.value,
-		defaultPageSize,
-	);
-
-	const isDesktop = useMediaQuery('(min-width: 768px)');
-
-	// Check if we're on mobile on mount and when window resizes
-	useEffect(() => {
-		const checkIsMobile = () => {
-			setIsMobile(window.innerWidth < 768); // 768px is the 'md' breakpoint
-		};
-
-		checkIsMobile();
-		window.addEventListener('resize', checkIsMobile);
-
-		return () => window.removeEventListener('resize', checkIsMobile);
-	}, []);
-
-	const searchParams = useSearchParams();
-	const threadIdParam = searchParams.get('threadId');
-
-	// No need to track threadIdParam with a separate state
-
-	const handleClose = useCallback(() => {
-		// Update URL to remove threadId parameter
-		const currentParams = new URLSearchParams(searchParams.toString());
-		currentParams.delete('threadId');
-		router.push(`/mail/${folder}?${currentParams.toString()}`);
-	}, [router, folder, searchParams]);
-
-	useHotKey('/', () => {
-		setSearchMode(true);
-	});
-
-	useHotKey('Esc', (event) => {
-		event?.preventDefault();
-		if (searchMode) {
-			setSearchMode(false);
-		}
-	});
-
-	const searchIconRef = useRef<any>(null);
-
-	return (
-		<TooltipProvider delayDuration={0}>
-			<div className="rounded-inherit flex">
-				<ResizablePanelGroup
-					direction="horizontal"
-					autoSaveId="mail-panel-layout"
-					className="rounded-inherit gap-1.5 overflow-hidden"
-				>
-					<ResizablePanel
-						className={cn('border-none !bg-transparent', threadIdParam ? 'md:hidden lg:block' : '')}
-						defaultSize={isMobile ? 100 : 25}
-						minSize={isMobile ? 100 : 25}
-					>
-						<div className="bg-offsetLight dark:bg-offsetDark flex-1 flex-col overflow-y-auto shadow-inner md:flex md:rounded-2xl md:border md:shadow-sm">
-							<div
-								className={cn(
-									'compose-gradient h-0.5 w-full transition-opacity',
-									isValidating ? 'opacity-50' : 'opacity-0',
-								)}
-							/>
-							<div
-								className={cn(
-									'sticky top-0 z-10 flex items-center justify-between gap-1.5 border-b p-2 transition-colors',
-								)}
-							>
-								<SidebarToggle className="h-fit px-2" />
-								{searchMode && (
-									<div className="flex flex-1 items-center justify-center gap-3">
-										<SearchBar />
-										<Button
-											variant="ghost"
-											className="md:h-fit md:px-2"
-											onClick={() => setSearchMode(false)}
-										>
-											<XIcon className="h-4 w-4" />
-										</Button>
-									</div>
-								)}
-
-								{!searchMode && (
-									<>
-										{mail.bulkSelected.length > 0 ? (
-											<>
-												<div className="flex flex-1 items-center justify-center">
-													<span className="text-sm font-medium tabular-nums">
-														{t('common.mail.selected', { count: mail.bulkSelected.length })}
-													</span>
-													<Tooltip>
-														<TooltipTrigger asChild>
-															<Button
-																variant="ghost"
-																size="sm"
-																className="text-muted-foreground ml-1.5 h-8 w-fit px-2"
-																onClick={() => setMail({ ...mail, bulkSelected: [] })}
-															>
-																<X />
-															</Button>
-														</TooltipTrigger>
-														<TooltipContent>{t('common.mail.clearSelection')}</TooltipContent>
-													</Tooltip>
-												</div>
-												<BulkSelectActions />
-											</>
-										) : (
-											<>
-												<div className="flex-1 text-center text-sm font-medium capitalize">
-													<MailCategoryTabs iconsOnly={!!threadIdParam} />
-												</div>
-												<div className="flex items-center gap-1.5">
-													<Button
-														variant="ghost"
-														className="md:h-fit md:px-2"
-														onClick={() => setSearchMode(true)}
-														onMouseEnter={() => searchIconRef.current?.startAnimation?.()}
-														onMouseLeave={() => searchIconRef.current?.stopAnimation?.()}
-													>
-														<SearchIcon ref={searchIconRef} className="h-4 w-4" />
-													</Button>
-												</div>
-											</>
-										)}
-									</>
-								)}
-							</div>
-							<div className="h-[calc(100dvh-56px)] overflow-hidden pt-0 md:h-[calc(100dvh-(8px+8px+14px+44px))]">
-								{isLoading ? (
-									<div className="flex flex-col">
-										{[...Array(8)].map((_, i) => (
-											<div key={i} className="flex flex-col px-4 py-3">
-												<div className="flex w-full items-center justify-between">
-													<div className="flex items-center gap-2">
-														<Skeleton className="h-4 w-24" />
-													</div>
-													<Skeleton className="h-3 w-12" />
-												</div>
-												<Skeleton className="mt-2 h-3 w-32" />
-												<Skeleton className="mt-2 h-3 w-full" />
-												<div className="mt-2 flex gap-2">
-													<Skeleton className="h-4 w-16 rounded-md" />
-													<Skeleton className="h-4 w-16 rounded-md" />
-												</div>
-											</div>
-										))}
-									</div>
-								) : (
-									<MailList isCompact={true} />
-								)}
-							</div>
-						</div>
-					</ResizablePanel>
-
-					{isDesktop && threadIdParam && (
-						<>
-							<ResizablePanel
-								className="bg-offsetLight dark:bg-offsetDark shadow-sm md:flex md:rounded-2xl md:border md:shadow-sm"
-								defaultSize={75}
-								minSize={25}
-							>
-								<div className="relative hidden h-[calc(100vh-(12px+14px))] flex-1 md:block">
-									<ThreadDisplay onClose={handleClose} />
-								</div>
-							</ResizablePanel>
-						</>
-					)}
-				</ResizablePanelGroup>
-
-				{/* Mobile Drawer */}
-				{isMobile && (
-					<Drawer
-						open={!!threadIdParam}
-						onOpenChange={(isOpen) => {
-							if (!isOpen) handleClose();
-						}}
-					>
-						<DrawerContent className="bg-offsetLight dark:bg-offsetDark h-[calc(100vh-4rem)] overflow-hidden p-0">
-							<DrawerHeader className="sr-only">
-								<DrawerTitle>Email Details</DrawerTitle>
-							</DrawerHeader>
-							<div className="flex h-full flex-col overflow-hidden">
-								<div className="flex-1 overflow-hidden">
-									<ThreadDisplay onClose={handleClose} isMobile={true} />
-								</div>
-							</div>
-						</DrawerContent>
-					</Drawer>
-				)}
-			</div>
-		</TooltipProvider>
-	);
-=======
   const [mail] = useState({
     selected: 'demo',
     bulkSelected: [],
@@ -759,7 +404,6 @@
       </div>
     </TooltipProvider>
   );
->>>>>>> b701799f
 }
 
 function BulkSelectActions() {
