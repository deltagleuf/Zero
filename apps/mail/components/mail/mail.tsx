--- conflicted
+++ resolved
@@ -251,7 +251,6 @@
 
   const [threadId, setThreadId] = useQueryState('threadId');
 
-<<<<<<< HEAD
   useEffect(() => {
     if (threadId) {
       console.log('Enabling thread-display scope, disabling mail-list');
@@ -273,17 +272,6 @@
   const handleClose = useCallback(() => {
     setThreadId(null);
   }, [setThreadId]);
-=======
-  const handleClose = () => {
-    setThreadId(null);
-  }
-
-  // Search bar is always visible now, no need for keyboard shortcuts to toggle it
-  useHotKey('Esc', (event) => {
-    event?.preventDefault();
-    // Handle other Esc key functionality if needed
-  });
->>>>>>> f5e41c3c
 
   // Add mailto protocol handler registration
   useEffect(() => {
