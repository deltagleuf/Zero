'use client';

import { Tooltip, TooltipContent, TooltipProvider, TooltipTrigger } from '@/components/ui/tooltip';
import { DraftsList } from '@/components/draft/drafts-list';
import { useSearchValue } from '@/hooks/use-search-value';
import { SearchIcon } from '../icons/animated/search';
import { useMail } from '@/components/mail/use-mail';
import { SidebarToggle } from '../ui/sidebar-toggle';
import { Skeleton } from '@/components/ui/skeleton';
import { ArchiveX, BellOff, X } from 'lucide-react';
import { useEffect, useRef, useState } from 'react';
import { cn, defaultPageSize } from '@/lib/utils';
import { Button } from '@/components/ui/button';
import { useHotKey } from '@/hooks/use-hot-key';
import { SearchBar } from '../mail/search-bar';
import { useDrafts } from '@/hooks/use-drafts';
import { useSession } from '@/lib/auth-client';
import { XIcon } from '../icons/animated/x';
import { useRouter } from 'next/navigation';
import { useTranslations } from 'use-intl';

export function DraftsLayout() {
	const [searchMode, setSearchMode] = useState(false);
	const [searchValue] = useSearchValue();
	const [mail, setMail] = useMail();
	const router = useRouter();
	const { data: session, isPending } = useSession();
	const t = useTranslations();

	useEffect(() => {
		if (!session?.user && !isPending) {
			router.push('/login');
		}
	}, [session?.user, isPending]);

	const { isLoading, isValidating } = useDrafts(searchValue.value, defaultPageSize);

	useHotKey('/', () => {
		setSearchMode(true);
	});

	useHotKey('Esc', (event) => {
		// @ts-expect-error
		event.preventDefault();
		if (searchMode) {
			setSearchMode(false);
		}
	});

	const searchIconRef = useRef<any>(null);

<<<<<<< HEAD
	return <p>Test</p>;
=======
	return (
		<TooltipProvider delayDuration={0}>
			<div className="rounded-inherit flex">
				<div className="bg-offsetLight dark:bg-offsetDark flex-1 flex-col overflow-y-auto shadow-inner md:flex md:rounded-2xl md:border md:shadow-sm">
					<div
						className={cn(
							'compose-gradient h-0.5 w-full transition-opacity',
							isValidating ? 'opacity-50' : 'opacity-0',
						)}
					/>
					<div
						className={cn(
							'sticky top-0 z-10 flex items-center justify-between gap-1.5 border-b p-2 transition-colors',
						)}
					>
						<SidebarToggle className="h-fit px-2" />
						{searchMode && (
							<div className="flex flex-1 items-center justify-center gap-3">
								<SearchBar />
								<Button
									variant="ghost"
									className="md:h-fit md:px-2"
									onClick={() => setSearchMode(false)}
								>
									<XIcon className="h-4 w-4" />
								</Button>
							</div>
						)}

						{!searchMode && (
							<>
								{mail.bulkSelected.length > 0 ? (
									<>
										<div className="flex flex-1 items-center justify-center">
											<span className="text-sm font-medium tabular-nums">
												{t('common.mail.selected', { count: mail.bulkSelected.length })}
											</span>
											<Tooltip>
												<TooltipTrigger asChild>
													<Button
														variant="ghost"
														size="sm"
														className="text-muted-foreground ml-1.5 h-8 w-fit px-2"
														onClick={() => setMail({ ...mail, bulkSelected: [] })}
													>
														<X />
													</Button>
												</TooltipTrigger>
												<TooltipContent>{t('common.mail.clearSelection')}</TooltipContent>
											</Tooltip>
										</div>
										<BulkSelectActions />
									</>
								) : (
									<>
										<div className="flex items-center gap-1.5">
											<Button
												variant="ghost"
												className="md:h-fit md:px-2"
												onClick={() => setSearchMode(true)}
												onMouseEnter={() => searchIconRef.current?.startAnimation?.()}
												onMouseLeave={() => searchIconRef.current?.stopAnimation?.()}
											>
												<SearchIcon ref={searchIconRef} className="h-4 w-4" />
											</Button>
										</div>
									</>
								)}
							</>
						)}
					</div>
					<div className="h-[calc(100dvh-56px)] overflow-hidden pt-0 md:h-[calc(100dvh-(8px+8px+14px+44px))]">
						{isLoading ? (
							<div className="flex flex-col">
								{[...Array(8)].map((_, i) => (
									<div key={i} className="flex flex-col px-4 py-3">
										<div className="flex w-full items-center justify-between">
											<div className="flex items-center gap-2">
												<Skeleton className="h-4 w-24" />
											</div>
											<Skeleton className="h-3 w-12" />
										</div>
										<Skeleton className="mt-2 h-3 w-32" />
										<Skeleton className="mt-2 h-3 w-full" />
										<div className="mt-2 flex gap-2">
											<Skeleton className="h-4 w-16 rounded-full" />
											<Skeleton className="h-4 w-16 rounded-full" />
										</div>
									</div>
								))}
							</div>
						) : (
							<DraftsList isCompact={true} />
						)}
					</div>
				</div>
			</div>
		</TooltipProvider>
	);
>>>>>>> cf6a1a40
}

function BulkSelectActions() {
	const t = useTranslations();

	return (
		<div className="flex items-center gap-1.5">
			<Tooltip>
				<TooltipTrigger asChild>
					<Button variant="ghost" className="md:h-fit md:px-2">
						<BellOff />
					</Button>
				</TooltipTrigger>
				<TooltipContent>{t('common.mail.mute')}</TooltipContent>
			</Tooltip>
			<Tooltip>
				<TooltipTrigger asChild>
					<Button variant="ghost" className="md:h-fit md:px-2">
						<ArchiveX />
					</Button>
				</TooltipTrigger>
				<TooltipContent>{t('common.mail.moveToSpam')}</TooltipContent>
			</Tooltip>
		</div>
	);
}<|MERGE_RESOLUTION|>--- conflicted
+++ resolved
@@ -49,9 +49,6 @@
 
 	const searchIconRef = useRef<any>(null);
 
-<<<<<<< HEAD
-	return <p>Test</p>;
-=======
 	return (
 		<TooltipProvider delayDuration={0}>
 			<div className="rounded-inherit flex">
@@ -151,7 +148,6 @@
 			</div>
 		</TooltipProvider>
 	);
->>>>>>> cf6a1a40
 }
 
 function BulkSelectActions() {
