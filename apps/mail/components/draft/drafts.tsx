'use client';

<<<<<<< HEAD
import { Tooltip, TooltipContent, TooltipProvider, TooltipTrigger } from "@/components/ui/tooltip";
import { DraftsList } from "@/components/draft/drafts-list";
import { useSearchValue } from "@/hooks/use-search-value";
import { SearchIcon } from "../icons/animated/search";
import { useMail } from "@/components/mail/use-mail";
import { SidebarToggle } from "../ui/sidebar-toggle";
import { Skeleton } from "@/components/ui/skeleton";
import { ArchiveX, BellOff, X } from "lucide-react";
import { useEffect, useRef, useState } from "react";
import { cn, defaultPageSize } from "@/lib/utils";
import { Button } from "@/components/ui/button";
import { useHotKey } from "@/hooks/use-hot-key";
import { SearchBar } from "../mail/search-bar";
import { useDrafts } from "@/hooks/use-drafts";
import { useSession } from "@/lib/auth-client";
import { XIcon } from "../icons/animated/x";
import { useRouter } from "next/navigation";
import { useTranslations } from "use-intl";

export function DraftsLayout() {
  const [searchMode, setSearchMode] = useState(false);
  const [searchValue] = useSearchValue();
  const [mail, setMail] = useMail();
  const router = useRouter();
  const { data: session, isPending } = useSession();
  const t = useTranslations();
=======
import { Tooltip, TooltipContent, TooltipProvider, TooltipTrigger } from '@/components/ui/tooltip';
import { DraftsList } from '@/components/draft/drafts-list';
import { useSearchValue } from '@/hooks/use-search-value';
import { SearchIcon } from '../icons/animated/search';
import { useMail } from '@/components/mail/use-mail';
import { SidebarToggle } from '../ui/sidebar-toggle';
import { Skeleton } from '@/components/ui/skeleton';
import { ArchiveX, BellOff, X } from 'lucide-react';
import { useEffect, useRef, useState } from 'react';
import { cn, defaultPageSize } from '@/lib/utils';
import { Button } from '@/components/ui/button';
import { useHotKey } from '@/hooks/use-hot-key';
import { SearchBar } from '../mail/search-bar';
import { useDrafts } from '@/hooks/use-drafts';
import { useSession } from '@/lib/auth-client';
import { XIcon } from '../icons/animated/x';
import { useRouter } from 'next/navigation';

export function DraftsLayout() {
	const [searchMode, setSearchMode] = useState(false);
	const [searchValue] = useSearchValue();
	const [mail, setMail] = useMail();
	const router = useRouter();
	const { data: session, isPending } = useSession();
>>>>>>> b5c8bbf1

	useEffect(() => {
		if (!session?.user && !isPending) {
			router.push('/login');
		}
	}, [session?.user, isPending]);

	const { isLoading, isValidating } = useDrafts(searchValue.value, defaultPageSize);

	useHotKey('/', () => {
		setSearchMode(true);
	});

	useHotKey('Esc', (event) => {
		// @ts-expect-error
		event.preventDefault();
		if (searchMode) {
			setSearchMode(false);
		}
	});

	const searchIconRef = useRef<any>(null);

	return (
		<TooltipProvider delayDuration={0}>
			<div className="rounded-inherit flex">
				<div className="bg-offsetLight dark:bg-offsetDark flex-1 flex-col overflow-y-auto shadow-inner md:flex md:rounded-2xl md:border md:shadow-sm">
					<div
						className={cn(
							'compose-gradient h-0.5 w-full transition-opacity',
							isValidating ? 'opacity-50' : 'opacity-0',
						)}
					/>
					<div
						className={cn(
							'sticky top-0 z-10 flex items-center justify-between gap-1.5 border-b p-2 transition-colors',
						)}
					>
						<SidebarToggle className="h-fit px-2" />
						{searchMode && (
							<div className="flex flex-1 items-center justify-center gap-3">
								<SearchBar />
								<Button
									variant="ghost"
									className="md:h-fit md:px-2"
									onClick={() => setSearchMode(false)}
								>
									<XIcon className="h-4 w-4" />
								</Button>
							</div>
						)}

<<<<<<< HEAD
            {!searchMode && (
              <>
                {mail.bulkSelected.length > 0 ? (
                  <>
                    <div className="flex flex-1 items-center justify-center">
                      <span className="text-sm font-medium tabular-nums">
                        {t("common.mail.selected", { count: mail.bulkSelected.length })}
                      </span>
                      <Tooltip>
                        <TooltipTrigger asChild>
                          <Button
                            variant="ghost"
                            size="sm"
                            className="text-muted-foreground ml-1.5 h-8 w-fit px-2"
                            onClick={() => setMail({ ...mail, bulkSelected: [] })}
                          >
                            <X />
                          </Button>
                        </TooltipTrigger>
                        <TooltipContent>{t("common.mail.clearSelection")}</TooltipContent>
                      </Tooltip>
                    </div>
                    <BulkSelectActions />
                  </>
                ) : (
                  <>
                    <div className="flex items-center gap-1.5">
                      <Button
                        variant="ghost"
                        className="md:h-fit md:px-2"
                        onClick={() => setSearchMode(true)}
                        onMouseEnter={() => searchIconRef.current?.startAnimation?.()}
                        onMouseLeave={() => searchIconRef.current?.stopAnimation?.()}
                      >
                        <SearchIcon ref={searchIconRef} className="h-4 w-4" />
                      </Button>
                    </div>
                  </>
                )}
              </>
            )}
          </div>
          <div className="h-[calc(100dvh-56px)] overflow-hidden pt-0 md:h-[calc(100dvh-(8px+8px+14px+44px))]">
            {isLoading ? (
              <div className="flex flex-col">
                {[...Array(8)].map((_, i) => (
                  <div key={i} className="flex flex-col px-4 py-3">
                    <div className="flex w-full items-center justify-between">
                      <div className="flex items-center gap-2">
                        <Skeleton className="h-4 w-24" />
                      </div>
                      <Skeleton className="h-3 w-12" />
                    </div>
                    <Skeleton className="mt-2 h-3 w-32" />
                    <Skeleton className="mt-2 h-3 w-full" />
                    <div className="mt-2 flex gap-2">
                      <Skeleton className="h-4 w-16 rounded-full" />
                      <Skeleton className="h-4 w-16 rounded-full" />
                    </div>
                  </div>
                ))}
              </div>
            ) : (
              <DraftsList isCompact={true} />
            )}
          </div>
        </div>
      </div>
    </TooltipProvider>
  );
}

function BulkSelectActions() {
  const t = useTranslations();
  
  return (
    <div className="flex items-center gap-1.5">
      <Tooltip>
        <TooltipTrigger asChild>
          <Button variant="ghost" className="md:h-fit md:px-2">
            <BellOff />
          </Button>
        </TooltipTrigger>
        <TooltipContent>{t("common.mail.mute")}</TooltipContent>
      </Tooltip>
      <Tooltip>
        <TooltipTrigger asChild>
          <Button variant="ghost" className="md:h-fit md:px-2">
            <ArchiveX />
          </Button>
        </TooltipTrigger>
        <TooltipContent>{t("common.mail.moveToSpam")}</TooltipContent>
      </Tooltip>
    </div>
  );
=======
						{!searchMode && (
							<>
								{mail.bulkSelected.length > 0 ? (
									<>
										<div className="flex flex-1 items-center justify-center">
											<span className="text-sm font-medium tabular-nums">
												{mail.bulkSelected.length} selected
											</span>
											<Tooltip>
												<TooltipTrigger asChild>
													<Button
														variant="ghost"
														size="sm"
														className="text-muted-foreground ml-1.5 h-8 w-fit px-2"
														onClick={() => setMail({ ...mail, bulkSelected: [] })}
													>
														<X />
													</Button>
												</TooltipTrigger>
												<TooltipContent>Clear Selection</TooltipContent>
											</Tooltip>
										</div>
										<BulkSelectActions />
									</>
								) : (
									<>
										<div className="flex items-center gap-1.5">
											<Button
												variant="ghost"
												className="md:h-fit md:px-2"
												onClick={() => setSearchMode(true)}
												onMouseEnter={() => searchIconRef.current?.startAnimation?.()}
												onMouseLeave={() => searchIconRef.current?.stopAnimation?.()}
											>
												<SearchIcon ref={searchIconRef} className="h-4 w-4" />
											</Button>
										</div>
									</>
								)}
							</>
						)}
					</div>
					<div className="h-[calc(100dvh-56px)] overflow-hidden pt-0 md:h-[calc(100dvh-(8px+8px+14px+44px))]">
						{isLoading ? (
							<div className="flex flex-col">
								{[...Array(8)].map((_, i) => (
									<div key={i} className="flex flex-col px-4 py-3">
										<div className="flex w-full items-center justify-between">
											<div className="flex items-center gap-2">
												<Skeleton className="h-4 w-24" />
											</div>
											<Skeleton className="h-3 w-12" />
										</div>
										<Skeleton className="mt-2 h-3 w-32" />
										<Skeleton className="mt-2 h-3 w-full" />
										<div className="mt-2 flex gap-2">
											<Skeleton className="h-4 w-16 rounded-full" />
											<Skeleton className="h-4 w-16 rounded-full" />
										</div>
									</div>
								))}
							</div>
						) : (
							<DraftsList isCompact={true} />
						)}
					</div>
				</div>
			</div>
		</TooltipProvider>
	);
}

function BulkSelectActions() {
	return (
		<div className="flex items-center gap-1.5">
			<Tooltip>
				<TooltipTrigger asChild>
					<Button variant="ghost" className="md:h-fit md:px-2">
						<BellOff />
					</Button>
				</TooltipTrigger>
				<TooltipContent>Mute</TooltipContent>
			</Tooltip>
			<Tooltip>
				<TooltipTrigger asChild>
					<Button variant="ghost" className="md:h-fit md:px-2">
						<ArchiveX />
					</Button>
				</TooltipTrigger>
				<TooltipContent>Move to Spam</TooltipContent>
			</Tooltip>
		</div>
	);
>>>>>>> b5c8bbf1
}<|MERGE_RESOLUTION|>--- conflicted
+++ resolved
@@ -1,6 +1,5 @@
 'use client';
 
-<<<<<<< HEAD
 import { Tooltip, TooltipContent, TooltipProvider, TooltipTrigger } from "@/components/ui/tooltip";
 import { DraftsList } from "@/components/draft/drafts-list";
 import { useSearchValue } from "@/hooks/use-search-value";
@@ -27,32 +26,6 @@
   const router = useRouter();
   const { data: session, isPending } = useSession();
   const t = useTranslations();
-=======
-import { Tooltip, TooltipContent, TooltipProvider, TooltipTrigger } from '@/components/ui/tooltip';
-import { DraftsList } from '@/components/draft/drafts-list';
-import { useSearchValue } from '@/hooks/use-search-value';
-import { SearchIcon } from '../icons/animated/search';
-import { useMail } from '@/components/mail/use-mail';
-import { SidebarToggle } from '../ui/sidebar-toggle';
-import { Skeleton } from '@/components/ui/skeleton';
-import { ArchiveX, BellOff, X } from 'lucide-react';
-import { useEffect, useRef, useState } from 'react';
-import { cn, defaultPageSize } from '@/lib/utils';
-import { Button } from '@/components/ui/button';
-import { useHotKey } from '@/hooks/use-hot-key';
-import { SearchBar } from '../mail/search-bar';
-import { useDrafts } from '@/hooks/use-drafts';
-import { useSession } from '@/lib/auth-client';
-import { XIcon } from '../icons/animated/x';
-import { useRouter } from 'next/navigation';
-
-export function DraftsLayout() {
-	const [searchMode, setSearchMode] = useState(false);
-	const [searchValue] = useSearchValue();
-	const [mail, setMail] = useMail();
-	const router = useRouter();
-	const { data: session, isPending } = useSession();
->>>>>>> b5c8bbf1
 
 	useEffect(() => {
 		if (!session?.user && !isPending) {
@@ -105,7 +78,6 @@
 							</div>
 						)}
 
-<<<<<<< HEAD
             {!searchMode && (
               <>
                 {mail.bulkSelected.length > 0 ? (
@@ -201,99 +173,4 @@
       </Tooltip>
     </div>
   );
-=======
-						{!searchMode && (
-							<>
-								{mail.bulkSelected.length > 0 ? (
-									<>
-										<div className="flex flex-1 items-center justify-center">
-											<span className="text-sm font-medium tabular-nums">
-												{mail.bulkSelected.length} selected
-											</span>
-											<Tooltip>
-												<TooltipTrigger asChild>
-													<Button
-														variant="ghost"
-														size="sm"
-														className="text-muted-foreground ml-1.5 h-8 w-fit px-2"
-														onClick={() => setMail({ ...mail, bulkSelected: [] })}
-													>
-														<X />
-													</Button>
-												</TooltipTrigger>
-												<TooltipContent>Clear Selection</TooltipContent>
-											</Tooltip>
-										</div>
-										<BulkSelectActions />
-									</>
-								) : (
-									<>
-										<div className="flex items-center gap-1.5">
-											<Button
-												variant="ghost"
-												className="md:h-fit md:px-2"
-												onClick={() => setSearchMode(true)}
-												onMouseEnter={() => searchIconRef.current?.startAnimation?.()}
-												onMouseLeave={() => searchIconRef.current?.stopAnimation?.()}
-											>
-												<SearchIcon ref={searchIconRef} className="h-4 w-4" />
-											</Button>
-										</div>
-									</>
-								)}
-							</>
-						)}
-					</div>
-					<div className="h-[calc(100dvh-56px)] overflow-hidden pt-0 md:h-[calc(100dvh-(8px+8px+14px+44px))]">
-						{isLoading ? (
-							<div className="flex flex-col">
-								{[...Array(8)].map((_, i) => (
-									<div key={i} className="flex flex-col px-4 py-3">
-										<div className="flex w-full items-center justify-between">
-											<div className="flex items-center gap-2">
-												<Skeleton className="h-4 w-24" />
-											</div>
-											<Skeleton className="h-3 w-12" />
-										</div>
-										<Skeleton className="mt-2 h-3 w-32" />
-										<Skeleton className="mt-2 h-3 w-full" />
-										<div className="mt-2 flex gap-2">
-											<Skeleton className="h-4 w-16 rounded-full" />
-											<Skeleton className="h-4 w-16 rounded-full" />
-										</div>
-									</div>
-								))}
-							</div>
-						) : (
-							<DraftsList isCompact={true} />
-						)}
-					</div>
-				</div>
-			</div>
-		</TooltipProvider>
-	);
-}
-
-function BulkSelectActions() {
-	return (
-		<div className="flex items-center gap-1.5">
-			<Tooltip>
-				<TooltipTrigger asChild>
-					<Button variant="ghost" className="md:h-fit md:px-2">
-						<BellOff />
-					</Button>
-				</TooltipTrigger>
-				<TooltipContent>Mute</TooltipContent>
-			</Tooltip>
-			<Tooltip>
-				<TooltipTrigger asChild>
-					<Button variant="ghost" className="md:h-fit md:px-2">
-						<ArchiveX />
-					</Button>
-				</TooltipTrigger>
-				<TooltipContent>Move to Spam</TooltipContent>
-			</Tooltip>
-		</div>
-	);
->>>>>>> b5c8bbf1
 }