--- conflicted
+++ resolved
@@ -8,30 +8,8 @@
 	ContextMenuSubContent,
 	ContextMenuSubTrigger,
 	ContextMenuTrigger,
-} from '../ui/context-menu';
+} from "../ui/context-menu";
 import {
-<<<<<<< HEAD
-    ContextMenu,
-    ContextMenuContent,
-    ContextMenuItem,
-    ContextMenuSeparator,
-    ContextMenuShortcut,
-    ContextMenuSub,
-    ContextMenuSubContent,
-    ContextMenuSubTrigger,
-    ContextMenuTrigger,
-} from "../ui/context-menu";
-import { useParams, useRouter } from "next/navigation";
-import { type ReactNode } from "react";
-import { toast } from "sonner";
-import { useThreads } from "@/hooks/use-threads";
-import { useSearchValue } from "@/hooks/use-search-value";
-import { modifyLabels } from "@/actions/mail";
-import { LABELS } from "@/lib/utils";
-import { useMail } from "../mail/use-mail";
-import { useStats } from "@/hooks/use-stats";
-import { useTranslations } from "use-intl";
-=======
 	Archive,
 	ArchiveX,
 	BellOff,
@@ -44,17 +22,18 @@
 	Mail,
 	Star,
 	Trash,
-} from 'lucide-react';
-import { useSearchValue } from '@/hooks/use-search-value';
-import { useParams, useRouter } from 'next/navigation';
-import { useThreads } from '@/hooks/use-threads';
-import { modifyLabels } from '@/actions/mail';
-import { useStats } from '@/hooks/use-stats';
-import { useMail } from '../mail/use-mail';
-import { type ReactNode } from 'react';
-import { LABELS } from '@/lib/utils';
-import { toast } from 'sonner';
->>>>>>> b5c8bbf1
+} from "lucide-react";
+import { useParams, useRouter } from "next/navigation";
+import { type ReactNode } from "react";
+import { toast } from "sonner";
+import { useThreads } from "@/hooks/use-threads";
+import { useSearchValue } from "@/hooks/use-search-value";
+import { modifyLabels } from "@/actions/mail";
+import { LABELS } from "@/lib/utils";
+import { useMail } from "../mail/use-mail";
+import { useStats } from "@/hooks/use-stats";
+import { useTranslations } from "use-intl"; // Keep this if localization is needed
+
 
 interface EmailAction {
 	id: string;
@@ -85,7 +64,6 @@
 	isSent = false,
 	refreshCallback,
 }: EmailContextMenuProps) {
-<<<<<<< HEAD
     const { folder } = useParams<{ folder: string }>();
     const [searchValue] = useSearchValue();
     const [mail, setMail] = useMail();
@@ -94,15 +72,6 @@
     const isArchiveFolder = currentFolder === 'archive';
     const { mutate: mutateStats } = useStats();
     const t = useTranslations();
-=======
-	const { folder } = useParams<{ folder: string }>();
-	const [searchValue] = useSearchValue();
-	const [mail, setMail] = useMail();
-	const { mutate } = useThreads(folder, undefined, searchValue.value, 20);
-	const currentFolder = folder ?? '';
-	const isArchiveFolder = currentFolder === 'archive';
-	const { mutate: mutateStats } = useStats();
->>>>>>> b5c8bbf1
 
 	const noopAction = () => async () => {
 		console.log('Action will be implemented later');
@@ -126,7 +95,6 @@
 	//     }
 	// };
 
-<<<<<<< HEAD
     const handleMove = (from: string, to: string) => async () => {
         try {
             let targets = []
@@ -151,35 +119,6 @@
             console.error(`Error moving ${threadId ? 'email' : 'thread'}`, error);
         }
     };
-=======
-	const handleMove = (from: string, to: string) => async () => {
-		try {
-			let targets = [];
-			if (mail.bulkSelected.length) {
-				targets = mail.bulkSelected.map((id) => `thread:${id}`);
-			} else {
-				targets = [threadId ? `thread:${threadId}` : emailId];
-			}
-			return toast.promise(
-				modifyLabels({
-					threadId: targets,
-					addLabels: to ? [to] : [],
-					removeLabels: from ? [from] : [],
-				}).then(async () => {
-					await mutate().then(() => mutateStats());
-					return setMail({ ...mail, bulkSelected: [] });
-				}),
-				{
-					loading: 'Moving...',
-					success: () => 'Moved',
-					error: 'Error moving',
-				},
-			);
-		} catch (error) {
-			console.error(`Error moving ${threadId ? 'email' : 'thread'}`, error);
-		}
-	};
->>>>>>> b5c8bbf1
 
 	const primaryActions: EmailAction[] = [
 		{
@@ -208,7 +147,6 @@
 		},
 	];
 
-<<<<<<< HEAD
     const getActions = () => {
         if (isSpam) {
             return [
@@ -301,100 +239,6 @@
             disabled: true, // TODO: Mute functionality to be implemented
         },
     ];
-=======
-	const getActions = () => {
-		if (isSpam) {
-			return [
-				{
-					id: 'move-to-inbox',
-					label: 'Move to Inbox',
-					icon: <Inbox className="mr-2.5 h-4 w-4" />,
-					action: handleMove(LABELS.SPAM, LABELS.INBOX),
-					disabled: false,
-				},
-			];
-		}
-
-		if (isArchiveFolder || !isInbox) {
-			return [
-				{
-					id: 'move-to-inbox',
-					label: 'Unarchive',
-					icon: <Inbox className="mr-2.5 h-4 w-4" />,
-					action: handleMove('', LABELS.INBOX),
-					disabled: false,
-				},
-			];
-		}
-
-		if (isSent) {
-			return [
-				{
-					id: 'archive',
-					label: 'Archive',
-					icon: <Archive className="mr-2.5 h-4 w-4" />,
-					shortcut: 'E',
-					action: handleMove(LABELS.SENT, ''),
-					disabled: false,
-				},
-			];
-		}
-
-		return [
-			{
-				id: 'archive',
-				label: 'Archive',
-				icon: <Archive className="mr-2.5 h-4 w-4" />,
-				shortcut: 'E',
-				action: handleMove(LABELS.INBOX, ''),
-				disabled: false,
-			},
-			{
-				id: 'move-to-spam',
-				label: 'Move to Spam',
-				icon: <ArchiveX className="mr-2.5 h-4 w-4" />,
-				action: handleMove(LABELS.INBOX, LABELS.SPAM),
-				disabled: !isInbox,
-			},
-		];
-	};
-
-	const moveActions: EmailAction[] = [
-		{
-			id: 'move-to-trash',
-			label: 'Move to Trash',
-			icon: <Trash className="mr-2.5 h-4 w-4" />,
-			action: noopAction,
-			disabled: true, // TODO: Move to trash functionality to be implemented
-		},
-	];
-
-	const otherActions: EmailAction[] = [
-		{
-			id: 'mark-unread',
-			label: 'Mark as Unread',
-			icon: <Mail className="mr-2.5 h-4 w-4" />,
-			shortcut: 'U',
-			action: noopAction,
-			disabled: true, // TODO: Mark as unread functionality to be implemented
-		},
-		{
-			id: 'star',
-			label: 'Add Star',
-			icon: <Star className="mr-2.5 h-4 w-4" />,
-			shortcut: 'S',
-			action: noopAction,
-			disabled: true, // TODO: Star functionality to be implemented
-		},
-		{
-			id: 'mute',
-			label: 'Mute Thread',
-			icon: <BellOff className="mr-2.5 h-4 w-4" />,
-			action: noopAction,
-			disabled: true, // TODO: Mute functionality to be implemented
-		},
-	];
->>>>>>> b5c8bbf1
 
 	const renderAction = (action: EmailAction) => {
 		return (
