--- conflicted
+++ resolved
@@ -424,15 +424,8 @@
               variant="outline"
               onClick={() => document?.getElementById("file-upload")?.click()}
             >
-<<<<<<< HEAD
-              <Plus className="absolute left-[9px] h-6 w-6" />
-              <span className="whitespace-nowrap pl-7 opacity-0 transition-opacity duration-200 group-hover:opacity-100">
-                {t("pages.createEmail.attachments")}
-              </span>
-=======
               <Plus className="mr-1 h-4 w-4" />
-              Attachments
->>>>>>> dcf5b249
+              {t("pages.createEmail.attachments")}
             </Button>
             <input
               id="file-upload"
