'use client';
import { Popover, PopoverContent, PopoverTrigger } from '@/components/ui/popover';
import { UploadedFileIcon } from '@/components/create/uploaded-file-icon';
import { generateHTML, generateJSON } from '@tiptap/core';
import { useConnections } from '@/hooks/use-connections';
import { createDraft, getDraft } from '@/actions/drafts';
import { ArrowUpIcon, Paperclip, X } from 'lucide-react';
import { useHotkeysContext } from 'react-hotkeys-hook';
import { Separator } from '@/components/ui/separator';
import { SidebarToggle } from '../ui/sidebar-toggle';
import Paragraph from '@tiptap/extension-paragraph';
import { useSettings } from '@/hooks/use-settings';
import { useContacts } from '@/hooks/use-contacts';
import Document from '@tiptap/extension-document';
import { Button } from '@/components/ui/button';
import { useSession } from '@/lib/auth-client';
import { truncateFileName } from '@/lib/utils';
import { Input } from '@/components/ui/input';
import { AIAssistant } from './ai-assistant';
import { useTranslations } from 'next-intl';
import { sendEmail } from '@/actions/send';
import Text from '@tiptap/extension-text';
import Bold from '@tiptap/extension-bold';
import { type JSONContent } from 'novel';
import { useQueryState } from 'nuqs';
import { Plus } from 'lucide-react';
import { useEffect } from 'react';
import { toast } from 'sonner';
import * as React from 'react';
import Editor from './editor';
import './prosemirror.css';
import {
  DropdownMenu,
  DropdownMenuContent,
  DropdownMenuItem,
  DropdownMenuTrigger,
} from '@/components/ui/dropdown-menu';
import posthog from 'posthog-js';

const MAX_VISIBLE_ATTACHMENTS = 12;

const isValidEmail = (email: string): boolean => {
  const emailRegex = /^[^\s@]+@[^\s@]+\.[^\s@]+$/;
  return emailRegex.test(email);
};

// Add a more lenient check for partial emails
const isPartialEmail = (email: string): boolean => {
  return email.includes('@');
};

const createEmptyDocContent = (): JSONContent => ({
  type: 'doc',
  content: [
    {
      type: 'paragraph',
      content: [],
    },
  ],
});

const filterContacts = (contacts: any[], searchTerm: string, excludeEmails: string[]) => {
  if (!searchTerm) return [];
  const term = searchTerm.toLowerCase();
  return contacts.filter(
    (contact) =>
      (contact.email?.toLowerCase().includes(term) ||
        contact.name?.toLowerCase().includes(term)) &&
      !excludeEmails.includes(contact.email)
  );
};

export function CreateEmail({
  initialTo = '',
  initialSubject = '',
  initialBody = '',
}: {
  initialTo?: string;
  initialSubject?: string;
  initialBody?: string;
}) {
  const [toEmails, setToEmails] = React.useState<string[]>(initialTo ? [initialTo] : []);
  const [toInput, setToInput] = React.useState('');
  const [selectedContactIndex, setSelectedContactIndex] = React.useState(0);
  const [selectedCcContactIndex, setSelectedCcContactIndex] = React.useState(0);
  const [selectedBccContactIndex, setSelectedBccContactIndex] = React.useState(0);
  const contacts = useContacts();
  const [ccInput, setCcInput] = React.useState('');
  const [ccEmails, setCcEmails] = React.useState<string[]>([]);
  const [bccInput, setBccInput] = React.useState('');
  const [bccEmails, setBccEmails] = React.useState<string[]>([]);
  const [showCc, setShowCc] = React.useState(false);
  const [showBcc, setShowBcc] = React.useState(false);
  const [subjectInput, setSubjectInput] = React.useState(initialSubject);
  const [attachments, setAttachments] = React.useState<File[]>([]);
  const [resetEditorKey, setResetEditorKey] = React.useState(0);
  const [isDragging, setIsDragging] = React.useState(false);
  const [hasUnsavedChanges, setHasUnsavedChanges] = React.useState(false);
  const [isLoading, setIsLoading] = React.useState(false);
  const [messageContent, setMessageContent] = React.useState(initialBody);
  const [draftId, setDraftId] = useQueryState('draftId');
  const [includeSignature, setIncludeSignature] = React.useState(true);
  const { settings } = useSettings();
<<<<<<< HEAD
  const { enableScope, disableScope } = useHotkeysContext();
=======
  const [isCardHovered, setIsCardHovered] = React.useState(false);
  const dragCounter = React.useRef(0);
>>>>>>> f5e41c3c

  const [defaultValue, setDefaultValue] = React.useState<JSONContent | null>(() => {
    if (initialBody) {
      try {
        return generateJSON(initialBody, [Document, Paragraph, Text, Bold]);
      } catch (error) {
        console.error('Error parsing initial body:', error);
        return createEmptyDocContent();
      }
    }
    return null;
  });

  const { data: session } = useSession();
  const { data: connections } = useConnections();

  const activeAccount = React.useMemo(() => {
    if (!session) return null;
    return connections?.find((connection) => connection.id === session?.activeConnection?.id);
  }, [session, connections]);

  const userName =
    activeAccount?.name || session?.activeConnection?.name || session?.user?.name || '';
  const userEmail =
    activeAccount?.email || session?.activeConnection?.email || session?.user?.email || '';

  const filteredContacts = React.useMemo(
    () => filterContacts(contacts, toInput, toEmails),
    [contacts, toInput, toEmails]
  );

  const filteredCcContacts = React.useMemo(
    () => filterContacts(contacts, ccInput, [...toEmails, ...ccEmails]),
    [contacts, ccInput, toEmails, ccEmails]
  );

  const filteredBccContacts = React.useMemo(
    () => filterContacts(contacts, bccInput, [...toEmails, ...ccEmails, ...bccEmails]),
    [contacts, bccInput, toEmails, ccEmails, bccEmails]
  );

  React.useEffect(() => {
    if (!draftId && !defaultValue) {
      setDefaultValue(createEmptyDocContent());
    }
  }, [draftId, defaultValue]);

  React.useEffect(() => {
    const loadDraft = async () => {
      if (!draftId) {
        setDefaultValue(createEmptyDocContent());
        return;
      }

      try {
        const draft = await getDraft(draftId);

        if (!draft) {
          toast.error('Draft not found');
          return;
        }

        setDraftId(draft.id);

        if (draft.to?.length) {
          setToEmails(draft.to);
        }
        if (draft.subject) {
          setSubjectInput(draft.subject);
        }

        if (draft.content) {
          try {
            const json = generateJSON(draft.content, [Document, Paragraph, Text, Bold]);
            setDefaultValue(json);
            setMessageContent(draft.content);
          } catch (error) {
            console.error('Error parsing draft content:', error);
          }
        }

        setHasUnsavedChanges(false);
      } catch (error) {
        console.error('Error loading draft:', error);
        toast.error('Failed to load draft');
      }
    };

    loadDraft();
  }, [draftId]);

  const t = useTranslations();

  // Add refs for all inputs
  const toInputRef = React.useRef<HTMLInputElement>(null);
  const ccInputRef = React.useRef<HTMLInputElement>(null);
  const bccInputRef = React.useRef<HTMLInputElement>(null);
  const subjectInputRef = React.useRef<HTMLInputElement>(null);
  const fileInputRef = React.useRef<HTMLInputElement>(null);

  // Remove auto-focus logic
  React.useEffect(() => {
    if (!isFirstMount.current) return;
    isFirstMount.current = false;
  }, []);

  // Remove keyboard shortcut handler
  React.useEffect(() => {
    const handleKeyPress = (e: KeyboardEvent) => {
      // Only trigger if "/" is pressed and no input/textarea is focused
      if (e.key === '/' && !['INPUT', 'TEXTAREA'].includes((e.target as HTMLElement).tagName)) {
        e.preventDefault();
      }
    };

    document.addEventListener('keydown', handleKeyPress);
    return () => document.removeEventListener('keydown', handleKeyPress);
  }, []);

  const handleEmailInputChange = (type: 'to' | 'cc' | 'bcc', value: string) => {
    // Update the input value immediately without any validation
    switch (type) {
      case 'to':
        setToInput(value);
        break;
      case 'cc':
        setCcInput(value);
        break;
      case 'bcc':
        setBccInput(value);
        break;
    }
  };

  const handleAddEmail = (type: 'to' | 'cc' | 'bcc', email: string) => {
    // Only validate and add when Enter is pressed
    const trimmedEmail = email.trim();
    if (!trimmedEmail) return;

    const emailState = type === 'to' ? toEmails : type === 'cc' ? ccEmails : bccEmails;
    const setEmailState = type === 'to' ? setToEmails : type === 'cc' ? setCcEmails : setBccEmails;
    const setInputState = type === 'to' ? setToInput : type === 'cc' ? setCcInput : setBccInput;

    if (isValidEmail(trimmedEmail)) {
      setEmailState([...emailState, trimmedEmail]);
      setInputState('');
      setHasUnsavedChanges(true);
    } else if (emailState.length === 0) {
      // Only show error if there are no emails yet
      toast.error(t('pages.createEmail.invalidEmail'));
    }
  };

  const saveDraft = React.useCallback(async () => {
    if (!hasUnsavedChanges) return;
    if (!toEmails.length && !subjectInput && !messageContent) return;

    try {
      setIsLoading(true);
      const draftData = {
        to: toEmails.join(', '),
        subject: subjectInput,
        message: messageContent || '',
        attachments: attachments,
        id: draftId,
      };

      const response = await createDraft(draftData);

      if (response?.id && response.id !== draftId) {
        setDraftId(response.id);
      }

      setHasUnsavedChanges(false);
    } catch (error) {
      console.error('Error saving draft:', error);
      toast.error('Failed to save draft');
    } finally {
      setIsLoading(false);
    }
  }, [toEmails, subjectInput, messageContent, attachments, draftId, hasUnsavedChanges]);

  React.useEffect(() => {
    if (!hasUnsavedChanges) return;

    const autoSaveTimer = setTimeout(() => {
      saveDraft();
    }, 3000);

    return () => clearTimeout(autoSaveTimer);
  }, [hasUnsavedChanges, saveDraft]);

  React.useEffect(() => {
    setHasUnsavedChanges(true);
  }, [messageContent]);

  const handleSendEmail = async () => {
    if (!toEmails.length) {
      toast.error('Please enter at least one recipient email address');
      return;
    }

    if (!messageContent.trim() || messageContent === JSON.stringify(defaultValue)) {
      toast.error('Please enter a message');
      return;
    }

    if (!subjectInput.trim()) {
      toast.error('Please enter a subject');
      return;
    }

    try {
      setIsLoading(true);
      await sendEmail({
        to: toEmails.map((email) => ({ email, name: email.split('@')[0] || email })),
        cc: showCc
          ? ccEmails.map((email) => ({ email, name: email.split('@')[0] || email }))
          : undefined,
        bcc: showBcc
          ? bccEmails.map((email) => ({ email, name: email.split('@')[0] || email }))
          : undefined,
        subject: subjectInput,
        message: messageContent,
        attachments: attachments,
      });

      // Track different email sending scenarios
      if (showCc && showBcc) {
        console.log(posthog.capture('Create Email Sent with CC and BCC'));
      } else if (showCc) {
        console.log(posthog.capture('Create Email Sent with CC'));
      } else if (showBcc) {
        console.log(posthog.capture('Create Email Sent with BCC'));
      } else {
        console.log(posthog.capture('Create Email Sent'));
      }

      setIsLoading(false);
      toast.success(t('pages.createEmail.emailSentSuccessfully'));

      setToInput('');
      setToEmails([]);
      setCcInput('');
      setCcEmails([]);
      setBccInput('');
      setBccEmails([]);
      setShowCc(false);
      setShowBcc(false);
      setSubjectInput('');
      setAttachments([]);
      setMessageContent('');

      setDefaultValue(createEmptyDocContent());
      setResetEditorKey((prev) => prev + 1);

      setHasUnsavedChanges(false);
    } catch (error) {
      console.error('Error sending email:', error);
      setIsLoading(false);
      toast.error(t('pages.createEmail.failedToSendEmail'));
    }
  };

  const handleDragOver = (e: React.DragEvent) => {
    if (!e.target || !(e.target as HTMLElement).closest('.ProseMirror')) {
      e.preventDefault();
      e.stopPropagation();
      setIsDragging(true);
    }
  };

  const handleDragLeave = (e: React.DragEvent) => {
    if (!e.target || !(e.target as HTMLElement).closest('.ProseMirror')) {
      e.preventDefault();
      e.stopPropagation();
      setIsDragging(false);
    }
  };

  const handleDrop = (e: React.DragEvent) => {
    if (!e.target || !(e.target as HTMLElement).closest('.ProseMirror')) {
      e.preventDefault();
      e.stopPropagation();
      setIsDragging(false);

      if (e.dataTransfer.files && e.dataTransfer.files.length > 0) {
        setAttachments((prev) => [...prev, ...Array.from(e.dataTransfer.files)]);
        setHasUnsavedChanges(true);
      }
    }
  };

  // Add a mount ref to ensure we only auto-focus once
  const isFirstMount = React.useRef(true);

  const handleAttachment = (e: React.ChangeEvent<HTMLInputElement>) => {
    const files = e.target.files;
    if (files && files.length > 0) {
      setAttachments((prev) => [...prev, ...Array.from(files)]);
      setHasUnsavedChanges(true);
    }
  };

  const removeAttachment = (index: number) => {
    setAttachments((prev) => prev.filter((_, i) => i !== index));
    setHasUnsavedChanges(true);
  };

  const handleDragEnterCard = (e: React.DragEvent) => {
    e.preventDefault();
    dragCounter.current += 1;
    setIsCardHovered(true);
  };

  const handleDragLeaveCard = (e: React.DragEvent) => {
    e.preventDefault();
    dragCounter.current -= 1;
    if (dragCounter.current <= 0) {
      setIsCardHovered(false);
      dragCounter.current = 0;
    }
  };

  React.useEffect(() => {
    if (initialTo) {
      const emails = initialTo.split(',').map((email) => email.trim());
      const validEmails = emails.filter((email) => isValidEmail(email));
      if (validEmails.length > 0) {
        setToEmails(validEmails);
      } else {
        setToInput(initialTo);
      }
    }

    if (initialSubject) {
      setSubjectInput(initialSubject);
    }

    if (initialBody && !defaultValue) {
      setDefaultValue({
        type: 'doc',
        content: [
          {
            type: 'paragraph',
            content: [
              {
                type: 'text',
                text: initialBody,
              },
            ],
          },
        ],
      });
      setMessageContent(initialBody);
    }
  }, [initialTo, initialSubject, initialBody, defaultValue]);

<<<<<<< HEAD
  useEffect(() => {
    console.log('Enabling compose scope (CreateEmail)');
    enableScope('compose');

    return () => {
      console.log('Disabling compose scope (CreateEmail)');
      disableScope('compose');
    };
  }, [enableScope, disableScope]);
=======
  const toDropdownRef = React.useRef<HTMLDivElement>(null);
  const ccDropdownRef = React.useRef<HTMLDivElement>(null);
  const bccDropdownRef = React.useRef<HTMLDivElement>(null);

  // Add this effect to handle scrolling
  React.useEffect(() => {
    const dropdownRef = toDropdownRef.current;
    if (dropdownRef && selectedContactIndex >= 0) {
      const selectedItem = dropdownRef.children[selectedContactIndex] as HTMLElement;
      if (selectedItem) {
        selectedItem.scrollIntoView({ block: 'nearest', behavior: 'smooth' });
      }
    }
  }, [selectedContactIndex]);

  React.useEffect(() => {
    const dropdownRef = ccDropdownRef.current;
    if (dropdownRef && selectedCcContactIndex >= 0) {
      const selectedItem = dropdownRef.children[selectedCcContactIndex] as HTMLElement;
      if (selectedItem) {
        selectedItem.scrollIntoView({ block: 'nearest', behavior: 'smooth' });
      }
    }
  }, [selectedCcContactIndex]);

  React.useEffect(() => {
    const dropdownRef = bccDropdownRef.current;
    if (dropdownRef && selectedBccContactIndex >= 0) {
      const selectedItem = dropdownRef.children[selectedBccContactIndex] as HTMLElement;
      if (selectedItem) {
        selectedItem.scrollIntoView({ block: 'nearest', behavior: 'smooth' });
      }
    }
  }, [selectedBccContactIndex]);
>>>>>>> f5e41c3c

  return (
    <div
      className="bg-offsetLight dark:bg-offsetDark relative flex h-full flex-col overflow-hidden shadow-inner md:rounded-2xl md:border md:shadow-sm"
      onDragOver={handleDragOver}
      onDragLeave={handleDragLeave}
      onDrop={handleDrop}
    >
      <div className="sticky top-0 z-10 flex items-center justify-between gap-1.5 p-2 transition-colors">
        <SidebarToggle className="h-fit px-2" />
      </div>

      <div className="relative flex h-full flex-col">
        <div className="flex-1 ">
          <div className="mx-auto w-full max-w-[500px] pt-4 sm:max-w-[720px] bg-sidebar rounded-lg border max-h-[80vh] flex flex-col relative" style={{height: ''}} onDragEnter={handleDragEnterCard} onDragLeave={handleDragLeaveCard}>
            {isDragging && isCardHovered && (
              <div className="bg-background/80 border-primary/30 absolute inset-0 z-50 m-4 flex items-center justify-center rounded-2xl border-2 border-dashed backdrop-blur-sm">
                <div className="text-muted-foreground flex flex-col items-center gap-2">
                  <Paperclip className="text-muted-foreground h-12 w-12" />
                  <p className="text-lg font-medium">{t('pages.createEmail.dropFilesToAttach')}</p>
                </div>
              </div>
            )}
            <div className="flex-1 min-h-0 overflow-y-auto overflow-x-hidden space-y-12">
              <div className="space-y-3 md:px-1">
                <div className="flex items-center">
                  <div className="text-muted-foreground w-20 flex-shrink-0 pr-3 text-right text-[1rem] font-[600] opacity-50 md:w-24">
                    {t('common.mailDisplay.to')}
                  </div>
                  <div className="group relative left-[2px] flex w-full flex-wrap items-center rounded-md border border-none bg-transparent p-1 transition-all focus-within:border-none focus:outline-none">
                    {toEmails.map((email, index) => (
                      <div
                        key={index}
                        className="bg-accent flex items-center gap-1 rounded-md border px-2 text-sm font-medium"
                      >
                        <span className="max-w-[150px] overflow-hidden text-ellipsis whitespace-nowrap">
                          {email}
                        </span>
                        <button
                          type="button"
                          disabled={isLoading}
                          className="text-muted-foreground hover:text-foreground ml-1 rounded-full"
                          onClick={() => {
                            setToEmails((emails) => emails.filter((_, i) => i !== index));
                            setHasUnsavedChanges(true);
                          }}
                        >
                          <X className="h-3 w-3" />
                        </button>
                      </div>
                    ))}
                    <div className='flex-1 relative'>
                    <input
                      ref={toInputRef}
                      disabled={isLoading}
                      type="text"
                      className="text-md relative left-[3px] w-full min-w-[120px] bg-transparent placeholder:text-[#616161] placeholder:opacity-50 focus:outline-none"
                      placeholder={toEmails.length ? '' : t('pages.createEmail.example')}
                      value={toInput}
                      onChange={(e) => handleEmailInputChange('to', e.target.value)}
                      onKeyDown={(e) => {
                        if (e.key === 'Enter') {
                          e.preventDefault();
                          if (filteredContacts.length > 0) {
                            const selectedEmail = filteredContacts[selectedContactIndex]?.email;
                            if (selectedEmail) handleAddEmail('to', selectedEmail);
                            setSelectedContactIndex(0);
                          } else {
                            handleAddEmail('to', toInput);
                          }
                        } else if (e.key === 'ArrowDown' && filteredContacts.length > 0) {
                          e.preventDefault();
                          setSelectedContactIndex((prev) =>
                            Math.min(prev + 1, filteredContacts.length - 1),
                          );
                        } else if (e.key === 'ArrowUp' && filteredContacts.length > 0) {
                          e.preventDefault();
                          setSelectedContactIndex((prev) => Math.max(prev - 1, 0));
                        }
                      }}
                    />
                    {toInput && filteredContacts.length > 0 && (
                      <div ref={toDropdownRef} className="bg-background absolute left-0 top-full z-10 mt-1 max-h-48 w-full overflow-auto rounded-md border shadow-lg">
                        {filteredContacts.map((contact, index) => (
                          <button
                            key={contact.email}
                            className={`w-full px-3 py-2 text-left text-sm ${selectedContactIndex === index ? 'bg-accent' : 'hover:bg-accent/50'}`}
                            onClick={() => {
                              handleAddEmail('to', contact.email);
                              setSelectedContactIndex(0);
                            }}
                          >
                            <div className="font-medium">{contact.name || contact.email}</div>
                            {contact.name && (
                              <div className="text-muted-foreground text-xs">{contact.email}</div>
                            )}
                          </button>
                        ))}
                      </div>
                    )}
                    </div>
                    <div className="flex items-center gap-1">
                      <Button
                        tabIndex={-1}
                        type="button"
                        variant="ghost"
                        size="sm"
                        className="text-xs"
                        onClick={() => {
                          setShowCc(!showCc);
                          if (!showCc) {
                            setTimeout(() => ccInputRef.current?.focus(), 0);
                          }
                        }}
                      >
                        Cc
                      </Button>
                      <Button
                        tabIndex={-1}
                        type="button"
                        variant="ghost"
                        size="sm"
                        className="text-xs"
                        onClick={() => {
                          setShowBcc(!showBcc);
                          if (!showBcc) {
                            setTimeout(() => bccInputRef.current?.focus(), 0);
                          }
                        }}
                      >
                        Bcc
                      </Button>
                    </div>
                  </div>
                </div>

                {showCc && (
                  <div className="flex items-center">
                    <div className="text-muted-foreground w-20 flex-shrink-0 pr-3 text-right text-[1rem] font-[600] opacity-50 md:w-24">
                      Cc
                    </div>
                    <div className="group relative left-[2px] flex w-full flex-wrap items-center rounded-md border border-none bg-transparent p-1 transition-all focus-within:border-none focus:outline-none">
                      {ccEmails.map((email, index) => (
                        <div
                          key={index}
                          className="bg-accent flex items-center gap-1 rounded-md border px-2 text-sm font-medium"
                        >
                          <span className="max-w-[150px] overflow-hidden text-ellipsis whitespace-nowrap">
                            {email}
                          </span>
                          <button
                            type="button"
                            disabled={isLoading}
                            className="text-muted-foreground hover:text-foreground ml-1 rounded-full"
                            onClick={() => {
                              setCcEmails((emails) => emails.filter((_, i) => i !== index));
                              setHasUnsavedChanges(true);
                            }}
                          >
                            <X className="h-3 w-3" />
                          </button>
                        </div>
                      ))}
                      <div className='flex-1 relative'>
                        <input
                          ref={ccInputRef}
                          disabled={isLoading}
                          type="text"
                          className="text-md relative left-[3px] w-full min-w-[120px] bg-transparent placeholder:text-[#616161] placeholder:opacity-50 focus:outline-none"
                          placeholder={ccEmails.length ? '' : t('pages.createEmail.example')}
                          value={ccInput}
                          onChange={(e) => handleEmailInputChange('cc', e.target.value)}
                          onKeyDown={(e) => {
                            if (e.key === 'Enter') {
                              e.preventDefault();
                              if (filteredCcContacts.length > 0) {
                                const selectedEmail = filteredCcContacts[selectedCcContactIndex]?.email;
                                if (selectedEmail) {
                                  handleAddEmail('cc', selectedEmail);
                                  setSelectedCcContactIndex(0);
                                }
                              } else {
                                handleAddEmail('cc', ccInput);
                              }
                            } else if (e.key === 'ArrowDown' && filteredCcContacts.length > 0) {
                              e.preventDefault();
                              setSelectedCcContactIndex((prev) =>
                                Math.min(prev + 1, filteredCcContacts.length - 1),
                              );
                            } else if (e.key === 'ArrowUp' && filteredCcContacts.length > 0) {
                              e.preventDefault();
                              setSelectedCcContactIndex((prev) => Math.max(prev - 1, 0));
                            }
                          }}
                        />
                        {ccInput && filteredCcContacts.length > 0 && (
                          <div ref={ccDropdownRef} className="bg-background absolute left-0 top-full z-10 mt-1 max-h-48 w-full overflow-auto rounded-md border shadow-lg">
                            {filteredCcContacts.map((contact, index) => (
                              <button
                                key={contact.email}
                                className={`w-full px-3 py-2 text-left text-sm ${selectedCcContactIndex === index ? 'bg-accent' : 'hover:bg-accent/50'}`}
                                onClick={() => {
                                  handleAddEmail('cc', contact.email);
                                  setSelectedCcContactIndex(0);
                                }}
                              >
                                <div className="font-medium">{contact.name || contact.email}</div>
                                {contact.name && (
                                  <div className="text-muted-foreground text-xs">{contact.email}</div>
                                )}
                              </button>
                            ))}
                          </div>
                        )}
                      </div>
                    </div>
                  </div>
                )}

                {showBcc && (
                  <div className="flex items-center">
                    <div className="text-muted-foreground w-20 flex-shrink-0 pr-3 text-right text-[1rem] font-[600] opacity-50 md:w-24">
                      Bcc
                    </div>
                    <div className="group relative left-[2px] flex w-full flex-wrap items-center rounded-md border border-none bg-transparent p-1 transition-all focus-within:border-none focus:outline-none">
                      {bccEmails.map((email, index) => (
                        <div
                          key={index}
                          className="bg-accent flex items-center gap-1 rounded-md border px-2 text-sm font-medium"
                        >
                          <span className="max-w-[150px] overflow-hidden text-ellipsis whitespace-nowrap">
                            {email}
                          </span>
                          <button
                            type="button"
                            disabled={isLoading}
                            className="text-muted-foreground hover:text-foreground ml-1 rounded-full"
                            onClick={() => {
                              setBccEmails((emails) => emails.filter((_, i) => i !== index));
                              setHasUnsavedChanges(true);
                            }}
                          >
                            <X className="h-3 w-3" />
                          </button>
                        </div>
                      ))}
                      <div className='flex-1 relative'>
                        <input
                          ref={bccInputRef}
                          disabled={isLoading}
                          type="text"
                          className="text-md relative left-[3px] w-full min-w-[120px] bg-transparent placeholder:text-[#616161] placeholder:opacity-50 focus:outline-none"
                          placeholder={bccEmails.length ? '' : t('pages.createEmail.example')}
                          value={bccInput}
                          onChange={(e) => handleEmailInputChange('bcc', e.target.value)}
                          onKeyDown={(e) => {
                            if (e.key === 'Enter') {
                              e.preventDefault();
                              if (filteredBccContacts.length > 0) {
                                const selectedEmail = filteredBccContacts[selectedBccContactIndex]?.email;
                                if (selectedEmail) {
                                  handleAddEmail('bcc', selectedEmail);
                                  setSelectedBccContactIndex(0);
                                }
                              } else {
                                handleAddEmail('bcc', bccInput);
                              }
                            } else if (e.key === 'ArrowDown' && filteredBccContacts.length > 0) {
                              e.preventDefault();
                              setSelectedBccContactIndex((prev) =>
                                Math.min(prev + 1, filteredBccContacts.length - 1),
                              );
                            } else if (e.key === 'ArrowUp' && filteredBccContacts.length > 0) {
                              e.preventDefault();
                              setSelectedBccContactIndex((prev) => Math.max(prev - 1, 0));
                            }
                          }}
                        />
                        {bccInput && filteredBccContacts.length > 0 && (
                          <div ref={bccDropdownRef} className="bg-background absolute left-0 top-full z-10 mt-1 max-h-48 w-full overflow-auto rounded-md border shadow-lg">
                            {filteredBccContacts.map((contact, index) => (
                              <button
                                key={contact.email}
                                className={`w-full px-3 py-2 text-left text-sm ${selectedBccContactIndex === index ? 'bg-accent' : 'hover:bg-accent/50'}`}
                                onClick={() => {
                                  handleAddEmail('bcc', contact.email);
                                  setSelectedBccContactIndex(0);
                                }}
                              >
                                <div className="font-medium">{contact.name || contact.email}</div>
                                {contact.name && (
                                  <div className="text-muted-foreground text-xs">{contact.email}</div>
                                )}
                              </button>
                            ))}
                          </div>
                        )}
                      </div>
                    </div>
                  </div>
                )}

                <div className="flex items-center">
                  <div className="text-muted-foreground w-20 flex-shrink-0 pr-3 text-right text-[1rem] font-[600] opacity-50 md:w-24">
                    {t('common.searchBar.subject')}
                  </div>
                  <input
                    ref={subjectInputRef}
                    disabled={isLoading}
                    type="text"
                    className="text-md relative left-[7.5px] w-full bg-transparent placeholder:text-[#616161] placeholder:opacity-50 focus:outline-none"
                    placeholder={t('common.searchBar.subject')}
                    value={subjectInput}
                    onChange={(e) => {
                      setSubjectInput(e.target.value);
                      setHasUnsavedChanges(true);
                    }}
                  />
                </div>

                <div className="flex">
                  <div className="text-muted-foreground text-md relative -top-[1px] w-20 flex-shrink-0 pr-3 pt-2 text-right font-[600] opacity-50 md:w-24">
                    {t('pages.createEmail.body')}
                  </div>
                  <div className="w-full">
                    {defaultValue && (
                      <Editor
                        initialValue={defaultValue}
                        onChange={(newContent) => {
                          setMessageContent(newContent);
                          if (newContent.trim() !== '') {
                            setHasUnsavedChanges(true);
                          }
                        }}
                        key={resetEditorKey}
                        placeholder={t('pages.createEmail.writeYourMessageHere')}
                        onAttachmentsChange={setAttachments}
                        onCommandEnter={handleSendEmail}
                      />
                    )}
                  </div>
                </div>
              </div>
            </div>
            <div className="sticky bottom-0 left-0 right-0 py-2 z-10 border-t px-2 ">
              <div className="flex items-center justify-between">
                <div className="flex items-center gap-4">
                  <div className="pb-2 pt-2">
                    <AIAssistant
                      currentContent={messageContent}
                      subject={subjectInput}
                      recipients={toEmails}
                      userContext={{ name: userName, email: userEmail }}
                      onContentGenerated={(jsonContent, newSubject) => {
                        console.log('CreateEmail: Received AI-generated content', {
                          jsonContentType: jsonContent.type,
                          hasContent: Boolean(jsonContent.content),
                          contentLength: jsonContent.content?.length || 0,
                          newSubject: newSubject,
                        });

                        try {
                          // Update the editor content with the AI-generated content
                          setDefaultValue(jsonContent);

                          // Extract and set the text content for validation purposes
                          // This ensures the submit button is enabled immediately
                          if (jsonContent.content && jsonContent.content.length > 0) {
                            // Extract text content from JSON structure recursively
                            const extractTextContent = (node: any): string => {
                              if (!node) return '';

                              if (node.text) return node.text;

                              if (node.content && Array.isArray(node.content)) {
                                return node.content.map(extractTextContent).join(' ');
                              }

                              return '';
                            };

                            // Process all content nodes
                            const textContent = jsonContent.content
                              .map(extractTextContent)
                              .join('\n')
                              .trim();
                            setMessageContent(textContent);
                          }

                          // Update the subject if provided
                          if (newSubject && (!subjectInput || subjectInput.trim() === '')) {
                            console.log('CreateEmail: Setting new subject from AI', newSubject);
                            setSubjectInput(newSubject);
                          }

                          // Mark as having unsaved changes
                          setHasUnsavedChanges(true);

                          // Reset the editor to ensure it picks up the new content
                          setResetEditorKey((prev) => prev + 1);

                          console.log('CreateEmail: Successfully applied AI content');
                        } catch (error) {
                          console.error('CreateEmail: Error applying AI content', error);
                          toast.error(
                                'Error applying AI content to your email. Please try again.',
                              );
                        }
                      }}
                    />
                  </div>
                </div>
                <div className="flex justify-end gap-3">
                  {attachments.length > 0 && (
                    <Popover>
                      <PopoverTrigger asChild>
                        <Button variant="outline" className="flex items-center gap-2">
                          <Paperclip className="h-4 w-4" />
                          <span>
                            {attachments.length}{' '}
                            {t('common.replyCompose.attachmentCount', {
                                  count: attachments.length,
                                })}
                          </span>
                        </Button>
                      </PopoverTrigger>
                      <PopoverContent className="w-80 touch-auto overflow-x-hidden" align="end">
                        <div className="space-y-2">
                          <div className="px-1">
                            <h4 className="font-medium leading-none">
                              {t('common.replyCompose.attachments')}
                            </h4>
                            <p className="text-muted-foreground text-sm">
                              {attachments.length}{' '}
                              {t('common.replyCompose.fileCount', {
                                    count: attachments.length,
                                  })}
                            </p>
                          </div>
                          <Separator />
                          <div className="touch-auto overflow-y-auto overflow-x-hidden overscroll-contain px-1 py-1">
                            <div className="grid grid-cols-2 gap-2">
                              {attachments.map((file, index) => (
                                <div
                                  key={index}
                                  className="group relative overflow-hidden rounded-md border"
                                >
                                  <UploadedFileIcon
                                    removeAttachment={removeAttachment}
                                    index={index}
                                    file={file}
                                  />
                                  <div className="bg-muted/10 p-2">
                                    <p className="text-xs font-medium">
                                      {truncateFileName(file.name, 20)}
                                    </p>
                                    <p className="text-muted-foreground text-xs">
                                      {(file.size / (1024 * 1024)).toFixed(2)} MB
                                    </p>
                                  </div>
                                </div>
                              ))}
                            </div>
                          </div>
                        </div>
                      </PopoverContent>
                    </Popover>
                  )}
                  <div className="relative">
                    <Input
                      type="file"
                      id="attachment-input"
                      className="absolute h-full w-full opacity-0"
                      onChange={handleAttachment}
                      multiple
                      accept="image/*,.pdf,.doc,.docx,.xls,.xlsx,.txt"
                      style={{ display: 'none' }}
                      ref={fileInputRef}
                    />
                    <Button
                      variant="outline"
                      className="hover:bg-muted -ml-1 h-9 w-9 cursor-pointer rounded-full transition-transform"
                      tabIndex={-1}
                      onClick={() => fileInputRef.current && fileInputRef.current.click()}
                    >
                      <Plus className="h-4 w-4" />
                    </Button>
                  </div>
                  <Button


                    variant="default"
                    className="h-9 w-9 overflow-hidden rounded-full"
                    onClick={handleSendEmail}
                    disabled={
                      isLoading ||
                          !toEmails.length ||
                          !messageContent.trim() ||
                          !subjectInput.trim()
                    }
                  >
                    <ArrowUpIcon className="h-4 w-4" />
                  </Button>
<<<<<<< HEAD
                </PopoverTrigger>
                <PopoverContent className="w-80 touch-auto" align="start">
                  <div className="space-y-2">
                    <div className="px-1">
                      <h4 className="font-medium leading-none">
                        {t('common.replyCompose.attachments')}
                      </h4>
                      <p className="text-muted-foreground text-sm">
                        {attachments.length}{' '}
                        {t('common.replyCompose.fileCount', { count: attachments.length })}
                      </p>
                    </div>
                    <Separator />
                    <div className="h-[300px] touch-auto overflow-y-auto overscroll-contain px-1 py-1">
                      <div className="grid grid-cols-2 gap-2">
                        {attachments.map((file, index) => (
                          <div
                            key={index}
                            className="group relative overflow-hidden rounded-md border"
                          >
                            <UploadedFileIcon
                              removeAttachment={removeAttachment}
                              index={index}
                              file={file}
                            />
                            <div className="bg-muted/10 p-2">
                              <p className="text-xs font-medium">
                                {truncateFileName(file.name, 20)}
                              </p>
                              <p className="text-muted-foreground text-xs">
                                {(file.size / (1024 * 1024)).toFixed(2)} MB
                              </p>
                            </div>
                          </div>
                        ))}
                      </div>
                    </div>
                  </div>
                </PopoverContent>
              </Popover>
            )}
            <div className="-pb-1.5 relative">
              <Input
                type="file"
                id="attachment-input"
                className="absolute h-full w-full cursor-pointer opacity-0"
                onChange={handleAttachment}
                multiple
                accept="image/*,.pdf,.doc,.docx,.xls,.xlsx,.txt"
              />
              <Button
                variant="ghost"
                className="hover:bg-muted -ml-1 h-8 w-8 cursor-pointer rounded-full transition-transform"
                tabIndex={-1}
              >
                <Plus className="h-4 w-4 cursor-pointer" />
              </Button>
=======
                </div>
              </div>
>>>>>>> f5e41c3c
            </div>
          </div>
        </div>
      </div>
    </div>
  );
}<|MERGE_RESOLUTION|>--- conflicted
+++ resolved
@@ -101,12 +101,9 @@
   const [draftId, setDraftId] = useQueryState('draftId');
   const [includeSignature, setIncludeSignature] = React.useState(true);
   const { settings } = useSettings();
-<<<<<<< HEAD
   const { enableScope, disableScope } = useHotkeysContext();
-=======
   const [isCardHovered, setIsCardHovered] = React.useState(false);
   const dragCounter = React.useRef(0);
->>>>>>> f5e41c3c
 
   const [defaultValue, setDefaultValue] = React.useState<JSONContent | null>(() => {
     if (initialBody) {
@@ -465,7 +462,6 @@
     }
   }, [initialTo, initialSubject, initialBody, defaultValue]);
 
-<<<<<<< HEAD
   useEffect(() => {
     console.log('Enabling compose scope (CreateEmail)');
     enableScope('compose');
@@ -475,8 +471,8 @@
       disableScope('compose');
     };
   }, [enableScope, disableScope]);
-=======
-  const toDropdownRef = React.useRef<HTMLDivElement>(null);
+
+    const toDropdownRef = React.useRef<HTMLDivElement>(null);
   const ccDropdownRef = React.useRef<HTMLDivElement>(null);
   const bccDropdownRef = React.useRef<HTMLDivElement>(null);
 
@@ -510,7 +506,6 @@
       }
     }
   }, [selectedBccContactIndex]);
->>>>>>> f5e41c3c
 
   return (
     <div
@@ -1014,7 +1009,6 @@
                   >
                     <ArrowUpIcon className="h-4 w-4" />
                   </Button>
-<<<<<<< HEAD
                 </PopoverTrigger>
                 <PopoverContent className="w-80 touch-auto" align="start">
                   <div className="space-y-2">
@@ -1072,10 +1066,8 @@
               >
                 <Plus className="h-4 w-4 cursor-pointer" />
               </Button>
-=======
                 </div>
               </div>
->>>>>>> f5e41c3c
             </div>
           </div>
         </div>
