--- conflicted
+++ resolved
@@ -142,7 +142,6 @@
     });
   }, [mail]);
 
-<<<<<<< HEAD
   // const muteThread = useCallback(async () => {
   //   if (hoveredEmailId.current) {
   //     toast.promise(muteThreadAction({ ids: [hoveredEmailId.current] }), {
@@ -171,38 +170,6 @@
   //     error: t('common.mail.failedToMute'),
   //   });
   // }, [items, mutate, t]);
-=======
-  const muteThread = useCallback(async () => {
-    if (hoveredEmailId.current) {
-      toast.promise(muteThreadAction({ ids: [hoveredEmailId.current] }), {
-        loading: t('common.actions.loading'),
-        success: async () => {
-          await Promise.all([mutate(), mutateStats()]);
-          return t('common.mail.muted');
-        },
-        error: t('common.mail.failedToMute'),
-      });
-      return;
-    }
-
-    console.log('bulkSelected', mail.bulkSelected);
-
-    const idsToMark = mail.bulkSelected;
-    if (idsToMark.length === 0) {
-      toast.info(t('common.mail.noEmailsToSelect'));
-      return;
-    }
-
-    toast.promise(muteThreadAction({ ids: idsToMark }), {
-      loading: t('common.actions.loading'),
-      success: async () => {
-        await Promise.all([mutate(), mutateStats()]);
-        return t('common.mail.muted');
-      },
-      error: t('common.mail.failedToMute'),
-    });
-  }, [items, mail]);
->>>>>>> aa09f36f
 
   const handlers = {
     markAsRead,
